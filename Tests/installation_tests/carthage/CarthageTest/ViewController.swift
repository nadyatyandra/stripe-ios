--- conflicted
+++ resolved
@@ -19,13 +19,9 @@
         StripeAPI.defaultPublishableKey = "test"
         StripeAPI.paymentRequest(withMerchantIdentifier: "test", country: "US", currency: "USD")
         let _ = IdentityVerificationSheet(verificationSessionClientSecret: "test")
-<<<<<<< HEAD
         if #available(iOS 12.0, *) {
             let _ = ConnectionsSheet(linkAccountSessionClientSecret: "")
         }
-
-        let _ = CardVerificationSheet(publishableKey: "foo", id: "foo", clientSecret: "foo")
-=======
 
         if #available(iOS 11.2, *) {
             let _ = CardImageVerificationSheet(
@@ -33,7 +29,6 @@
                 cardImageVerificationIntentSecret: "foo"
             )
         }
->>>>>>> 01f5e735
         // Do any additional setup after loading the view, typically from a nib.
     }
 
