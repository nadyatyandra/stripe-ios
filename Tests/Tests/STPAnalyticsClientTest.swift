//
//  STPAnalyticsTest.swift
//  StripeiOS Tests
//
//  Created by Yuki Tokuhiro on 12/15/20.
//  Copyright © 2020 Stripe, Inc. All rights reserved.
//

import Foundation
import XCTest

@testable import Stripe

class STPAnalyticsClientTestSwift: XCTestCase {
<<<<<<< HEAD
    var testingClient: STPTestingAnalyticsClient!
    
    override func setUp() {
        testingClient = STPTestingAnalyticsClient()
        STPAnalyticsClient.sharedClient = testingClient
    }
=======

    private var client: STPAnalyticsClient!

    override func setUp() {
        super.setUp()
        client = STPAnalyticsClient()
    }

>>>>>>> 07a24494
    func makeConfig(
        applePay: PaymentSheet.ApplePayConfiguration?, customer: PaymentSheet.CustomerConfiguration?
    ) -> PaymentSheet.Configuration {
        var config = PaymentSheet.Configuration()
        config.applePay = applePay
        config.customer = customer
        return config
    }

    func testPaymentSheetInit() {
        let customerConfig = PaymentSheet.CustomerConfiguration(id: "", ephemeralKeySecret: "")
        let applePayConfig = PaymentSheet.ApplePayConfiguration(
            merchantId: "", merchantCountryCode: "")
        XCTAssertEqual(
            client.paymentSheetInitEventValue(
                isCustom: false, configuration: makeConfig(applePay: nil, customer: nil)),
            "mc_complete_init_default")
        XCTAssertEqual(
            client.paymentSheetInitEventValue(
                isCustom: true, configuration: makeConfig(applePay: nil, customer: nil)),
            "mc_custom_init_default")
        XCTAssertEqual(
            client.paymentSheetInitEventValue(
                isCustom: false, configuration: makeConfig(applePay: applePayConfig, customer: nil)),
            "mc_complete_init_applepay")
        XCTAssertEqual(
            client.paymentSheetInitEventValue(
                isCustom: true, configuration: makeConfig(applePay: applePayConfig, customer: nil)),
            "mc_custom_init_applepay")
        XCTAssertEqual(
            client.paymentSheetInitEventValue(
                isCustom: false, configuration: makeConfig(applePay: nil, customer: customerConfig)),
            "mc_complete_init_customer")
        XCTAssertEqual(
            client.paymentSheetInitEventValue(
                isCustom: true, configuration: makeConfig(applePay: nil, customer: customerConfig)),
            "mc_custom_init_customer")
        XCTAssertEqual(
            client.paymentSheetInitEventValue(
                isCustom: false,
                configuration: makeConfig(applePay: applePayConfig, customer: customerConfig)),
            "mc_complete_init_customer_applepay")
        XCTAssertEqual(
            client.paymentSheetInitEventValue(
                isCustom: true,
                configuration: makeConfig(applePay: applePayConfig, customer: customerConfig)),
            "mc_custom_init_customer_applepay")
    }

    func testPaymentSheetAddsUsage() {
        let client = STPAnalyticsClient.sharedClient
        let _ = PaymentSheet(
            paymentIntentClientSecret: "", configuration: PaymentSheet.Configuration())
        XCTAssertTrue(client.productUsage.contains("PaymentSheet"))

        let _ = PaymentSheet.FlowController(
            intent: .paymentIntent(STPFixtures.paymentIntent()), savedPaymentMethods: [],
            configuration: PaymentSheet.Configuration())
        XCTAssertTrue(client.productUsage.contains("PaymentSheet.FlowController"))
    }
<<<<<<< HEAD
    
    func testPaymentSheetShowEvent() {
        let initEvent = XCTestExpectation(description: "mc_complete_init_default")
        testingClient.expectedEvents[initEvent.description] = initEvent
        let _ = PaymentSheet(intentClientSecret: "", configuration: PaymentSheet.Configuration())
        wait(for: [initEvent], timeout: STPTestingNetworkRequestTimeout)
    }
    
    func testVariousPaymentSheetEvents() {
        let event1 = XCTestExpectation(description: "mc_custom_sheet_newpm_show")
        testingClient.registerExpectation(event1)
        testingClient.logPaymentSheetShow(isCustom: true, paymentMethod: .newPM)

        let event2 = XCTestExpectation(description: "mc_complete_sheet_savedpm_show")
        testingClient.registerExpectation(event2)
        testingClient.logPaymentSheetShow(isCustom: false, paymentMethod: .savedPM)

        let event3 = XCTestExpectation(description: "mc_complete_payment_savedpm_success")
        testingClient.registerExpectation(event3)
        testingClient.logPaymentSheetPayment(isCustom: false, paymentMethod: .savedPM, result: .completed)
        
        let event4 = XCTestExpectation(description: "mc_custom_payment_applepay_failure")
        testingClient.registerExpectation(event4)
        testingClient.logPaymentSheetPayment(isCustom: true, paymentMethod: .applePay, result: .failed(error: PaymentSheetError.unknown(debugDescription: "Error")))

        let event5 = XCTestExpectation(description: "mc_custom_paymentoption_applepay_select")
        testingClient.registerExpectation(event5)
        testingClient.logPaymentSheetPaymentOptionSelect(isCustom: true, paymentMethod: .applePay)

        let event6 = XCTestExpectation(description: "mc_complete_paymentoption_newpm_select")
        testingClient.registerExpectation(event6)
        testingClient.logPaymentSheetPaymentOptionSelect(isCustom: false, paymentMethod: .newPM)
        

        wait(for: [event1, event2, event3, event4, event5, event6], timeout: STPTestingNetworkRequestTimeout)
    }
    
    override func tearDown() {
        // STPAnalyticsClient has no mutable state. Set it back to a fresh normal instance for the benefit of anyone else living in this test process.
        STPAnalyticsClient.sharedClient = STPAnalyticsClient()
    }
}

class STPTestingAnalyticsClient: STPAnalyticsClient {
    var expectedEvents: [String: XCTestExpectation] = [:]

    func registerExpectation(_ expectation: XCTestExpectation) {
        expectedEvents[expectation.description] = expectation
    }
    
    override func logPayload(_ payload: [String: Any], unconditionally: Bool = false) {
        if let event = payload["event"] as? String,
           let expectedEvent = expectedEvents[event] {
            expectedEvent.fulfill()
        }
    }
=======

    func testAdditionalInfo() {
        XCTAssertEqual(client.additionalInfo(), [])

        // Add some info
        client.addAdditionalInfo("hello")
        client.addAdditionalInfo("i'm additional info")
        client.addAdditionalInfo("how are you?")

        XCTAssertEqual(client.additionalInfo(), ["hello", "how are you?", "i'm additional info"])

        // Clear it
        client.clearAdditionalInfo()
        XCTAssertEqual(client.additionalInfo(), [])
    }

    func testProductUsageDictionaryFull() {
        client.addClass(toProductUsageIfNecessary: MockAnalyticsClass1.self)
        client.addClass(toProductUsageIfNecessary: STPPaymentContext.self)

        let usageDict = client.productUsageDictionary()
        XCTAssertEqual(usageDict.count, 2)
        XCTAssertEqual(usageDict["ui_usage_level"] as? String, "full")
        XCTAssertEqual(usageDict["product_usage"] as? [String], [
            MockAnalyticsClass1.stp_analyticsIdentifier,
            STPPaymentContext.stp_analyticsIdentifier,
        ])
    }

    func testProductUsageDictionaryCardTextField() {
        client.addClass(toProductUsageIfNecessary: STPPaymentCardTextField.self)

        let usageDict = client.productUsageDictionary()
        XCTAssertEqual(usageDict.count, 2)
        XCTAssertEqual(usageDict["ui_usage_level"] as? String, "card_text_field")
        XCTAssertEqual(usageDict["product_usage"] as? [String], [
            STPPaymentCardTextField.stp_analyticsIdentifier,
        ])
    }

    func testProductUsageDictionaryPartial() {
        client.addClass(toProductUsageIfNecessary: STPPaymentCardTextField.self)
        client.addClass(toProductUsageIfNecessary: MockAnalyticsClass1.self)
        client.addClass(toProductUsageIfNecessary: MockAnalyticsClass2.self)

        let usageDict = client.productUsageDictionary()
        XCTAssertEqual(usageDict.count, 2)
        XCTAssertEqual(usageDict["ui_usage_level"] as? String, "partial")
        XCTAssertEqual(usageDict["product_usage"] as? [String], [
            MockAnalyticsClass1.stp_analyticsIdentifier,
            MockAnalyticsClass2.stp_analyticsIdentifier,
            STPPaymentCardTextField.stp_analyticsIdentifier,
        ])
    }

    func testProductUsageDictionaryNone() {
        let usageDict = client.productUsageDictionary()
        XCTAssertEqual(usageDict.count, 2)
        XCTAssertEqual(usageDict["ui_usage_level"] as? String, "none")
        XCTAssertEqual(usageDict["product_usage"] as? [String], [])
    }

    func testPayloadFromAnalytic() {
        client.addAdditionalInfo("test_additional_info")

        let mockAnalytic = MockAnalytic()
        let payload = client.payload(from: mockAnalytic)

        // Verify event name is included
        XCTAssertEqual(payload["event"] as? String, mockAnalytic.event.rawValue)

        // Verify additionalInfo is included
        XCTAssertEqual(payload["additional_info"] as? [String], ["test_additional_info"])

        // Verify all the analytic params are in the payload
        XCTAssertEqual(payload["test_param1"] as? Int, 1)
        XCTAssertEqual(payload["test_param2"] as? String, "two")

        // Verify productUsage is included
        XCTAssertNotNil(payload["ui_usage_level"])
        XCTAssertNotNil(payload["product_usage"])
    }

    func testSerializeError() {
        let userInfo = [
            "key1": "value1",
            "key2": "value2",
        ]
        let error = NSError(domain: "test_domain", code: 42, userInfo: userInfo)
        let serializedError = STPAnalyticsClient.serializeError(error)
        XCTAssertEqual(serializedError.count, 3)
        XCTAssertEqual(serializedError["domain"] as? String, "test_domain")
        XCTAssertEqual(serializedError["code"] as? Int, 42)
        XCTAssertEqual(serializedError["user_info"] as? [String: String], userInfo)
    }
}

// MARK: - Mock types

private struct MockAnalytic: Analytic {
    let event = STPAnalyticEvent.sourceCreation

    let params: [String : Any] = [
        "test_param1": 1,
        "test_param2": "two",
    ]
}

private struct MockAnalyticsClass1: STPAnalyticsProtocol {
    static let stp_analyticsIdentifier = "MockAnalyticsClass1"
}

private struct MockAnalyticsClass2: STPAnalyticsProtocol {
    static let stp_analyticsIdentifier = "MockAnalyticsClass2"
>>>>>>> 07a24494
}<|MERGE_RESOLUTION|>--- conflicted
+++ resolved
@@ -12,15 +12,6 @@
 @testable import Stripe
 
 class STPAnalyticsClientTestSwift: XCTestCase {
-<<<<<<< HEAD
-    var testingClient: STPTestingAnalyticsClient!
-    
-    override func setUp() {
-        testingClient = STPTestingAnalyticsClient()
-        STPAnalyticsClient.sharedClient = testingClient
-    }
-=======
-
     private var client: STPAnalyticsClient!
 
     override func setUp() {
@@ -28,7 +19,6 @@
         client = STPAnalyticsClient()
     }
 
->>>>>>> 07a24494
     func makeConfig(
         applePay: PaymentSheet.ApplePayConfiguration?, customer: PaymentSheet.CustomerConfiguration?
     ) -> PaymentSheet.Configuration {
@@ -89,64 +79,36 @@
             configuration: PaymentSheet.Configuration())
         XCTAssertTrue(client.productUsage.contains("PaymentSheet.FlowController"))
     }
-<<<<<<< HEAD
-    
-    func testPaymentSheetShowEvent() {
-        let initEvent = XCTestExpectation(description: "mc_complete_init_default")
-        testingClient.expectedEvents[initEvent.description] = initEvent
-        let _ = PaymentSheet(intentClientSecret: "", configuration: PaymentSheet.Configuration())
-        wait(for: [initEvent], timeout: STPTestingNetworkRequestTimeout)
-    }
     
     func testVariousPaymentSheetEvents() {
+        let client = STPTestingAnalyticsClient()
         let event1 = XCTestExpectation(description: "mc_custom_sheet_newpm_show")
-        testingClient.registerExpectation(event1)
-        testingClient.logPaymentSheetShow(isCustom: true, paymentMethod: .newPM)
+        client.registerExpectation(event1)
+        client.logPaymentSheetShow(isCustom: true, paymentMethod: .newPM)
 
         let event2 = XCTestExpectation(description: "mc_complete_sheet_savedpm_show")
-        testingClient.registerExpectation(event2)
-        testingClient.logPaymentSheetShow(isCustom: false, paymentMethod: .savedPM)
+        client.registerExpectation(event2)
+        client.logPaymentSheetShow(isCustom: false, paymentMethod: .savedPM)
 
         let event3 = XCTestExpectation(description: "mc_complete_payment_savedpm_success")
-        testingClient.registerExpectation(event3)
-        testingClient.logPaymentSheetPayment(isCustom: false, paymentMethod: .savedPM, result: .completed)
+        client.registerExpectation(event3)
+        client.logPaymentSheetPayment(isCustom: false, paymentMethod: .savedPM, result: .completed)
         
         let event4 = XCTestExpectation(description: "mc_custom_payment_applepay_failure")
-        testingClient.registerExpectation(event4)
-        testingClient.logPaymentSheetPayment(isCustom: true, paymentMethod: .applePay, result: .failed(error: PaymentSheetError.unknown(debugDescription: "Error")))
+        client.registerExpectation(event4)
+        client.logPaymentSheetPayment(isCustom: true, paymentMethod: .applePay, result: .failed(error: PaymentSheetError.unknown(debugDescription: "Error")))
 
         let event5 = XCTestExpectation(description: "mc_custom_paymentoption_applepay_select")
-        testingClient.registerExpectation(event5)
-        testingClient.logPaymentSheetPaymentOptionSelect(isCustom: true, paymentMethod: .applePay)
+        client.registerExpectation(event5)
+        client.logPaymentSheetPaymentOptionSelect(isCustom: true, paymentMethod: .applePay)
 
         let event6 = XCTestExpectation(description: "mc_complete_paymentoption_newpm_select")
-        testingClient.registerExpectation(event6)
-        testingClient.logPaymentSheetPaymentOptionSelect(isCustom: false, paymentMethod: .newPM)
+        client.registerExpectation(event6)
+        client.logPaymentSheetPaymentOptionSelect(isCustom: false, paymentMethod: .newPM)
         
 
         wait(for: [event1, event2, event3, event4, event5, event6], timeout: STPTestingNetworkRequestTimeout)
     }
-    
-    override func tearDown() {
-        // STPAnalyticsClient has no mutable state. Set it back to a fresh normal instance for the benefit of anyone else living in this test process.
-        STPAnalyticsClient.sharedClient = STPAnalyticsClient()
-    }
-}
-
-class STPTestingAnalyticsClient: STPAnalyticsClient {
-    var expectedEvents: [String: XCTestExpectation] = [:]
-
-    func registerExpectation(_ expectation: XCTestExpectation) {
-        expectedEvents[expectation.description] = expectation
-    }
-    
-    override func logPayload(_ payload: [String: Any], unconditionally: Bool = false) {
-        if let event = payload["event"] as? String,
-           let expectedEvent = expectedEvents[event] {
-            expectedEvent.fulfill()
-        }
-    }
-=======
 
     func testAdditionalInfo() {
         XCTAssertEqual(client.additionalInfo(), [])
@@ -261,5 +223,19 @@
 
 private struct MockAnalyticsClass2: STPAnalyticsProtocol {
     static let stp_analyticsIdentifier = "MockAnalyticsClass2"
->>>>>>> 07a24494
+}
+
+class STPTestingAnalyticsClient: STPAnalyticsClient {
+    var expectedEvents: [String: XCTestExpectation] = [:]
+
+    func registerExpectation(_ expectation: XCTestExpectation) {
+        expectedEvents[expectation.description] = expectation
+    }
+    
+    override func logPayload(_ payload: [String: Any]) {
+        if let event = payload["event"] as? String,
+           let expectedEvent = expectedEvents[event] {
+            expectedEvent.fulfill()
+        }
+    }
 }