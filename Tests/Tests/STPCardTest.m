--- conflicted
+++ resolved
@@ -49,13 +49,8 @@
         @"last4": @"1234",
         @"dynamic_last4": @"5678",
         @"brand": @"MasterCard",
-<<<<<<< HEAD
-        @"country": @"Japan"
-=======
-        @"fingerprint": @"Fingolfin",
         @"country": @"Japan",
         @"currency": @"usd",
->>>>>>> 91cca2b3
     };
 }
 
