//
//  STPPaymentHandler.h
//  StripeiOS
//
//  Created by Cameron Sabol on 5/10/19.
//  Copyright © 2019 Stripe, Inc. All rights reserved.
//

#import "STPPaymentHandler.h"

#import <SafariServices/SafariServices.h>
#import <Stripe/Stripe3DS2.h>

#import "NSDictionary+Stripe.h"
#import "NSError+Stripe.h"
#import "STP3DS2AuthenticateResponse.h"
#import "STPAnalyticsClient.h"
#import "STPAPIClient+Private.h"
#import "STPAPIRequest.h"
#import "STPAuthenticationContext.h"
#import "STPLocalizationUtils.h"
#import "STPPaymentIntent+Private.h"
#import "STPPaymentIntentLastPaymentError.h"
#import "STPPaymentIntentParams.h"
#import "STPPaymentIntentParams+Utilities.h"
#import "STPPaymentHandlerActionParams.h"
#import "STPIntentAction+Private.h"
#import "STPIntentActionRedirectToURL+Private.h"
#import "STPIntentActionUseStripeSDK.h"
#import "STPIntentActionAlipayHandleRedirect.h"
#import "STPSetupIntent.h"
#import "STPSetupIntentConfirmParams.h"
#import "STPSetupIntentConfirmParams+Utilities.h"
#import "STPSetupIntentLastSetupError.h"
#import "STPPaymentMethod.h"
#import "STPThreeDSCustomizationSettings.h"
#import "STPThreeDSCustomization+Private.h"
#import "STPURLCallbackHandler.h"

NS_ASSUME_NONNULL_BEGIN

NSString * const STPPaymentHandlerErrorDomain = @"STPPaymentHandlerErrorDomain";

@interface STPPaymentHandler () <SFSafariViewControllerDelegate, STPURLCallbackListener, STDSChallengeStatusReceiver>
{
    NSObject<STPPaymentHandlerActionParams> *_currentAction;
}
/// YES from when a public method is first called until its associated completion handler is called.
@property (nonatomic, getter=isInProgress) BOOL inProgress;
@property (nonatomic, nullable) SFSafariViewController *safariViewController;

@end

@implementation STPPaymentHandler

+ (instancetype)sharedHandler {
    static STPPaymentHandler *sharedHandler = nil;
    static dispatch_once_t onceToken;
    dispatch_once(&onceToken, ^{
        sharedHandler = [self new];
        sharedHandler->_apiClient = [STPAPIClient sharedClient];
        sharedHandler.threeDSCustomizationSettings = [STPThreeDSCustomizationSettings defaultSettings];
    });

    return sharedHandler;
}

- (void)confirmPayment:(STPPaymentIntentParams *)paymentParams
withAuthenticationContext:(id<STPAuthenticationContext>)authenticationContext
            completion:(STPPaymentHandlerActionPaymentIntentCompletionBlock)completion {
    if (self.isInProgress) {
        completion(STPPaymentHandlerActionStatusFailed, nil, [self _errorForCode:STPPaymentHandlerNoConcurrentActionsErrorCode userInfo:nil]);
        return;
    } else if (![STPPaymentIntentParams isClientSecretValid:paymentParams.clientSecret]) {
           completion(STPPaymentHandlerActionStatusFailed, nil, [self _errorForCode:STPPaymentHandlerInvalidClientSecret userInfo:nil]);
           return;
       }
    self.inProgress = YES;
    __weak __typeof(self) weakSelf = self;
    // wrappedCompletion ensures we perform some final logic before calling the completion block.
    STPPaymentHandlerActionPaymentIntentCompletionBlock wrappedCompletion = ^(STPPaymentHandlerActionStatus status, STPPaymentIntent *paymentIntent, NSError *error) {
        __typeof(self) strongSelf = weakSelf;
        // Reset our internal state
        strongSelf.inProgress = NO;
        // Ensure the .succeeded case returns a PaymentIntent in the expected state.
        if (status == STPPaymentHandlerActionStatusSucceeded) {
            BOOL successIntentState = paymentIntent.status == STPPaymentIntentStatusSucceeded ||
            paymentIntent.status == STPPaymentIntentStatusRequiresCapture ||
            (paymentIntent.status == STPPaymentIntentStatusProcessing && [[self class] _isProcessingIntentSuccessForType:paymentIntent.paymentMethod.type]);

            if (error == nil && paymentIntent != nil && successIntentState) {
                completion(STPPaymentHandlerActionStatusSucceeded, paymentIntent, nil);
            } else {
                NSAssert(NO, @"Calling completion with invalid state");
                completion(STPPaymentHandlerActionStatusFailed, paymentIntent, error ?: [strongSelf _errorForCode:STPPaymentHandlerIntentStatusErrorCode userInfo:nil]);
            }
            return;
        }
        completion(status, paymentIntent, error);
    };
    STPPaymentIntentCompletionBlock confirmCompletionBlock = ^(STPPaymentIntent * _Nullable paymentIntent, NSError * _Nullable error) {
        __typeof(self) strongSelf = weakSelf;
        if (error) {
            wrappedCompletion(STPPaymentHandlerActionStatusFailed, paymentIntent, error);
        } else {
            [strongSelf _handleNextActionForPayment:paymentIntent
                          withAuthenticationContext:authenticationContext
                                          returnURL:paymentParams.returnURL
                                         completion:^(STPPaymentHandlerActionStatus status, STPPaymentIntent *completedPaymentIntent, NSError *completedError) {
                                             wrappedCompletion(status, completedPaymentIntent, completedError);
                                         }];
        }
    };
    STPPaymentIntentParams *params = paymentParams;
    // We always set useStripeSDK = @YES in STPPaymentHandler
    if (!params.useStripeSDK.boolValue) {
        params = [paymentParams copy];
        params.useStripeSDK = @YES;
    }
    [self.apiClient confirmPaymentIntentWithParams:params
                                            expand:@[@"payment_method"]
                                        completion:confirmCompletionBlock];
}

- (void)handleNextActionForPayment:(NSString *)paymentIntentClientSecret
         withAuthenticationContext:(id<STPAuthenticationContext>)authenticationContext
                         returnURL:(nullable NSString *)returnURL
                        completion:(STPPaymentHandlerActionPaymentIntentCompletionBlock)completion{
    if (self.isInProgress) {
        NSAssert(NO, @"Should not handle multiple payments at once.");
        completion(STPPaymentHandlerActionStatusFailed, nil, [self _errorForCode:STPPaymentHandlerNoConcurrentActionsErrorCode userInfo:nil]);
        return;
    } else if (![STPPaymentIntentParams isClientSecretValid:paymentIntentClientSecret]) {
        completion(STPPaymentHandlerActionStatusFailed, nil, [self _errorForCode:STPPaymentHandlerInvalidClientSecret userInfo:nil]);
        return;
    }

    self.inProgress = YES;
    __weak __typeof(self) weakSelf = self;
    // wrappedCompletion ensures we perform some final logic before calling the completion block.
    STPPaymentHandlerActionPaymentIntentCompletionBlock wrappedCompletion = ^(STPPaymentHandlerActionStatus status, STPPaymentIntent *paymentIntent, NSError *error) {
        __typeof(self) strongSelf = weakSelf;
        // Reset our internal state
        strongSelf.inProgress = NO;
        // Ensure the .succeeded case returns a PaymentIntent in the expected state.
        if (status == STPPaymentHandlerActionStatusSucceeded) {
            if (error == nil && paymentIntent != nil && (paymentIntent.status == STPPaymentIntentStatusSucceeded || paymentIntent.status == STPPaymentIntentStatusRequiresCapture || paymentIntent.status == STPPaymentIntentStatusRequiresConfirmation)) {
                completion(STPPaymentHandlerActionStatusSucceeded, paymentIntent, nil);
            } else {
                NSAssert(NO, @"Calling completion with invalid state");
                completion(STPPaymentHandlerActionStatusFailed, paymentIntent, error ?: [strongSelf _errorForCode:STPPaymentHandlerIntentStatusErrorCode userInfo:nil]);
            }
            return;
        }
        completion(status, paymentIntent, error);
    };

    STPPaymentIntentCompletionBlock retrieveCompletionBlock = ^(STPPaymentIntent *paymentIntent, NSError *error) {
        __typeof(self) strongSelf = weakSelf;
        if (error) {
            wrappedCompletion(STPPaymentHandlerActionStatusFailed, paymentIntent, error);
        } else {
            if (paymentIntent.status == STPPaymentIntentStatusRequiresConfirmation) {
                // The caller forgot to confirm the paymentIntent on the backend before calling this method
                wrappedCompletion(STPPaymentHandlerActionStatusFailed, paymentIntent, [strongSelf _errorForCode:STPPaymentHandlerIntentStatusErrorCode userInfo:@{STPErrorMessageKey: @"Confirm the PaymentIntent on the backend before calling handleNextActionForPayment:withAuthenticationContext:completion."}]);
            }
            [strongSelf _handleNextActionForPayment:paymentIntent
                          withAuthenticationContext:authenticationContext
                                          returnURL:returnURL
                                         completion:^(STPPaymentHandlerActionStatus status, STPPaymentIntent *completedPaymentIntent, NSError *completedError) {
                                             wrappedCompletion(status, completedPaymentIntent, completedError);
                                         }];
        }
    };
    
    [self.apiClient retrievePaymentIntentWithClientSecret:paymentIntentClientSecret
                                                   expand:@[@"payment_method"]
                                               completion:retrieveCompletionBlock];
}

- (void)confirmSetupIntent:(STPSetupIntentConfirmParams *)setupIntentConfirmParams
 withAuthenticationContext:(id<STPAuthenticationContext>)authenticationContext
                completion:(STPPaymentHandlerActionSetupIntentCompletionBlock)completion {
    if (self.isInProgress) {
        NSAssert(NO, @"Should not handle multiple payments at once.");
        completion(STPPaymentHandlerActionStatusFailed, nil, [self _errorForCode:STPPaymentHandlerNoConcurrentActionsErrorCode userInfo:nil]);
        return;
    } else if (![STPSetupIntentConfirmParams isClientSecretValid:setupIntentConfirmParams.clientSecret]) {
           completion(STPPaymentHandlerActionStatusFailed, nil, [self _errorForCode:STPPaymentHandlerInvalidClientSecret userInfo:nil]);
           return;
       }

    self.inProgress = YES;
    __weak __typeof(self) weakSelf = self;
    // wrappedCompletion ensures we perform some final logic before calling the completion block.
    STPPaymentHandlerActionSetupIntentCompletionBlock wrappedCompletion = ^(STPPaymentHandlerActionStatus status, STPSetupIntent *setupIntent, NSError *error) {
        __typeof(self) strongSelf = weakSelf;
        // Reset our internal state
        weakSelf.inProgress = NO;
        // Ensure the .succeeded case returns a PaymentIntent in the expected state.
        if (status == STPPaymentHandlerActionStatusSucceeded) {
            if (error == nil && setupIntent != nil && setupIntent.status == STPSetupIntentStatusSucceeded) {
                completion(STPPaymentHandlerActionStatusSucceeded, setupIntent, nil);
            } else {
                NSAssert(NO, @"Calling completion with invalid state");
                completion(STPPaymentHandlerActionStatusFailed, setupIntent, error ?: [strongSelf _errorForCode:STPPaymentHandlerIntentStatusErrorCode userInfo:nil]);
            }
            return;
        }
        completion(status, setupIntent, error);
    };

    STPSetupIntentCompletionBlock confirmCompletionBlock = ^(STPSetupIntent * _Nullable setupIntent, NSError * _Nullable error) {
        if (error) {
            wrappedCompletion(STPPaymentHandlerActionStatusFailed, setupIntent, error);
        } else {
            STPPaymentHandlerSetupIntentActionParams *action = [[STPPaymentHandlerSetupIntentActionParams alloc] initWithAPIClient:self.apiClient
                                                                                                             authenticationContext:authenticationContext
                                                                                                      threeDSCustomizationSettings:self.threeDSCustomizationSettings
                                                                                                                       setupIntent:setupIntent
                                                                                                                         returnURL:setupIntentConfirmParams.returnURL
                                                                                                                        completion:^(STPPaymentHandlerActionStatus status, STPSetupIntent * _Nullable resultSetupIntent, NSError * _Nullable resultError) {
                                                                                                                            __typeof(self) strongSelf = weakSelf;
                                                                                                                            if (strongSelf != nil) {
                                                                                                                                strongSelf->_currentAction = nil;
                                                                                                                            }
                                                                                                                            wrappedCompletion(status, resultSetupIntent, resultError);
                                                                                                                        }];
            self->_currentAction = action;
            BOOL requiresAction = [self _handleSetupIntentStatusForAction:action];
            if (requiresAction) {
                [self _handleAuthenticationForCurrentAction];
            }
        }
    };
    STPSetupIntentConfirmParams *params = setupIntentConfirmParams;
    if (!params.useStripeSDK.boolValue) {
        params = [setupIntentConfirmParams copy];
        params.useStripeSDK = @YES;
    }
    [self.apiClient confirmSetupIntentWithParams:params completion:confirmCompletionBlock];
}

- (void)handleNextActionForSetupIntent:(NSString *)setupIntentClientSecret
             withAuthenticationContext:(id<STPAuthenticationContext>)authenticationContext
                             returnURL:(nullable NSString *)returnURL
                            completion:(STPPaymentHandlerActionSetupIntentCompletionBlock)completion {
    if (self.isInProgress) {
        NSAssert(NO, @"Should not handle multiple payments at once.");
        completion(STPPaymentHandlerActionStatusFailed, nil, [self _errorForCode:STPPaymentHandlerNoConcurrentActionsErrorCode userInfo:nil]);
        return;
    } else if (![STPSetupIntentConfirmParams isClientSecretValid:setupIntentClientSecret]) {
        completion(STPPaymentHandlerActionStatusFailed, nil, [self _errorForCode:STPPaymentHandlerInvalidClientSecret userInfo:nil]);
        return;
    }

    self.inProgress = YES;
    __weak __typeof(self) weakSelf = self;
    // wrappedCompletion ensures we perform some final logic before calling the completion block.
    STPPaymentHandlerActionSetupIntentCompletionBlock wrappedCompletion = ^(STPPaymentHandlerActionStatus status, STPSetupIntent *setupIntent, NSError *error) {
        __typeof(self) strongSelf = weakSelf;
        // Reset our internal state
        weakSelf.inProgress = NO;
        // Ensure the .succeeded case returns a SetupIntent in the expected state.
        if (status == STPPaymentHandlerActionStatusSucceeded) {
            if (error == nil && setupIntent != nil && setupIntent.status == STPSetupIntentStatusSucceeded) {
                completion(STPPaymentHandlerActionStatusSucceeded, setupIntent, nil);
            } else {
                NSAssert(NO, @"Calling completion with invalid state");
                completion(STPPaymentHandlerActionStatusFailed, setupIntent, error ?: [strongSelf _errorForCode:STPPaymentHandlerIntentStatusErrorCode userInfo:nil]);
            }
            return;
        }
        completion(status, setupIntent, error);
    };

    STPSetupIntentCompletionBlock retrieveCompletionBlock = ^(STPSetupIntent * _Nullable setupIntent, NSError * _Nullable error) {

        __typeof(self) strongSelf = weakSelf;
        if (error) {
            wrappedCompletion(STPPaymentHandlerActionStatusFailed, setupIntent, error);
        } else {
            if (setupIntent.status == STPSetupIntentStatusRequiresConfirmation) {
                // The caller forgot to confirm the setupIntent on the backend before calling this method
                wrappedCompletion(STPPaymentHandlerActionStatusFailed, setupIntent, [strongSelf _errorForCode:STPPaymentHandlerIntentStatusErrorCode userInfo:@{STPErrorMessageKey: @"Confirm the SetupIntent on the backend before calling handleNextActionForSetupIntent:withAuthenticationContext:completion."}]);
            }
            [strongSelf _handleNextActionForSetupIntent:setupIntent
                          withAuthenticationContext:authenticationContext
                                          returnURL:returnURL
                                         completion:^(STPPaymentHandlerActionStatus status, STPSetupIntent *completedSetupIntent, NSError *completedError) {
                                             wrappedCompletion(status, completedSetupIntent, completedError);
                                         }];
        }
    };

    [self.apiClient retrieveSetupIntentWithClientSecret:setupIntentClientSecret completion:retrieveCompletionBlock];
}


#pragma mark - Private Helpers

/**
 Depending on the PaymentMethod Type, after handling next action and confirming,
 we should either expect a success state on the PaymentIntent, or for certain asynchronous
 PaymentMethods like SEPA Debit, processing is considered a completed PaymentIntent flow
 because the funds can take up to 14 days to transfer from the customer's bank.
 */
+ (BOOL)_isProcessingIntentSuccessForType:(STPPaymentMethodType)type {
    switch (type) {
        case STPPaymentMethodTypeSEPADebit:
        case STPPaymentMethodTypeBacsDebit: // Bacs Debit takes 2-3 business days
        case STPPaymentMethodTypeAUBECSDebit:
<<<<<<< HEAD
        case STPPaymentMethodTypeSofort:
=======
        case STPPaymentMethodTypeGrabPay: // Asynchronous
>>>>>>> 4de42b8a
            return YES;
        case STPPaymentMethodTypeAlipay:
        case STPPaymentMethodTypeCard:
        case STPPaymentMethodTypeiDEAL:
        case STPPaymentMethodTypeFPX:
        case STPPaymentMethodTypeCardPresent:
        case STPPaymentMethodTypeGiropay:
        case STPPaymentMethodTypeEPS:
        case STPPaymentMethodTypePrzelewy24:
        case STPPaymentMethodTypeBancontact:
            // fall through
        case STPPaymentMethodTypeUnknown:
            return NO;
    }
}

- (void)_handleNextActionForPayment:(STPPaymentIntent *)paymentIntent
          withAuthenticationContext:(id<STPAuthenticationContext>)authenticationContext
                          returnURL:(nullable NSString *)returnURLString
                         completion:(STPPaymentHandlerActionPaymentIntentCompletionBlock)completion {
    if (paymentIntent.status == STPPaymentIntentStatusRequiresPaymentMethod) {
        // The caller forgot to attach a paymentMethod.
        completion(STPPaymentHandlerActionStatusFailed, paymentIntent, [self _errorForCode:STPPaymentHandlerRequiresPaymentMethodErrorCode userInfo:nil]);
        return;
    }
    
    __weak __typeof(self) weakSelf = self;
    STPPaymentHandlerPaymentIntentActionParams *action = [[STPPaymentHandlerPaymentIntentActionParams alloc] initWithAPIClient:self.apiClient
                                                                                                         authenticationContext:authenticationContext
                                                                                                  threeDSCustomizationSettings:self.threeDSCustomizationSettings
                                                                                                                 paymentIntent:paymentIntent
                                                                                                                     returnURL:returnURLString
                                                                                                                    completion:^(STPPaymentHandlerActionStatus status, STPPaymentIntent * _Nullable resultPaymentIntent, NSError * _Nullable error) {
                                                                                                                        __typeof(self) strongSelf = weakSelf;
                                                                                                                        if (strongSelf != nil) {
                                                                                                                            strongSelf->_currentAction = nil;
                                                                                                                        }
                                                                                                                        completion(status, resultPaymentIntent, error);
                                                                                                                    }];
    _currentAction = action;
    BOOL requiresAction = [self _handlePaymentIntentStatusForAction:action];
    if (requiresAction) {
        [self _handleAuthenticationForCurrentAction];
    }
}

- (void)_handleNextActionForSetupIntent:(STPSetupIntent *)setupIntent
              withAuthenticationContext:(id<STPAuthenticationContext>)authenticationContext
                              returnURL:(nullable NSString *)returnURLString
                             completion:(STPPaymentHandlerActionSetupIntentCompletionBlock)completion {
    if (setupIntent.status == STPSetupIntentStatusRequiresPaymentMethod) {
        // The caller forgot to attach a paymentMethod.
        completion(STPPaymentHandlerActionStatusFailed, setupIntent, [self _errorForCode:STPPaymentHandlerRequiresPaymentMethodErrorCode userInfo:nil]);
        return;
    }

    __weak __typeof(self) weakSelf = self;
    STPPaymentHandlerSetupIntentActionParams *action = [[STPPaymentHandlerSetupIntentActionParams alloc] initWithAPIClient:self.apiClient
                                                                                                     authenticationContext:authenticationContext
                                                                                              threeDSCustomizationSettings:self.threeDSCustomizationSettings
                                                                                                               setupIntent:setupIntent
                                                                                                                 returnURL:returnURLString
                                                                                                                completion:^(STPPaymentHandlerActionStatus status, STPSetupIntent * _Nullable resultSetupIntent, NSError * _Nullable resultError) {
                                                                                                                    __typeof(self) strongSelf = weakSelf;
                                                                                                                    if (strongSelf != nil) {
                                                                                                                        strongSelf->_currentAction = nil;
                                                                                                                    }
                                                                                                                    completion(status, resultSetupIntent, resultError);
                                                                                                                }];
    _currentAction = action;
    BOOL requiresAction = [self _handleSetupIntentStatusForAction:action];
    if (requiresAction) {
        [self _handleAuthenticationForCurrentAction];
    }
}

/// Calls the current action's completion handler for the SetupIntent status, or returns YES if the status is ...RequiresAction.
- (BOOL)_handleSetupIntentStatusForAction:(STPPaymentHandlerSetupIntentActionParams *)action {
    STPSetupIntent *setupIntent = action.setupIntent;
    if (setupIntent == nil) {
        NSAssert(setupIntent != nil, @"setupIntent should never be nil here.");
        [action completeWithStatus:STPPaymentHandlerActionStatusFailed error:[NSError stp_genericFailedToParseResponseError]];
        return NO;
    }
    switch (setupIntent.status) {
        case STPSetupIntentStatusUnknown:
           [action completeWithStatus:STPPaymentHandlerActionStatusFailed error:[self _errorForCode:STPPaymentHandlerIntentStatusErrorCode userInfo:@{@"STPSetupIntent": setupIntent.description}]];
        case STPSetupIntentStatusRequiresPaymentMethod:
            // If the user forgot to attach a PaymentMethod, they get an error before this point.
            // If confirmation fails (eg not authenticated, card declined) the SetupIntent transitions to this state.
            if ([setupIntent.lastSetupError.code isEqualToString:STPSetupIntentLastSetupErrorCodeAuthenticationFailure]) {
                [action completeWithStatus:STPPaymentHandlerActionStatusFailed
                                     error:[self _errorForCode:STPPaymentHandlerNotAuthenticatedErrorCode userInfo:nil]];
            } else if (setupIntent.lastSetupError.type == STPSetupIntentLastSetupErrorTypeCard) {
                [action completeWithStatus:STPPaymentHandlerActionStatusFailed
                                     error:[self _errorForCode:STPPaymentHandlerPaymentErrorCode userInfo:@{NSLocalizedDescriptionKey: setupIntent.lastSetupError.message}]];
            } else {
                [action completeWithStatus:STPPaymentHandlerActionStatusFailed
                                     error:[self _errorForCode:STPPaymentHandlerPaymentErrorCode userInfo:nil]];
            }
            break;
        case STPSetupIntentStatusRequiresConfirmation:
            [action completeWithStatus:STPPaymentHandlerActionStatusSucceeded error:nil];
            break;
        case STPSetupIntentStatusRequiresAction:
            return YES;
        case STPSetupIntentStatusProcessing:
            [action completeWithStatus:STPPaymentHandlerActionStatusFailed error:[self _errorForCode:STPPaymentHandlerIntentStatusErrorCode userInfo:nil]];
            break;
        case STPSetupIntentStatusSucceeded:
            [action completeWithStatus:STPPaymentHandlerActionStatusSucceeded error:nil];
            break;
        case STPSetupIntentStatusCanceled:
            [action completeWithStatus:STPPaymentHandlerActionStatusCanceled error:nil];
            break;
    }
    return NO;
}

/// Calls the current action's completion handler for the PaymentIntent status, or returns YES if the status is ...RequiresAction.
- (BOOL)_handlePaymentIntentStatusForAction:(STPPaymentHandlerPaymentIntentActionParams *)action {
    STPPaymentIntent *paymentIntent = action.paymentIntent;
    if (paymentIntent == nil) {
        NSAssert(paymentIntent != nil, @"paymentIntent should never be nil here.");
        [_currentAction completeWithStatus:STPPaymentHandlerActionStatusFailed error:[NSError stp_genericFailedToParseResponseError]];
        return NO;
    }
    switch (paymentIntent.status) {

        case STPPaymentIntentStatusUnknown:
            [action completeWithStatus:STPPaymentHandlerActionStatusFailed error:[self _errorForCode:STPPaymentHandlerIntentStatusErrorCode userInfo:@{@"STPPaymentIntent": paymentIntent.description}]];
            break;

        case STPPaymentIntentStatusRequiresPaymentMethod:
            // If the user forgot to attach a PaymentMethod, they get an error before this point.
            // If confirmation fails (eg not authenticated, card declined) the PaymentIntent transitions to this state.
            if ([paymentIntent.lastPaymentError.code isEqualToString:STPPaymentIntentLastPaymentErrorCodeAuthenticationFailure]) {
                [action completeWithStatus:STPPaymentHandlerActionStatusFailed
                                     error:[self _errorForCode:STPPaymentHandlerNotAuthenticatedErrorCode userInfo:nil]];
            } else if (paymentIntent.lastPaymentError.type == STPPaymentIntentLastPaymentErrorTypeCard) {
                [action completeWithStatus:STPPaymentHandlerActionStatusFailed
                                     error:[self _errorForCode:STPPaymentHandlerPaymentErrorCode userInfo:@{NSLocalizedDescriptionKey: paymentIntent.lastPaymentError.message}]];
            } else {
                [action completeWithStatus:STPPaymentHandlerActionStatusFailed
                                     error:[self _errorForCode:STPPaymentHandlerPaymentErrorCode userInfo:nil]];
            }
            break;
        case STPPaymentIntentStatusRequiresConfirmation:
            [action completeWithStatus:STPPaymentHandlerActionStatusSucceeded error:nil];
            break;
        case STPPaymentIntentStatusRequiresAction:
            return YES;
        case STPPaymentIntentStatusProcessing:
            if ([[self class] _isProcessingIntentSuccessForType:paymentIntent.paymentMethod.type]) {
                [action completeWithStatus:STPPaymentHandlerActionStatusSucceeded error:nil];
            } else {
                [action completeWithStatus:STPPaymentHandlerActionStatusFailed error:[self _errorForCode:STPPaymentHandlerIntentStatusErrorCode userInfo:nil]];
            }
            break;
        case STPPaymentIntentStatusSucceeded:
            [action completeWithStatus:STPPaymentHandlerActionStatusSucceeded error:nil];
            break;
        case STPPaymentIntentStatusRequiresCapture:
            [action completeWithStatus:STPPaymentHandlerActionStatusSucceeded error:nil];
            break;
        case STPPaymentIntentStatusCanceled:
            [action completeWithStatus:STPPaymentHandlerActionStatusCanceled error:nil];
            break;
        }
    return NO;
}

- (void)_handleAuthenticationForCurrentAction {
    STPIntentAction *authenticationAction = _currentAction.nextAction;

    switch (authenticationAction.type) {

        case STPIntentActionTypeUnknown:
            [_currentAction completeWithStatus:STPPaymentHandlerActionStatusFailed error:[self _errorForCode:STPPaymentHandlerUnsupportedAuthenticationErrorCode userInfo:@{@"STPIntentAction": authenticationAction.description}]];
            break;
        case STPIntentActionTypeRedirectToURL: {
            NSURL *url = authenticationAction.redirectToURL.url;
            NSURL *returnURL = authenticationAction.redirectToURL.returnURL;
            [self _handleRedirectToURL:url fallbackURL:url returnURL:returnURL];
            break;
        }
        case STPIntentActionTypeAlipayHandleRedirect: {
            NSURL *nativeURL = authenticationAction.alipayHandleRedirect.nativeURL;
            NSURL *url = authenticationAction.alipayHandleRedirect.url;
            NSURL *returnURL = authenticationAction.alipayHandleRedirect.returnURL;
            [self _handleRedirectToURL:nativeURL fallbackURL:url returnURL:returnURL];

            break;
        }
        case STPIntentActionTypeUseStripeSDK:
            switch (authenticationAction.useStripeSDK.type) {
                case STPIntentActionUseStripeSDKTypeUnknown:
                    [_currentAction completeWithStatus:STPPaymentHandlerActionStatusFailed error:[self _errorForCode:STPPaymentHandlerUnsupportedAuthenticationErrorCode userInfo:@{@"STPIntentActionUseStripeSDK": authenticationAction.useStripeSDK.description}]];
                    break;

                case STPIntentActionUseStripeSDKType3DS2Fingerprint: {
                    STDSThreeDS2Service *threeDSService = _currentAction.threeDS2Service;
                    if (threeDSService == nil) {
                        [_currentAction completeWithStatus:STPPaymentHandlerActionStatusFailed error:[self _errorForCode:STPPaymentHandlerStripe3DS2ErrorCode userInfo:@{@"description": @"Failed to initialize STDSThreeDS2Service."}]];
                        return;
                    }

                    STDSTransaction *transaction = nil;
                    STDSAuthenticationRequestParameters *authRequestParams = nil;
                    @try {
                        transaction = [threeDSService createTransactionForDirectoryServer:authenticationAction.useStripeSDK.directoryServerID
                                                                              serverKeyID:authenticationAction.useStripeSDK.directoryServerKeyID
                                                                        certificateString:authenticationAction.useStripeSDK.directoryServerCertificate
                                                                   rootCertificateStrings:authenticationAction.useStripeSDK.rootCertificateStrings
                                                                      withProtocolVersion:@"2.1.0"];

                        authRequestParams = [transaction createAuthenticationRequestParameters];

                    } @catch (NSException *exception) {
                        [_currentAction completeWithStatus:STPPaymentHandlerActionStatusFailed error:[self _errorForCode:STPPaymentHandlerStripe3DS2ErrorCode userInfo:@{@"exception": exception.description}]];
                    }

                    [[STPAnalyticsClient sharedClient] log3DS2AuthenticateAttemptWithConfiguration:_currentAction.apiClient.configuration
                                                                                          intentID:_currentAction.intentStripeID];
                    
                    [_currentAction.apiClient authenticate3DS2:authRequestParams
                                              sourceIdentifier:authenticationAction.useStripeSDK.threeDSSourceID
                                                     returnURL:_currentAction.returnURLString
                                                    maxTimeout:_currentAction.threeDSCustomizationSettings.authenticationTimeout
                                                    completion:^(STP3DS2AuthenticateResponse * _Nullable authenticateResponse, NSError * _Nullable error) {
                                                        if (authenticateResponse == nil) {
                                                            [self->_currentAction completeWithStatus:STPPaymentHandlerActionStatusFailed error:error];
                                                        } else {
                                                            id<STDSAuthenticationResponse> aRes = authenticateResponse.authenticationResponse;
                                                            
                                                            if (aRes == nil && authenticateResponse.fallbackURL != nil) {
                                                                NSURL *returnURL = (self->_currentAction.returnURLString != nil) ? [NSURL URLWithString:self->_currentAction.returnURLString] : nil;
                                                                [self _handleRedirectToURL:authenticateResponse.fallbackURL withReturnURL:returnURL];
                                                                return;
                                                            }

                                                            if (!aRes.isChallengeRequired) {
                                                                // Challenge not required, finish the flow.
                                                                [transaction close];
                                                                [[STPAnalyticsClient sharedClient] log3DS2FrictionlessFlowWithConfiguration:self->_currentAction.apiClient.configuration
                                                                 intentID:self->_currentAction.intentStripeID];
                                                                [self _retrieveAndCheckIntentForCurrentAction];
                                                                return;
                                                            }
                                                            STDSChallengeParameters *challengeParameters = [[STDSChallengeParameters alloc] initWithAuthenticationResponse:aRes];
                                                            
                                                            STPVoidBlock doChallenge = ^{
                                                                NSError *presentationError;
                                                                if (![self _canPresentWithAuthenticationContext:self->_currentAction.authenticationContext error:&presentationError]) {
                                                                    [self->_currentAction completeWithStatus:STPPaymentHandlerActionStatusFailed error:presentationError];
                                                                    return;
                                                                }

                                                                @try {
                                                                    [transaction doChallengeWithViewController:[self->_currentAction.authenticationContext authenticationPresentingViewController]
                                                                                           challengeParameters:challengeParameters
                                                                                       challengeStatusReceiver:self
                                                                                                       timeout:self->_currentAction.threeDSCustomizationSettings.authenticationTimeout*60];
                                                                    
                                                                } @catch (NSException *exception) {
                                                                    [self->_currentAction completeWithStatus:STPPaymentHandlerActionStatusFailed error:[self _errorForCode:STPPaymentHandlerStripe3DS2ErrorCode  userInfo:@{@"exception": exception}]];
                                                                }
                                                            };
                                                            if ([self->_currentAction.authenticationContext respondsToSelector:@selector(prepareAuthenticationContextForPresentation:)]) {
                                                                [self->_currentAction.authenticationContext prepareAuthenticationContextForPresentation:doChallenge];
                                                            } else {
                                                                doChallenge();
                                                            }
                                                        }
                                                    }];
                }
                    break;
                case STPIntentActionUseStripeSDKType3DS2Redirect: {
                    NSURL *url = authenticationAction.useStripeSDK.redirectURL;
                    NSURL *returnURL = nil;
                    NSString *returnURLString = _currentAction.returnURLString;
                    if (returnURLString != nil) {
                        returnURL = [NSURL URLWithString:returnURLString];
                    }
                    [self _handleRedirectToURL:url withReturnURL:returnURL];
                }
                    break;
            }
            break;
    }
}

- (void)_retrieveAndCheckIntentForCurrentAction {
    // Alipay requires us to hit an endpoint before retrieving the PI, to ensure the status is up to date.
    void (^pingMarlinIfNecessary)(STPPaymentHandlerPaymentIntentActionParams *, STPVoidBlock) = ^void(STPPaymentHandlerPaymentIntentActionParams *currentAction, STPVoidBlock completionBlock) {
        if (currentAction.paymentIntent.paymentMethod != nil && currentAction.paymentIntent.paymentMethod.type == STPPaymentMethodTypeAlipay) {
            NSDictionary *mobileRedirect = [[currentAction nextAction].redirectToURL.allResponseFields stp_dictionaryForKey:@"mobile"];
            // 1. Remove percent encoding
            NSString *nativeURL = [[mobileRedirect stp_stringForKey:@"native_url"] stringByRemovingPercentEncoding];
            
            // 2. Find the return_url
            NSString *prefix = @"return_url=";
            NSRange alipayReturnURLRange = [nativeURL rangeOfString:@"return_url=[^&]*" options:NSRegularExpressionSearch];
            NSURL *alipayReturnURL;
            if (alipayReturnURLRange.location == NSNotFound) {
                // If we can't find return_url, fail early
                completionBlock();
                return;
            }
            NSRange range = NSMakeRange(alipayReturnURLRange.location + prefix.length, alipayReturnURLRange.length - prefix.length);
            NSString *rawAlipayReturnURL = [[nativeURL substringWithRange:range] stringByRemovingPercentEncoding];
            alipayReturnURL = [NSURL URLWithString:rawAlipayReturnURL];
            
            // 3. Make a request to the return URL
            NSMutableURLRequest *request = [NSMutableURLRequest requestWithURL:alipayReturnURL];
            NSURLSessionDataTask *task = [[NSURLSession sharedSession] dataTaskWithRequest:request completionHandler:^(NSData * __unused body, NSURLResponse * __unused response, NSError * __unused error) {
                completionBlock();
            }];
            [task resume];
        } else {
            completionBlock();
        }
    };
    
    if ([_currentAction isKindOfClass:[STPPaymentHandlerPaymentIntentActionParams class]]) {
        STPPaymentHandlerPaymentIntentActionParams *currentAction = (STPPaymentHandlerPaymentIntentActionParams *)_currentAction;
        
        pingMarlinIfNecessary(currentAction, ^{
            [currentAction.apiClient retrievePaymentIntentWithClientSecret:currentAction.paymentIntent.clientSecret
                                                                     expand:@[@"payment_method"]
                                                                 completion:^(STPPaymentIntent * _Nullable paymentIntent, NSError * _Nullable error) {
                if (error != nil) {
                    [currentAction completeWithStatus:STPPaymentHandlerActionStatusFailed error:error];
                } else {
                    currentAction.paymentIntent = paymentIntent;
                    BOOL requiresAction = [self _handlePaymentIntentStatusForAction:currentAction];
                    if (requiresAction) {
                        // If the status is still RequiresAction, the user exited from the redirect before the
                        // payment intent was updated. Consider it a cancel
                        [self _markChallengeCanceledWithCompletion:^(__unused BOOL success, __unused NSError * _Nullable cancelError) {
                            // We don't forward cancelation errors
                            [currentAction completeWithStatus:STPPaymentHandlerActionStatusCanceled error:nil];
                        }];
                        
                    }
                }
            }];
        });
    } else if ([_currentAction isKindOfClass:[STPPaymentHandlerSetupIntentActionParams class]]) {
        STPPaymentHandlerSetupIntentActionParams *currentAction = (STPPaymentHandlerSetupIntentActionParams *)_currentAction;
        [_currentAction.apiClient retrieveSetupIntentWithClientSecret:currentAction.setupIntent.clientSecret
                                                           completion:^(STPSetupIntent * _Nullable setupIntent, NSError * _Nullable error) {
                                                               if (error != nil) {
                                                                   [currentAction completeWithStatus:STPPaymentHandlerActionStatusFailed error:error];
                                                               } else {
                                                                   currentAction.setupIntent = setupIntent;
                                                                   BOOL requiresAction = [self _handleSetupIntentStatusForAction:currentAction];
                                                                   if (requiresAction) {
                                                                       // If the status is still RequiresAction, the user exited from the redirect before the
                                                                       // setup intent was updated. Consider it a cancel
                                                                       [self _markChallengeCanceledWithCompletion:^(__unused BOOL success, __unused NSError * _Nullable cancelError) {
                                                                           // We don't forward cancelation errors
                                                                           [currentAction completeWithStatus:STPPaymentHandlerActionStatusCanceled error:nil];
                                                                       }];
                                                                   }
                                                               }
                                                           }];
        
    } else {
        NSAssert(NO, @"currentAction is an unknown type or nil.");
    }
}

- (void)_handleWillForegroundNotification {
    [[NSNotificationCenter defaultCenter] removeObserver:self name:UIApplicationWillEnterForegroundNotification object:nil];
    [self _retrieveAndCheckIntentForCurrentAction];
}

- (void)_handleRedirectToURL:(NSURL *)url withReturnURL:(nullable NSURL *)returnURL {
    [self _handleRedirectToURL:url fallbackURL:url returnURL:returnURL];
}

/**
 This method:
 1. Redirects to an app using url
 2. Open fallbackURL in a webview if 1) fails
 */
- (void)_handleRedirectToURL:(nullable NSURL *)url fallbackURL:(NSURL *)fallbackURL returnURL:(nullable NSURL *)returnURL {
    if (returnURL != nil) {
        [[STPURLCallbackHandler shared] registerListener:self forURL:returnURL];
    }

    [[STPAnalyticsClient sharedClient] logURLRedirectNextActionWithConfiguration:_currentAction.apiClient.configuration
                                                                        intentID:_currentAction.intentStripeID];
    
    // Open the link in SafariVC
    void (^presentSFViewControllerBlock)(void) = ^{
        id<STPAuthenticationContext> context = self->_currentAction.authenticationContext;
        UIViewController *presentingViewController = [context authenticationPresentingViewController];

        STPVoidBlock doChallenge = ^{
            NSError *presentationError;
            if (![self _canPresentWithAuthenticationContext:context error:&presentationError]) {
                [self->_currentAction completeWithStatus:STPPaymentHandlerActionStatusFailed error:presentationError];
                return;
            }

            SFSafariViewController *safariViewController = [[SFSafariViewController alloc] initWithURL:fallbackURL];
            if (@available(iOS 11, *)) {
                safariViewController.dismissButtonStyle = SFSafariViewControllerDismissButtonStyleClose;
            }
            if ([context respondsToSelector:@selector(configureSafariViewController:)]) {
                [context configureSafariViewController:safariViewController];
            }
            safariViewController.delegate = self;
            self.safariViewController = safariViewController;
            [presentingViewController presentViewController:safariViewController animated:YES completion:nil];
        };
        if ([context respondsToSelector:@selector(prepareAuthenticationContextForPresentation:)]) {
            [context prepareAuthenticationContextForPresentation:doChallenge];
        } else {
            doChallenge();
        }
    };
    
    // Redirect to an app
    // We don't want universal links to open up Safari, but we do want to allow custom URL schemes
    NSDictionary *options = nil;
    if ([url.scheme isEqualToString:@"http"] || [url.scheme isEqualToString:@"https"]) {
        options = @{UIApplicationOpenURLOptionUniversalLinksOnly: @(YES)};
    }
    
    // We don't check canOpenURL before opening the URL because that requires users to pre-register the custom URL schemes
    [[UIApplication sharedApplication] openURL:url
                                       options:options
                             completionHandler:^(BOOL success) {
        if (!success) {
            // no app installed, launch safari view controller
            presentSFViewControllerBlock();
        } else {
            [[NSNotificationCenter defaultCenter] addObserver:self
                                                     selector:@selector(_handleWillForegroundNotification)
                                                         name:UIApplicationWillEnterForegroundNotification
                                                       object:nil];
        }
    }];
}

/**
 Checks if authenticationContext.authenticationPresentingViewController can be presented on.
 
 @note Call this method after `prepareAuthenticationContextForPresentation:`
 */
- (BOOL)_canPresentWithAuthenticationContext:(id<STPAuthenticationContext>)authenticationContext error:(NSError **)error {
    UIViewController *presentingViewController = authenticationContext.authenticationPresentingViewController;
    BOOL canPresent = YES;
    NSString *errorMessage;
    
    // Is presentingViewController non-nil?
    if (presentingViewController == nil) {
        canPresent = NO;
        errorMessage = @"authenticationPresentingViewController is nil.";
    }

    // Is it in the window hierarchy?
    if (presentingViewController.viewIfLoaded.window == nil) {
        canPresent = NO;
        errorMessage = @"authenticationPresentingViewController is not in the window hierarchy. You should probably return the top-most view controller instead.";
    }
    
    // Is it the Apple Pay VC?
    if ([presentingViewController isKindOfClass:[PKPaymentAuthorizationViewController class]]) {
        // Trying to present over the Apple Pay sheet silently fails. Authentication should never happen if you're paying with Apple Pay.
        canPresent = NO;
        errorMessage = @"authenticationPresentingViewController is a PKPaymentAuthorizationViewController, which cannot be presented over.";
    }
    
    // Is it already presenting something?
    if (presentingViewController.presentedViewController != nil) {
        canPresent = NO;
        errorMessage = @"authenticationPresentingViewController is already presenting. You should probably dismiss the presented view controller in `prepareAuthenticationContextForPresentation`.";
    }
    
    if (!canPresent && error) {
        *error = [self _errorForCode:STPPaymentHandlerRequiresAuthenticationContextErrorCode userInfo:errorMessage ? @{STPErrorMessageKey: errorMessage} : nil];
    }
    return canPresent;
}

#pragma mark - SFSafariViewControllerDelegate

- (void)safariViewControllerDidFinish:(SFSafariViewController * __unused)controller {
    id<STPAuthenticationContext> context = self->_currentAction.authenticationContext;
    if ([context respondsToSelector:@selector(authenticationContextWillDismissViewController:)]) {
        [context authenticationContextWillDismissViewController:self.safariViewController];
    }
    self.safariViewController = nil;
    [[STPURLCallbackHandler shared] unregisterListener:self];
    [self _retrieveAndCheckIntentForCurrentAction];
}

#pragma mark - STPURLCallbackListener

- (BOOL)handleURLCallback:(NSURL * __unused)url {
    id<STPAuthenticationContext> context = self->_currentAction.authenticationContext;
    if ([context respondsToSelector:@selector(authenticationContextWillDismissViewController:)]) {
        [context authenticationContextWillDismissViewController:self.safariViewController];
    }
    
    [[NSNotificationCenter defaultCenter] removeObserver:self name:UIApplicationWillEnterForegroundNotification object:nil];
    [[STPURLCallbackHandler shared] unregisterListener:self];
    [self.safariViewController dismissViewControllerAnimated:YES completion:^{
        self.safariViewController = nil;
    }];
    [self _retrieveAndCheckIntentForCurrentAction];
    return YES;
}

#pragma mark - STPChallengeStatusReceiver

- (void)transaction:(STDSTransaction *)transaction didCompleteChallengeWithCompletionEvent:(STDSCompletionEvent *)completionEvent {
    NSString *transactionStatus = completionEvent.transactionStatus;
    [[STPAnalyticsClient sharedClient] log3DS2ChallengeFlowCompletedWithConfiguration:_currentAction.apiClient.configuration
                                                                             intentID:_currentAction.intentStripeID
                                                                               uiType:transaction.presentedChallengeUIType];
    if ([transactionStatus isEqualToString:@"Y"]) {
        [self _markChallengeCompletedWithCompletion:^(BOOL markedCompleted, NSError * _Nullable error) {
            [self->_currentAction completeWithStatus:markedCompleted ? STPPaymentHandlerActionStatusSucceeded : STPPaymentHandlerActionStatusFailed error:error];
        }];

    } else {
        // going to ignore the rest of the status types because they provide more detail than we require
        [self _markChallengeCompletedWithCompletion:^(__unused BOOL markedCompleted, __unused NSError * _Nullable error) {
            [self->_currentAction completeWithStatus:STPPaymentHandlerActionStatusFailed error:[self _errorForCode:STPPaymentHandlerNotAuthenticatedErrorCode userInfo:@{@"transaction_status": transactionStatus}]];
        }];
    }
}

- (void)transactionDidCancel:(STDSTransaction *)transaction {
    [[STPAnalyticsClient sharedClient] log3DS2ChallengeFlowUserCanceledWithConfiguration:_currentAction.apiClient.configuration
                                                                                intentID:_currentAction.intentStripeID
                                                                                  uiType:transaction.presentedChallengeUIType];
    [self _markChallengeCompletedWithCompletion:^(__unused BOOL markedCompleted, __unused NSError * _Nullable error) {
        [self->_currentAction completeWithStatus:STPPaymentHandlerActionStatusCanceled error:nil];
    }];
}

- (void)transactionDidTimeOut:(STDSTransaction *)transaction {
    [[STPAnalyticsClient sharedClient] log3DS2ChallengeFlowTimedOutWithConfiguration:_currentAction.apiClient.configuration
                                                                            intentID:_currentAction.intentStripeID
                                                                              uiType:transaction.presentedChallengeUIType];
    [self _markChallengeCompletedWithCompletion:^(__unused BOOL markedCompleted, __unused NSError * _Nullable error) {
        [self->_currentAction completeWithStatus:STPPaymentHandlerActionStatusFailed error:[self _errorForCode:STPPaymentHandlerTimedOutErrorCode userInfo:nil]];
    }];

}

- (void)transaction:(__unused STDSTransaction *)transaction didErrorWithProtocolErrorEvent:(STDSProtocolErrorEvent *)protocolErrorEvent {

    [self _markChallengeCompletedWithCompletion:^(__unused BOOL markedCompleted, __unused NSError * _Nullable error) {
        // Add localizedError to the 3DS2 SDK error
        NSError *threeDSError = [protocolErrorEvent.errorMessage NSErrorValue];
        NSMutableDictionary *userInfo = [threeDSError.userInfo mutableCopy];
        userInfo[NSLocalizedDescriptionKey] = [NSError stp_unexpectedErrorMessage];
        NSError *localizedError = [NSError errorWithDomain:threeDSError.domain code:threeDSError.code userInfo:userInfo];
        [[STPAnalyticsClient sharedClient] log3DS2ChallengeFlowErroredWithConfiguration:self->_currentAction.apiClient.configuration
                                                                               intentID:self->_currentAction.intentStripeID
                                                                        errorDictionary:@{
                                                                                          @"domain": threeDSError.domain,
                                                                                          @"code": @(threeDSError.code),
                                                                                          @"user_info": userInfo,
                                                                                          }];
        [self->_currentAction completeWithStatus:STPPaymentHandlerActionStatusFailed error:localizedError];
    }];
}

- (void)transaction:(__unused STDSTransaction *)transaction didErrorWithRuntimeErrorEvent:(STDSRuntimeErrorEvent *)runtimeErrorEvent {

    [self _markChallengeCompletedWithCompletion:^(__unused BOOL markedCompleted, __unused NSError * _Nullable error) {
        // Add localizedError to the 3DS2 SDK error
        NSError *threeDSError = [runtimeErrorEvent NSErrorValue];
        NSMutableDictionary *userInfo = [threeDSError.userInfo mutableCopy];
        userInfo[NSLocalizedDescriptionKey] = [NSError stp_unexpectedErrorMessage];
        NSError *localizedError = [NSError errorWithDomain:threeDSError.domain code:threeDSError.code userInfo:userInfo];
        [[STPAnalyticsClient sharedClient] log3DS2ChallengeFlowErroredWithConfiguration:self->_currentAction.apiClient.configuration
                                                                               intentID:self->_currentAction.intentStripeID
                                                                        errorDictionary:@{
                                                                                          @"domain": threeDSError.domain,
                                                                                          @"code": @(threeDSError.code),
                                                                                          @"user_info": userInfo,
                                                                                          }];
        [self->_currentAction completeWithStatus:STPPaymentHandlerActionStatusFailed error:localizedError];
    }];
}

- (void)transactionDidPresentChallengeScreen:(STDSTransaction *)transaction {

    [[STPAnalyticsClient sharedClient] log3DS2ChallengeFlowPresentedWithConfiguration:_currentAction.apiClient.configuration
                                                                             intentID:_currentAction.intentStripeID
                                                                               uiType:transaction.presentedChallengeUIType];
}

// This is only called after web-redirects because native 3DS2 cancels go directly
// to the ACS
- (void)_markChallengeCanceledWithCompletion:(STPBooleanSuccessBlock)completion {
    NSString *threeDSSourceID = nil;
    switch (_currentAction.nextAction.type) {
        case STPIntentActionTypeRedirectToURL:
            threeDSSourceID = _currentAction.nextAction.redirectToURL.threeDSSourceID;
            break;

        case STPIntentActionTypeUseStripeSDK:
            threeDSSourceID = _currentAction.nextAction.useStripeSDK.threeDSSourceID;
            break;
        case STPIntentActionTypeAlipayHandleRedirect:
        case STPIntentActionTypeUnknown:
            break;
    }

    if (threeDSSourceID == nil) {
        // If there's no threeDSSourceID, there's nothing for us to cancel
        completion(YES, nil);
        return;
    }

    if ([_currentAction isKindOfClass:[STPPaymentHandlerPaymentIntentActionParams class]]) {
        STPPaymentHandlerPaymentIntentActionParams *currentAction = (STPPaymentHandlerPaymentIntentActionParams *)_currentAction;
        [currentAction.apiClient cancel3DSAuthenticationForPaymentIntent:currentAction.paymentIntent.stripeId
                                                              withSource:threeDSSourceID
                                                              completion:^(STPPaymentIntent * _Nullable paymentIntent, NSError * _Nullable error) {
            if (paymentIntent != nil) {
                currentAction.paymentIntent = paymentIntent;
            }
            completion(paymentIntent != nil, error);
        }];
    } else if ([_currentAction isKindOfClass:[STPPaymentHandlerSetupIntentActionParams class]]) {
        STPPaymentHandlerSetupIntentActionParams *currentAction = (STPPaymentHandlerSetupIntentActionParams *)self->_currentAction;
        [currentAction.apiClient cancel3DSAuthenticationForSetupIntent:currentAction.setupIntent.stripeID
                                                              withSource:threeDSSourceID
                                                              completion:^(STPSetupIntent * _Nullable setupIntent, NSError * _Nullable error) {
            if (setupIntent != nil) {
                currentAction.setupIntent = setupIntent;
            }
            completion(setupIntent != nil, error);
        }];
        [currentAction.apiClient retrieveSetupIntentWithClientSecret:currentAction.setupIntent.clientSecret
                                                          completion:^(STPSetupIntent * _Nullable setupIntent, NSError * _Nullable retrieveError) {
            currentAction.setupIntent = setupIntent;
            completion(setupIntent != nil, retrieveError);
        }];
    } else {
        NSAssert(NO, @"currentAction is an unknown type or nil.");
    }
}

- (void)_markChallengeCompletedWithCompletion:(STPBooleanSuccessBlock)completion {
    NSString *threeDSSourceID = _currentAction.nextAction.useStripeSDK.threeDSSourceID;
    if (threeDSSourceID == nil) {
        completion(NO, nil);
        return;
    }

    [_currentAction.apiClient complete3DS2AuthenticationForSource:threeDSSourceID completion:^(BOOL success, NSError * _Nullable error) {
        if (success) {
            if ([self->_currentAction isKindOfClass:[STPPaymentHandlerPaymentIntentActionParams class]]) {
                STPPaymentHandlerPaymentIntentActionParams *currentAction = (STPPaymentHandlerPaymentIntentActionParams *)self->_currentAction;
                [currentAction.apiClient retrievePaymentIntentWithClientSecret:currentAction.paymentIntent.clientSecret
                                                                        expand:@[@"payment_method"]
                                                                    completion:^(STPPaymentIntent * _Nullable paymentIntent, NSError * _Nullable retrieveError) {
                                                                        currentAction.paymentIntent = paymentIntent;
                                                                        completion(paymentIntent != nil, retrieveError);
                                                                    }];
            } else if ([self->_currentAction isKindOfClass:[STPPaymentHandlerSetupIntentActionParams class]]) {
                STPPaymentHandlerSetupIntentActionParams *currentAction = (STPPaymentHandlerSetupIntentActionParams *)self->_currentAction;
                [currentAction.apiClient retrieveSetupIntentWithClientSecret:currentAction.setupIntent.clientSecret
                                                                  completion:^(STPSetupIntent * _Nullable setupIntent, NSError * _Nullable retrieveError) {
                                                                      currentAction.setupIntent = setupIntent;
                                                                      completion(setupIntent != nil, retrieveError);
                                                                  }];
            } else {
                NSAssert(NO, @"currentAction is an unknown type or nil.");
            }
        } else {
            completion(success, error);
        }
    }];

}

#pragma mark - Errors

- (NSError *)_errorForCode:(STPPaymentHandlerErrorCode)errorCode userInfo:(nullable NSDictionary *)additionalUserInfo {
    NSMutableDictionary *userInfo = additionalUserInfo ? [additionalUserInfo mutableCopy] : [NSMutableDictionary new];
    switch (errorCode) {
        // 3DS(2) flow expected user errors
        case STPPaymentHandlerNotAuthenticatedErrorCode:
            userInfo[NSLocalizedDescriptionKey] = STPLocalizedString(@"We are unable to authenticate your payment method. Please choose a different payment method and try again.", @"Error when 3DS2 authentication failed (e.g. customer entered the wrong code)");
            break;
        case STPPaymentHandlerTimedOutErrorCode:
            userInfo[NSLocalizedDescriptionKey] = STPLocalizedString(@"Timed out authenticating your payment method -- try again", @"Error when 3DS2 authentication timed out.");
            break;

        // PaymentIntent has an unexpected/unknown status
        case STPPaymentHandlerIntentStatusErrorCode:
            // The PI's status is processing or unknown
            userInfo[STPErrorMessageKey] = userInfo[STPErrorMessageKey] ?: @"The PaymentIntent status cannot be handled.";
            userInfo[NSLocalizedDescriptionKey] = [NSError stp_unexpectedErrorMessage];
            break;
        case STPPaymentHandlerUnsupportedAuthenticationErrorCode:
            userInfo[STPErrorMessageKey] = userInfo[STPErrorMessageKey] ?: @"The SDK doesn't recognize the PaymentIntent action type.";
            userInfo[NSLocalizedDescriptionKey] = [NSError stp_unexpectedErrorMessage];
            break;

        // Programming errors
        case STPPaymentHandlerRequiresPaymentMethodErrorCode:
            userInfo[STPErrorMessageKey] = userInfo[STPErrorMessageKey] ?: @"The PaymentIntent requires a PaymentMethod or Source to be attached before using STPPaymentHandler.";
            userInfo[NSLocalizedDescriptionKey] = [NSError stp_unexpectedErrorMessage];
            break;
        case STPPaymentHandlerNoConcurrentActionsErrorCode:
            userInfo[STPErrorMessageKey] = userInfo[STPErrorMessageKey] ?: @"The current action is not yet completed. STPPaymentHandler does not support concurrent calls to its API.";
            userInfo[NSLocalizedDescriptionKey] = [NSError stp_unexpectedErrorMessage];
            break;
        case STPPaymentHandlerRequiresAuthenticationContextErrorCode:
            userInfo[NSLocalizedDescriptionKey] = [NSError stp_unexpectedErrorMessage];
            break;
            
        // Exceptions thrown from the Stripe3DS2 SDK. Other errors are reported via STPChallengeStatusReceiver.
        case STPPaymentHandlerStripe3DS2ErrorCode:
            userInfo[STPErrorMessageKey] = userInfo[STPErrorMessageKey] ?: @"There was an error in the Stripe3DS2 SDK.";
            userInfo[NSLocalizedDescriptionKey] = [NSError stp_unexpectedErrorMessage];
            break;
        
        // Confirmation errors (eg card was declined)
        case STPPaymentHandlerPaymentErrorCode:
            userInfo[STPErrorMessageKey] = userInfo[STPErrorMessageKey] ?: @"There was an error confirming the Intent. Inspect the `paymentIntent.lastPaymentError` or `setupIntent.lastSetupError` property.";
            userInfo[NSLocalizedDescriptionKey] = userInfo[NSLocalizedDescriptionKey] ?: [NSError stp_unexpectedErrorMessage];
            break;

            // Client secret format error
        case STPPaymentHandlerInvalidClientSecret:
            userInfo[STPErrorMessageKey] = userInfo[STPErrorMessageKey] ?: @"The provided Intent client secret does not match the expected client secret format. Make sure your server is returning the correct value and that is passed to `STPPaymentHandler`.";
            userInfo[NSLocalizedDescriptionKey] = userInfo[NSLocalizedDescriptionKey] ?: [NSError stp_unexpectedErrorMessage];
            break;
    }
    return [NSError errorWithDomain:STPPaymentHandlerErrorDomain
                               code:errorCode
                           userInfo:userInfo];
}

@end

NS_ASSUME_NONNULL_END<|MERGE_RESOLUTION|>--- conflicted
+++ resolved
@@ -310,11 +310,8 @@
         case STPPaymentMethodTypeSEPADebit:
         case STPPaymentMethodTypeBacsDebit: // Bacs Debit takes 2-3 business days
         case STPPaymentMethodTypeAUBECSDebit:
-<<<<<<< HEAD
         case STPPaymentMethodTypeSofort:
-=======
         case STPPaymentMethodTypeGrabPay: // Asynchronous
->>>>>>> 4de42b8a
             return YES;
         case STPPaymentMethodTypeAlipay:
         case STPPaymentMethodTypeCard:
