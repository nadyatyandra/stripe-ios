--- conflicted
+++ resolved
@@ -117,15 +117,14 @@
 @property (nonatomic, nullable) STPPaymentMethodBancontactParams *bancontact;
 
 /**
-<<<<<<< HEAD
  If this is a Sofort PaymentMethod, this contains additional details.
  */
 @property (nonatomic, nullable) STPPaymentMethodSofortParams *sofort;
-=======
- If this is a GrabPay PaymentMethod, this contains additional details.
+
+/**
+  If this is a GrabPay PaymentMethod, this contains additional details.
 */
 @property (nonatomic, nullable) STPPaymentMethodGrabPayParams *grabPay;
->>>>>>> 4de42b8a
 
 /**
  Set of key-value pairs that you can attach to the PaymentMethod. This can be useful for storing additional information about the PaymentMethod in a structured format.
