--- conflicted
+++ resolved
@@ -83,12 +83,8 @@
       sh("./ci_scripts/test.rb --build-only --scheme StripeApplePay")
       sh("./ci_scripts/test.rb --build-only --scheme StripeiOS")
       sh("./ci_scripts/test.rb --build-only --scheme StripeIdentity")
-<<<<<<< HEAD
       sh("./ci_scripts/test.rb --build-only --scheme StripeScan")
-      sh("./ci_scripts/test.rb --build-only --scheme StripeApplePay")
-=======
       sh("./ci_scripts/test.rb --build-only --scheme StripeCardScan")
->>>>>>> c81cf479
       sh("./ci_scripts/test.rb --build-only --scheme 'Basic Integration'")
       sh("./ci_scripts/test.rb --build-only --scheme 'IntegrationTester'")
       sh("./ci_scripts/test.rb --build-only --scheme 'LocalizationTester'")
@@ -162,12 +158,8 @@
       sh("./ci_scripts/test.rb --scheme 'StripeiOS' --device 'iPhone 6' --version 11.4 --skip-snapshot-tests")
       sh("./ci_scripts/test.rb --scheme 'StripeCore' --device 'iPhone 6' --version 11.4 --skip-snapshot-tests")
       sh("./ci_scripts/test.rb --scheme 'StripeUICore' --device 'iPhone 6' --version 11.4 --skip-snapshot-tests")
-<<<<<<< HEAD
-      sh("./ci_scripts/test.rb --scheme 'StripeScan' --device 'iPhone 6' --version 11.4 --skip-snapshot-tests")
       sh("./ci_scripts/test.rb --scheme 'StripeApplePay' --device 'iPhone 6' --version 11.4 --skip-snapshot-tests")
-=======
       sh("./ci_scripts/test.rb --scheme 'StripeCardScan' --device 'iPhone 6' --version 11.4 --skip-snapshot-tests")
->>>>>>> c81cf479
     end
   end
 
@@ -176,12 +168,8 @@
       sh("./ci_scripts/test.rb --scheme 'StripeiOS' --device 'iPhone 6' --version 12.4 --skip-snapshot-tests")
       sh("./ci_scripts/test.rb --scheme 'StripeCore' --device 'iPhone 6' --version 12.4 --skip-snapshot-tests")
       sh("./ci_scripts/test.rb --scheme 'StripeUICore' --device 'iPhone 6' --version 12.4 --skip-snapshot-tests")
-<<<<<<< HEAD
-      sh("./ci_scripts/test.rb --scheme 'StripeScan' --device 'iPhone 6' --version 12.4 --skip-snapshot-tests")
       sh("./ci_scripts/test.rb --scheme 'StripeApplePay' --device 'iPhone 6' --version 12.4 --skip-snapshot-tests")
-=======
       sh("./ci_scripts/test.rb --scheme 'StripeCardScan' --device 'iPhone 6' --version 12.4 --skip-snapshot-tests")
->>>>>>> c81cf479
     end
   end
 
