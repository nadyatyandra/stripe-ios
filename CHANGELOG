--- conflicted
+++ resolved
@@ -1,11 +1,7 @@
-<<<<<<< HEAD
-== 10.1.0 2017-04-XX
-* Because collecting some basic data on tokenization helps us detect fraud, we've removed the ability to disable analytics collection using `[Stripe disableAnalytics]`.
-=======
 == 10.1.0 2017-05-XX
 * Updates STPPaymentCardTextField's icons to match Elements on the web. When the card number is invalid, the field will now display an error icon.
 * The alignment of the new brand icons has changed to match the new CVC and error icons. If you use these icons via `STPImageLibrary`, you may need to adjust your layout.
->>>>>>> f4b21a84
+* Because collecting some basic data on tokenization helps us detect fraud, we've removed the ability to disable analytics collection using `[Stripe disableAnalytics]`.
 
 == 10.0.1 2017-03-16
 * Fixes a bug where card sources didn't include the card owner's name.
