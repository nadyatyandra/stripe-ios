// !$*UTF8*$!
{
	archiveVersion = 1;
	classes = {
	};
	objectVersion = 46;
	objects = {

/* Begin PBXAggregateTarget section */
		049E85221A607FFD000B66CD /* StripeiOSStaticFramework */ = {
			isa = PBXAggregateTarget;
			buildConfigurationList = 049E85231A607FFD000B66CD /* Build configuration list for PBXAggregateTarget "StripeiOSStaticFramework" */;
			buildPhases = (
				049E85281A608030000B66CD /* MultiPlatform Build */,
				04B33F321BC744D100DD8120 /* Copy Files */,
				319A60A822E922DF00AACF66 /* CopyFiles */,
			);
			dependencies = (
				049E85271A608027000B66CD /* PBXTargetDependency */,
			);
			name = StripeiOSStaticFramework;
			productName = Framework;
		};
/* End PBXAggregateTarget section */

/* Begin PBXBuildFile section */
		0426B96E1CEADC98006AC8DD /* STPColorUtils.h in Headers */ = {isa = PBXBuildFile; fileRef = 0426B96C1CEADC98006AC8DD /* STPColorUtils.h */; };
		0426B96F1CEADC98006AC8DD /* STPColorUtils.m in Sources */ = {isa = PBXBuildFile; fileRef = 0426B96D1CEADC98006AC8DD /* STPColorUtils.m */; };
		0426B9721CEAE3EB006AC8DD /* UITableViewCell+Stripe_Borders.h in Headers */ = {isa = PBXBuildFile; fileRef = 0426B9701CEAE3EB006AC8DD /* UITableViewCell+Stripe_Borders.h */; };
		0426B9731CEAE3EB006AC8DD /* UITableViewCell+Stripe_Borders.m in Sources */ = {isa = PBXBuildFile; fileRef = 0426B9711CEAE3EB006AC8DD /* UITableViewCell+Stripe_Borders.m */; };
		0426B9761CEBD001006AC8DD /* UINavigationBar+Stripe_Theme.h in Headers */ = {isa = PBXBuildFile; fileRef = 0426B9741CEBD001006AC8DD /* UINavigationBar+Stripe_Theme.h */; settings = {ATTRIBUTES = (Public, ); }; };
		0426B9771CEBD001006AC8DD /* UINavigationBar+Stripe_Theme.h in Headers */ = {isa = PBXBuildFile; fileRef = 0426B9741CEBD001006AC8DD /* UINavigationBar+Stripe_Theme.h */; settings = {ATTRIBUTES = (Public, ); }; };
		0426B9781CEBD001006AC8DD /* UINavigationBar+Stripe_Theme.m in Sources */ = {isa = PBXBuildFile; fileRef = 0426B9751CEBD001006AC8DD /* UINavigationBar+Stripe_Theme.m */; };
		0426B9791CEBD001006AC8DD /* UINavigationBar+Stripe_Theme.m in Sources */ = {isa = PBXBuildFile; fileRef = 0426B9751CEBD001006AC8DD /* UINavigationBar+Stripe_Theme.m */; };
		0433EB491BD06313003912B4 /* NSDictionary+Stripe.h in Headers */ = {isa = PBXBuildFile; fileRef = 0433EB471BD06313003912B4 /* NSDictionary+Stripe.h */; };
		0433EB4B1BD06313003912B4 /* NSDictionary+Stripe.h in Headers */ = {isa = PBXBuildFile; fileRef = 0433EB471BD06313003912B4 /* NSDictionary+Stripe.h */; };
		0433EB4C1BD06313003912B4 /* NSDictionary+Stripe.m in Sources */ = {isa = PBXBuildFile; fileRef = 0433EB481BD06313003912B4 /* NSDictionary+Stripe.m */; };
		0433EB4E1BD06313003912B4 /* NSDictionary+Stripe.m in Sources */ = {isa = PBXBuildFile; fileRef = 0433EB481BD06313003912B4 /* NSDictionary+Stripe.m */; };
		0438EF2C1B7416BB00D506CC /* STPFormTextField.h in Headers */ = {isa = PBXBuildFile; fileRef = 0438EF261B7416BB00D506CC /* STPFormTextField.h */; };
		0438EF2E1B7416BB00D506CC /* STPFormTextField.h in Headers */ = {isa = PBXBuildFile; fileRef = 0438EF261B7416BB00D506CC /* STPFormTextField.h */; };
		0438EF2F1B7416BB00D506CC /* STPFormTextField.m in Sources */ = {isa = PBXBuildFile; fileRef = 0438EF271B7416BB00D506CC /* STPFormTextField.m */; };
		0438EF311B7416BB00D506CC /* STPFormTextField.m in Sources */ = {isa = PBXBuildFile; fileRef = 0438EF271B7416BB00D506CC /* STPFormTextField.m */; };
		0438EF351B7416BB00D506CC /* STPPaymentCardTextField.m in Sources */ = {isa = PBXBuildFile; fileRef = 0438EF291B7416BB00D506CC /* STPPaymentCardTextField.m */; };
		0438EF371B7416BB00D506CC /* STPPaymentCardTextField.m in Sources */ = {isa = PBXBuildFile; fileRef = 0438EF291B7416BB00D506CC /* STPPaymentCardTextField.m */; };
		0438EF381B7416BB00D506CC /* STPPaymentCardTextFieldViewModel.h in Headers */ = {isa = PBXBuildFile; fileRef = 0438EF2A1B7416BB00D506CC /* STPPaymentCardTextFieldViewModel.h */; };
		0438EF3A1B7416BB00D506CC /* STPPaymentCardTextFieldViewModel.h in Headers */ = {isa = PBXBuildFile; fileRef = 0438EF2A1B7416BB00D506CC /* STPPaymentCardTextFieldViewModel.h */; };
		0438EF3B1B7416BB00D506CC /* STPPaymentCardTextFieldViewModel.m in Sources */ = {isa = PBXBuildFile; fileRef = 0438EF2B1B7416BB00D506CC /* STPPaymentCardTextFieldViewModel.m */; };
		0438EF3D1B7416BB00D506CC /* STPPaymentCardTextFieldViewModel.m in Sources */ = {isa = PBXBuildFile; fileRef = 0438EF2B1B7416BB00D506CC /* STPPaymentCardTextFieldViewModel.m */; };
		0438EF431B74170D00D506CC /* STPCardValidator.m in Sources */ = {isa = PBXBuildFile; fileRef = 0438EF3F1B74170D00D506CC /* STPCardValidator.m */; };
		0438EF451B74170D00D506CC /* STPCardValidator.m in Sources */ = {isa = PBXBuildFile; fileRef = 0438EF3F1B74170D00D506CC /* STPCardValidator.m */; };
		0438EF471B74183100D506CC /* STPCardBrand.h in Headers */ = {isa = PBXBuildFile; fileRef = 0438EF461B74183100D506CC /* STPCardBrand.h */; settings = {ATTRIBUTES = (Public, ); }; };
		0438EF491B74183100D506CC /* STPCardBrand.h in Headers */ = {isa = PBXBuildFile; fileRef = 0438EF461B74183100D506CC /* STPCardBrand.h */; settings = {ATTRIBUTES = (Public, ); }; };
		0438EF4C1B741B0100D506CC /* STPCardValidatorTest.m in Sources */ = {isa = PBXBuildFile; fileRef = 0438EF4A1B741B0100D506CC /* STPCardValidatorTest.m */; };
		0438EF4D1B741B0100D506CC /* STPPaymentCardTextFieldViewModelTest.m in Sources */ = {isa = PBXBuildFile; fileRef = 0438EF4B1B741B0100D506CC /* STPPaymentCardTextFieldViewModelTest.m */; };
		0438EFA41B741C2800D506CC /* stp_card_amex.png in Resources */ = {isa = PBXBuildFile; fileRef = 0438EF891B741C2800D506CC /* stp_card_amex.png */; };
		0438EFA61B741C2800D506CC /* stp_card_amex@2x.png in Resources */ = {isa = PBXBuildFile; fileRef = 0438EF8A1B741C2800D506CC /* stp_card_amex@2x.png */; };
		0438EFA81B741C2800D506CC /* stp_card_amex@3x.png in Resources */ = {isa = PBXBuildFile; fileRef = 0438EF8B1B741C2800D506CC /* stp_card_amex@3x.png */; };
		0438EFAA1B741C2800D506CC /* stp_card_cvc.png in Resources */ = {isa = PBXBuildFile; fileRef = 0438EF8C1B741C2800D506CC /* stp_card_cvc.png */; };
		0438EFAC1B741C2800D506CC /* stp_card_cvc@2x.png in Resources */ = {isa = PBXBuildFile; fileRef = 0438EF8D1B741C2800D506CC /* stp_card_cvc@2x.png */; };
		0438EFAE1B741C2800D506CC /* stp_card_cvc@3x.png in Resources */ = {isa = PBXBuildFile; fileRef = 0438EF8E1B741C2800D506CC /* stp_card_cvc@3x.png */; };
		0438EFB01B741C2800D506CC /* stp_card_cvc_amex.png in Resources */ = {isa = PBXBuildFile; fileRef = 0438EF8F1B741C2800D506CC /* stp_card_cvc_amex.png */; };
		0438EFB21B741C2800D506CC /* stp_card_cvc_amex@2x.png in Resources */ = {isa = PBXBuildFile; fileRef = 0438EF901B741C2800D506CC /* stp_card_cvc_amex@2x.png */; };
		0438EFB41B741C2800D506CC /* stp_card_cvc_amex@3x.png in Resources */ = {isa = PBXBuildFile; fileRef = 0438EF911B741C2800D506CC /* stp_card_cvc_amex@3x.png */; };
		0438EFB61B741C2800D506CC /* stp_card_diners.png in Resources */ = {isa = PBXBuildFile; fileRef = 0438EF921B741C2800D506CC /* stp_card_diners.png */; };
		0438EFB81B741C2800D506CC /* stp_card_diners@2x.png in Resources */ = {isa = PBXBuildFile; fileRef = 0438EF931B741C2800D506CC /* stp_card_diners@2x.png */; };
		0438EFBA1B741C2800D506CC /* stp_card_diners@3x.png in Resources */ = {isa = PBXBuildFile; fileRef = 0438EF941B741C2800D506CC /* stp_card_diners@3x.png */; };
		0438EFBC1B741C2800D506CC /* stp_card_discover.png in Resources */ = {isa = PBXBuildFile; fileRef = 0438EF951B741C2800D506CC /* stp_card_discover.png */; };
		0438EFBE1B741C2800D506CC /* stp_card_discover@2x.png in Resources */ = {isa = PBXBuildFile; fileRef = 0438EF961B741C2800D506CC /* stp_card_discover@2x.png */; };
		0438EFC01B741C2800D506CC /* stp_card_discover@3x.png in Resources */ = {isa = PBXBuildFile; fileRef = 0438EF971B741C2800D506CC /* stp_card_discover@3x.png */; };
		0438EFC21B741C2800D506CC /* stp_card_jcb.png in Resources */ = {isa = PBXBuildFile; fileRef = 0438EF981B741C2800D506CC /* stp_card_jcb.png */; };
		0438EFC41B741C2800D506CC /* stp_card_jcb@2x.png in Resources */ = {isa = PBXBuildFile; fileRef = 0438EF991B741C2800D506CC /* stp_card_jcb@2x.png */; };
		0438EFC61B741C2800D506CC /* stp_card_jcb@3x.png in Resources */ = {isa = PBXBuildFile; fileRef = 0438EF9A1B741C2800D506CC /* stp_card_jcb@3x.png */; };
		0438EFC81B741C2800D506CC /* stp_card_mastercard.png in Resources */ = {isa = PBXBuildFile; fileRef = 0438EF9B1B741C2800D506CC /* stp_card_mastercard.png */; };
		0438EFCA1B741C2800D506CC /* stp_card_mastercard@2x.png in Resources */ = {isa = PBXBuildFile; fileRef = 0438EF9C1B741C2800D506CC /* stp_card_mastercard@2x.png */; };
		0438EFCC1B741C2800D506CC /* stp_card_mastercard@3x.png in Resources */ = {isa = PBXBuildFile; fileRef = 0438EF9D1B741C2800D506CC /* stp_card_mastercard@3x.png */; };
		0438EFD41B741C2800D506CC /* stp_card_visa.png in Resources */ = {isa = PBXBuildFile; fileRef = 0438EFA11B741C2800D506CC /* stp_card_visa.png */; };
		0438EFD61B741C2800D506CC /* stp_card_visa@2x.png in Resources */ = {isa = PBXBuildFile; fileRef = 0438EFA21B741C2800D506CC /* stp_card_visa@2x.png */; };
		0438EFD81B741C2800D506CC /* stp_card_visa@3x.png in Resources */ = {isa = PBXBuildFile; fileRef = 0438EFA31B741C2800D506CC /* stp_card_visa@3x.png */; };
		0439B9871C454F97005A1ED5 /* STPPaymentOptionsViewController.h in Headers */ = {isa = PBXBuildFile; fileRef = 0439B9851C454F97005A1ED5 /* STPPaymentOptionsViewController.h */; settings = {ATTRIBUTES = (Public, ); }; };
		0439B9881C454F97005A1ED5 /* STPPaymentOptionsViewController.h in Headers */ = {isa = PBXBuildFile; fileRef = 0439B9851C454F97005A1ED5 /* STPPaymentOptionsViewController.h */; settings = {ATTRIBUTES = (Public, ); }; };
		0439B9891C454F97005A1ED5 /* STPPaymentOptionsViewController.m in Sources */ = {isa = PBXBuildFile; fileRef = 0439B9861C454F97005A1ED5 /* STPPaymentOptionsViewController.m */; };
		0439B98A1C454F97005A1ED5 /* STPPaymentOptionsViewController.m in Sources */ = {isa = PBXBuildFile; fileRef = 0439B9861C454F97005A1ED5 /* STPPaymentOptionsViewController.m */; };
		04415C671A6605B5001225ED /* STPAPIClientTest.m in Sources */ = {isa = PBXBuildFile; fileRef = 04CDB51E1A5F3A9300B854EE /* STPAPIClientTest.m */; };
		04415C681A6605B5001225ED /* STPFormEncoderTest.m in Sources */ = {isa = PBXBuildFile; fileRef = 04CDB51F1A5F3A9300B854EE /* STPFormEncoderTest.m */; };
		04415C6A1A6605B5001225ED /* STPApplePayFunctionalTest.m in Sources */ = {isa = PBXBuildFile; fileRef = 04CDB5211A5F3A9300B854EE /* STPApplePayFunctionalTest.m */; };
		04415C6B1A6605B5001225ED /* STPBankAccountFunctionalTest.m in Sources */ = {isa = PBXBuildFile; fileRef = 04CDB5221A5F3A9300B854EE /* STPBankAccountFunctionalTest.m */; };
		04415C6C1A6605B5001225ED /* STPBankAccountTest.m in Sources */ = {isa = PBXBuildFile; fileRef = 04CDB5231A5F3A9300B854EE /* STPBankAccountTest.m */; };
		04415C6D1A6605B5001225ED /* STPCardFunctionalTest.m in Sources */ = {isa = PBXBuildFile; fileRef = 04CDB5241A5F3A9300B854EE /* STPCardFunctionalTest.m */; };
		04415C6E1A6605B5001225ED /* STPCardTest.m in Sources */ = {isa = PBXBuildFile; fileRef = 04CDB5251A5F3A9300B854EE /* STPCardTest.m */; };
		04415C6F1A6605B5001225ED /* STPCertTest.m in Sources */ = {isa = PBXBuildFile; fileRef = 04CDB5261A5F3A9300B854EE /* STPCertTest.m */; };
		04415C701A6605B5001225ED /* STPTokenTest.m in Sources */ = {isa = PBXBuildFile; fileRef = 04CDB5271A5F3A9300B854EE /* STPTokenTest.m */; };
		0451CC441C49AE1C003B2CA6 /* STPPaymentResult.h in Headers */ = {isa = PBXBuildFile; fileRef = 0451CC421C49AE1C003B2CA6 /* STPPaymentResult.h */; settings = {ATTRIBUTES = (Public, ); }; };
		0451CC451C49AE1C003B2CA6 /* STPPaymentResult.h in Headers */ = {isa = PBXBuildFile; fileRef = 0451CC421C49AE1C003B2CA6 /* STPPaymentResult.h */; settings = {ATTRIBUTES = (Public, ); }; };
		0451CC461C49AE1C003B2CA6 /* STPPaymentResult.m in Sources */ = {isa = PBXBuildFile; fileRef = 0451CC431C49AE1C003B2CA6 /* STPPaymentResult.m */; };
		0451CC471C49AE1C003B2CA6 /* STPPaymentResult.m in Sources */ = {isa = PBXBuildFile; fileRef = 0451CC431C49AE1C003B2CA6 /* STPPaymentResult.m */; };
		04533E7D1A6877F400C7E52E /* PassKit.framework in Frameworks */ = {isa = PBXBuildFile; fileRef = 04D5BF9019BF958F009521A5 /* PassKit.framework */; settings = {ATTRIBUTES = (Required, ); }; };
		045A62AB1B8E7259000165CE /* STPPaymentCardTextFieldTest.m in Sources */ = {isa = PBXBuildFile; fileRef = 045A62AA1B8E7259000165CE /* STPPaymentCardTextFieldTest.m */; };
		045D710E1CEEE30500F6CD65 /* STPAspects.h in Headers */ = {isa = PBXBuildFile; fileRef = 045D710C1CEEE30500F6CD65 /* STPAspects.h */; };
		045D710F1CEEE30500F6CD65 /* STPAspects.h in Headers */ = {isa = PBXBuildFile; fileRef = 045D710C1CEEE30500F6CD65 /* STPAspects.h */; };
		045D71101CEEE30500F6CD65 /* STPAspects.m in Sources */ = {isa = PBXBuildFile; fileRef = 045D710D1CEEE30500F6CD65 /* STPAspects.m */; };
		045D71111CEEE30500F6CD65 /* STPAspects.m in Sources */ = {isa = PBXBuildFile; fileRef = 045D710D1CEEE30500F6CD65 /* STPAspects.m */; };
		045D71201CEFA57000F6CD65 /* UIViewController+Stripe_Promises.h in Headers */ = {isa = PBXBuildFile; fileRef = 045D711E1CEFA57000F6CD65 /* UIViewController+Stripe_Promises.h */; };
		045D71211CEFA57000F6CD65 /* UIViewController+Stripe_Promises.h in Headers */ = {isa = PBXBuildFile; fileRef = 045D711E1CEFA57000F6CD65 /* UIViewController+Stripe_Promises.h */; };
		045D71221CEFA57000F6CD65 /* UIViewController+Stripe_Promises.m in Sources */ = {isa = PBXBuildFile; fileRef = 045D711F1CEFA57000F6CD65 /* UIViewController+Stripe_Promises.m */; };
		045D71231CEFA57000F6CD65 /* UIViewController+Stripe_Promises.m in Sources */ = {isa = PBXBuildFile; fileRef = 045D711F1CEFA57000F6CD65 /* UIViewController+Stripe_Promises.m */; };
		045D712C1CF4ED7600F6CD65 /* STPBINRange.h in Headers */ = {isa = PBXBuildFile; fileRef = 045D712A1CF4ED7600F6CD65 /* STPBINRange.h */; };
		045D712D1CF4ED7600F6CD65 /* STPBINRange.h in Headers */ = {isa = PBXBuildFile; fileRef = 045D712A1CF4ED7600F6CD65 /* STPBINRange.h */; };
		045D712E1CF4ED7600F6CD65 /* STPBINRange.m in Sources */ = {isa = PBXBuildFile; fileRef = 045D712B1CF4ED7600F6CD65 /* STPBINRange.m */; };
		045D712F1CF4ED7600F6CD65 /* STPBINRange.m in Sources */ = {isa = PBXBuildFile; fileRef = 045D712B1CF4ED7600F6CD65 /* STPBINRange.m */; };
		045D71311CF514BB00F6CD65 /* STPBinRangeTest.m in Sources */ = {isa = PBXBuildFile; fileRef = 045D71301CF514BB00F6CD65 /* STPBinRangeTest.m */; };
		045E7C091A5F41DE004751EF /* Stripe.framework in Frameworks */ = {isa = PBXBuildFile; fileRef = 04CDB4421A5F2E1800B854EE /* Stripe.framework */; };
		04633AFB1CD1299B009D4FB5 /* NSString+Stripe.h in Headers */ = {isa = PBXBuildFile; fileRef = 04695AD11C77F9DB00E08063 /* NSString+Stripe.h */; };
		04633AFD1CD129AF009D4FB5 /* STPPhoneNumberValidator.h in Headers */ = {isa = PBXBuildFile; fileRef = 04695AD71C77F9EF00E08063 /* STPPhoneNumberValidator.h */; };
		04633AFE1CD129B4009D4FB5 /* STPDelegateProxy.h in Headers */ = {isa = PBXBuildFile; fileRef = 04695AD51C77F9EF00E08063 /* STPDelegateProxy.h */; };
		04633AFF1CD129C0009D4FB5 /* NSString+Stripe.m in Sources */ = {isa = PBXBuildFile; fileRef = 04695AD21C77F9DB00E08063 /* NSString+Stripe.m */; };
		04633B011CD129CB009D4FB5 /* STPPhoneNumberValidator.m in Sources */ = {isa = PBXBuildFile; fileRef = 04695AD81C77F9EF00E08063 /* STPPhoneNumberValidator.m */; };
		04633B021CD129D0009D4FB5 /* STPDelegateProxy.m in Sources */ = {isa = PBXBuildFile; fileRef = 04695AD61C77F9EF00E08063 /* STPDelegateProxy.m */; };
		04633B051CD44F1C009D4FB5 /* STPAPIClient+ApplePay.m in Sources */ = {isa = PBXBuildFile; fileRef = 04633B041CD44F1C009D4FB5 /* STPAPIClient+ApplePay.m */; };
		04633B071CD44F47009D4FB5 /* STPAPIClient+ApplePay.h in Headers */ = {isa = PBXBuildFile; fileRef = 04633B061CD44F47009D4FB5 /* STPAPIClient+ApplePay.h */; settings = {ATTRIBUTES = (Public, ); }; };
		04633B0C1CD44F6C009D4FB5 /* PKPayment+Stripe.h in Headers */ = {isa = PBXBuildFile; fileRef = 04633B081CD44F6C009D4FB5 /* PKPayment+Stripe.h */; };
		04633B0D1CD44F6C009D4FB5 /* PKPayment+Stripe.m in Sources */ = {isa = PBXBuildFile; fileRef = 04633B091CD44F6C009D4FB5 /* PKPayment+Stripe.m */; };
		04633B141CD45215009D4FB5 /* PKPayment+Stripe.m in Sources */ = {isa = PBXBuildFile; fileRef = 04633B091CD44F6C009D4FB5 /* PKPayment+Stripe.m */; };
		04633B151CD4521F009D4FB5 /* STPAPIClient+ApplePay.m in Sources */ = {isa = PBXBuildFile; fileRef = 04633B041CD44F1C009D4FB5 /* STPAPIClient+ApplePay.m */; };
		04633B161CD45222009D4FB5 /* STPAPIClient+ApplePay.h in Headers */ = {isa = PBXBuildFile; fileRef = 04633B061CD44F47009D4FB5 /* STPAPIClient+ApplePay.h */; settings = {ATTRIBUTES = (Public, ); }; };
		04633B171CD45437009D4FB5 /* STPCategoryLoader.m in Sources */ = {isa = PBXBuildFile; fileRef = 04633B0A1CD44F6C009D4FB5 /* STPCategoryLoader.m */; };
		04633B1A1CD7BF29009D4FB5 /* integrate-dynamic-framework.sh in Resources */ = {isa = PBXBuildFile; fileRef = 04633B191CD7BF29009D4FB5 /* integrate-dynamic-framework.sh */; };
		04695AD31C77F9DB00E08063 /* NSString+Stripe.h in Headers */ = {isa = PBXBuildFile; fileRef = 04695AD11C77F9DB00E08063 /* NSString+Stripe.h */; };
		04695AD41C77F9DB00E08063 /* NSString+Stripe.m in Sources */ = {isa = PBXBuildFile; fileRef = 04695AD21C77F9DB00E08063 /* NSString+Stripe.m */; };
		04695AD91C77F9EF00E08063 /* STPDelegateProxy.h in Headers */ = {isa = PBXBuildFile; fileRef = 04695AD51C77F9EF00E08063 /* STPDelegateProxy.h */; };
		04695ADA1C77F9EF00E08063 /* STPDelegateProxy.m in Sources */ = {isa = PBXBuildFile; fileRef = 04695AD61C77F9EF00E08063 /* STPDelegateProxy.m */; };
		04695ADB1C77F9EF00E08063 /* STPPhoneNumberValidator.h in Headers */ = {isa = PBXBuildFile; fileRef = 04695AD71C77F9EF00E08063 /* STPPhoneNumberValidator.h */; };
		04695ADC1C77F9EF00E08063 /* STPPhoneNumberValidator.m in Sources */ = {isa = PBXBuildFile; fileRef = 04695AD81C77F9EF00E08063 /* STPPhoneNumberValidator.m */; };
		046FE9A11CE55D1D00DA6A7B /* STPPaymentActivityIndicatorView.h in Headers */ = {isa = PBXBuildFile; fileRef = 046FE99F1CE55D1D00DA6A7B /* STPPaymentActivityIndicatorView.h */; settings = {ATTRIBUTES = (Public, ); }; };
		046FE9A21CE55D1D00DA6A7B /* STPPaymentActivityIndicatorView.m in Sources */ = {isa = PBXBuildFile; fileRef = 046FE9A01CE55D1D00DA6A7B /* STPPaymentActivityIndicatorView.m */; };
		046FE9A31CE5608000DA6A7B /* STPPaymentActivityIndicatorView.h in Headers */ = {isa = PBXBuildFile; fileRef = 046FE99F1CE55D1D00DA6A7B /* STPPaymentActivityIndicatorView.h */; settings = {ATTRIBUTES = (Public, ); }; };
		04793F561D1D8DDD00B3C551 /* STPSourceProtocol.h in Headers */ = {isa = PBXBuildFile; fileRef = 04793F551D1D8DDD00B3C551 /* STPSourceProtocol.h */; settings = {ATTRIBUTES = (Public, ); }; };
		04793F571D1D9C0200B3C551 /* STPSourceProtocol.h in Headers */ = {isa = PBXBuildFile; fileRef = 04793F551D1D8DDD00B3C551 /* STPSourceProtocol.h */; settings = {ATTRIBUTES = (Public, ); }; };
		04827D101D2575C6002DB3E8 /* STPImageLibrary.h in Headers */ = {isa = PBXBuildFile; fileRef = 04827D0E1D2575C6002DB3E8 /* STPImageLibrary.h */; settings = {ATTRIBUTES = (Public, ); }; };
		04827D111D2575C6002DB3E8 /* STPImageLibrary.h in Headers */ = {isa = PBXBuildFile; fileRef = 04827D0E1D2575C6002DB3E8 /* STPImageLibrary.h */; settings = {ATTRIBUTES = (Public, ); }; };
		04827D121D2575C6002DB3E8 /* STPImageLibrary.m in Sources */ = {isa = PBXBuildFile; fileRef = 04827D0F1D2575C6002DB3E8 /* STPImageLibrary.m */; };
		04827D131D2575C6002DB3E8 /* STPImageLibrary.m in Sources */ = {isa = PBXBuildFile; fileRef = 04827D0F1D2575C6002DB3E8 /* STPImageLibrary.m */; };
		04827D151D257764002DB3E8 /* STPImageLibrary+Private.h in Headers */ = {isa = PBXBuildFile; fileRef = 04827D141D257764002DB3E8 /* STPImageLibrary+Private.h */; };
		04827D161D257764002DB3E8 /* STPImageLibrary+Private.h in Headers */ = {isa = PBXBuildFile; fileRef = 04827D141D257764002DB3E8 /* STPImageLibrary+Private.h */; };
		04827D181D257A6C002DB3E8 /* STPImageLibraryTest.m in Sources */ = {isa = PBXBuildFile; fileRef = 04827D171D257A6C002DB3E8 /* STPImageLibraryTest.m */; };
		049880FC1CED5A2300EA4FFD /* STPPaymentConfiguration.h in Headers */ = {isa = PBXBuildFile; fileRef = 049880FA1CED5A2300EA4FFD /* STPPaymentConfiguration.h */; settings = {ATTRIBUTES = (Public, ); }; };
		049880FD1CED5A2300EA4FFD /* STPPaymentConfiguration.h in Headers */ = {isa = PBXBuildFile; fileRef = 049880FA1CED5A2300EA4FFD /* STPPaymentConfiguration.h */; settings = {ATTRIBUTES = (Public, ); }; };
		049880FE1CED5A2300EA4FFD /* STPPaymentConfiguration.m in Sources */ = {isa = PBXBuildFile; fileRef = 049880FB1CED5A2300EA4FFD /* STPPaymentConfiguration.m */; };
		049880FF1CED5A2300EA4FFD /* STPPaymentConfiguration.m in Sources */ = {isa = PBXBuildFile; fileRef = 049880FB1CED5A2300EA4FFD /* STPPaymentConfiguration.m */; };
		049952CF1BCF13510088C703 /* STPAPIRequest.h in Headers */ = {isa = PBXBuildFile; fileRef = 049952CD1BCF13510088C703 /* STPAPIRequest.h */; };
		049952D01BCF13510088C703 /* STPAPIRequest.m in Sources */ = {isa = PBXBuildFile; fileRef = 049952CE1BCF13510088C703 /* STPAPIRequest.m */; };
		049952D21BCF13DD0088C703 /* STPAPIClient+Private.h in Headers */ = {isa = PBXBuildFile; fileRef = 049952D11BCF13DD0088C703 /* STPAPIClient+Private.h */; };
		049952D41BCF13DD0088C703 /* STPAPIClient+Private.h in Headers */ = {isa = PBXBuildFile; fileRef = 049952D11BCF13DD0088C703 /* STPAPIClient+Private.h */; };
		049952D61BCF14930088C703 /* STPAPIRequest.h in Headers */ = {isa = PBXBuildFile; fileRef = 049952CD1BCF13510088C703 /* STPAPIRequest.h */; };
		049952D81BCF14990088C703 /* STPAPIRequest.m in Sources */ = {isa = PBXBuildFile; fileRef = 049952CE1BCF13510088C703 /* STPAPIRequest.m */; };
		049A3F7A1CC18D5300F57DE7 /* UIView+Stripe_FirstResponder.h in Headers */ = {isa = PBXBuildFile; fileRef = 049A3F781CC18D5300F57DE7 /* UIView+Stripe_FirstResponder.h */; };
		049A3F7B1CC18D5300F57DE7 /* UIView+Stripe_FirstResponder.m in Sources */ = {isa = PBXBuildFile; fileRef = 049A3F791CC18D5300F57DE7 /* UIView+Stripe_FirstResponder.m */; };
		049A3F7E1CC1920A00F57DE7 /* UIViewController+Stripe_KeyboardAvoiding.h in Headers */ = {isa = PBXBuildFile; fileRef = 049A3F7C1CC1920A00F57DE7 /* UIViewController+Stripe_KeyboardAvoiding.h */; };
		049A3F7F1CC1920A00F57DE7 /* UIViewController+Stripe_KeyboardAvoiding.m in Sources */ = {isa = PBXBuildFile; fileRef = 049A3F7D1CC1920A00F57DE7 /* UIViewController+Stripe_KeyboardAvoiding.m */; };
		049A3F891CC73C7100F57DE7 /* STPPaymentContext.h in Headers */ = {isa = PBXBuildFile; fileRef = 049A3F871CC73C7100F57DE7 /* STPPaymentContext.h */; settings = {ATTRIBUTES = (Public, ); }; };
		049A3F8A1CC73C7100F57DE7 /* STPPaymentContext.m in Sources */ = {isa = PBXBuildFile; fileRef = 049A3F881CC73C7100F57DE7 /* STPPaymentContext.m */; };
		049A3F911CC740FF00F57DE7 /* NSDecimalNumber+Stripe_Currency.h in Headers */ = {isa = PBXBuildFile; fileRef = 049A3F8F1CC740FF00F57DE7 /* NSDecimalNumber+Stripe_Currency.h */; };
		049A3F921CC740FF00F57DE7 /* NSDecimalNumber+Stripe_Currency.m in Sources */ = {isa = PBXBuildFile; fileRef = 049A3F901CC740FF00F57DE7 /* NSDecimalNumber+Stripe_Currency.m */; };
		049A3F951CC75B2E00F57DE7 /* STPPromise.h in Headers */ = {isa = PBXBuildFile; fileRef = 049A3F931CC75B2E00F57DE7 /* STPPromise.h */; };
		049A3F961CC75B2E00F57DE7 /* STPPromise.m in Sources */ = {isa = PBXBuildFile; fileRef = 049A3F941CC75B2E00F57DE7 /* STPPromise.m */; };
		049A3F991CC76A2400F57DE7 /* NSBundle+Stripe_AppName.h in Headers */ = {isa = PBXBuildFile; fileRef = 049A3F971CC76A2400F57DE7 /* NSBundle+Stripe_AppName.h */; };
		049A3F9A1CC76A2400F57DE7 /* NSBundle+Stripe_AppName.m in Sources */ = {isa = PBXBuildFile; fileRef = 049A3F981CC76A2400F57DE7 /* NSBundle+Stripe_AppName.m */; };
		049A3F9B1CC7DBCC00F57DE7 /* STPPaymentContext.h in Headers */ = {isa = PBXBuildFile; fileRef = 049A3F871CC73C7100F57DE7 /* STPPaymentContext.h */; settings = {ATTRIBUTES = (Public, ); }; };
		049A3F9F1CC8006800F57DE7 /* stp_icon_add.png in Resources */ = {isa = PBXBuildFile; fileRef = 049A3F9C1CC8006800F57DE7 /* stp_icon_add.png */; };
		049A3FA01CC8006800F57DE7 /* stp_icon_add@2x.png in Resources */ = {isa = PBXBuildFile; fileRef = 049A3F9D1CC8006800F57DE7 /* stp_icon_add@2x.png */; };
		049A3FA11CC8006800F57DE7 /* stp_icon_add@3x.png in Resources */ = {isa = PBXBuildFile; fileRef = 049A3F9E1CC8006800F57DE7 /* stp_icon_add@3x.png */; };
		049A3FA61CC8071100F57DE7 /* stp_card_applepay@2x.png in Resources */ = {isa = PBXBuildFile; fileRef = 049A3FA31CC8071100F57DE7 /* stp_card_applepay@2x.png */; };
		049A3FA71CC8071100F57DE7 /* stp_card_applepay@3x.png in Resources */ = {isa = PBXBuildFile; fileRef = 049A3FA41CC8071100F57DE7 /* stp_card_applepay@3x.png */; };
		049A3FA81CC963EB00F57DE7 /* STPPaymentOption.h in Headers */ = {isa = PBXBuildFile; fileRef = C11810851CC6AF4C0022FB55 /* STPPaymentOption.h */; settings = {ATTRIBUTES = (Public, ); }; };
		049A3FA91CC96B3B00F57DE7 /* STPBackendAPIAdapter.h in Headers */ = {isa = PBXBuildFile; fileRef = C11810A61CC6E2160022FB55 /* STPBackendAPIAdapter.h */; settings = {ATTRIBUTES = (Public, ); }; };
		049A3FAA1CC96B7C00F57DE7 /* STPApplePayPaymentOption.h in Headers */ = {isa = PBXBuildFile; fileRef = C11810871CC6B00D0022FB55 /* STPApplePayPaymentOption.h */; settings = {ATTRIBUTES = (Public, ); }; };
		049A3FAE1CC9AA9900F57DE7 /* STPAddressViewModel.h in Headers */ = {isa = PBXBuildFile; fileRef = 049A3FAC1CC9AA9900F57DE7 /* STPAddressViewModel.h */; };
		049A3FAF1CC9AA9900F57DE7 /* STPAddressViewModel.m in Sources */ = {isa = PBXBuildFile; fileRef = 049A3FAD1CC9AA9900F57DE7 /* STPAddressViewModel.m */; };
		049A3FB21CC9FEFC00F57DE7 /* UIToolbar+Stripe_InputAccessory.h in Headers */ = {isa = PBXBuildFile; fileRef = 049A3FB01CC9FEFC00F57DE7 /* UIToolbar+Stripe_InputAccessory.h */; };
		049A3FB31CC9FEFC00F57DE7 /* UIToolbar+Stripe_InputAccessory.m in Sources */ = {isa = PBXBuildFile; fileRef = 049A3FB11CC9FEFC00F57DE7 /* UIToolbar+Stripe_InputAccessory.m */; };
		049A3FB41CC9FF0500F57DE7 /* UIToolbar+Stripe_InputAccessory.h in Headers */ = {isa = PBXBuildFile; fileRef = 049A3FB01CC9FEFC00F57DE7 /* UIToolbar+Stripe_InputAccessory.h */; };
		049A3FB71CCA6B8900F57DE7 /* STPAddress.m in Sources */ = {isa = PBXBuildFile; fileRef = C1080F481CBECF7B007B2D89 /* STPAddress.m */; };
		049E84CC1A605DE0000B66CD /* STPAPIClient.m in Sources */ = {isa = PBXBuildFile; fileRef = 04CDB4C31A5F30A700B854EE /* STPAPIClient.m */; };
		049E84CD1A605DE0000B66CD /* STPFormEncoder.m in Sources */ = {isa = PBXBuildFile; fileRef = 04CDB4C51A5F30A700B854EE /* STPFormEncoder.m */; };
		049E84CF1A605DE0000B66CD /* STPBankAccount.m in Sources */ = {isa = PBXBuildFile; fileRef = 04CDB4C91A5F30A700B854EE /* STPBankAccount.m */; };
		049E84D01A605DE0000B66CD /* STPCard.m in Sources */ = {isa = PBXBuildFile; fileRef = 04CDB4CB1A5F30A700B854EE /* STPCard.m */; };
		049E84D11A605DE0000B66CD /* STPToken.m in Sources */ = {isa = PBXBuildFile; fileRef = 04CDB4CD1A5F30A700B854EE /* STPToken.m */; };
		049E84D21A605DE0000B66CD /* StripeError.m in Sources */ = {isa = PBXBuildFile; fileRef = 04CDB4CF1A5F30A700B854EE /* StripeError.m */; };
		049E84D31A605E6A000B66CD /* UIKit.framework in Frameworks */ = {isa = PBXBuildFile; fileRef = FAFC12C516E5767F0066297F /* UIKit.framework */; };
		049E84D41A605E7C000B66CD /* Foundation.framework in Frameworks */ = {isa = PBXBuildFile; fileRef = 11C74B9B164043050071C2CA /* Foundation.framework */; };
		049E84D51A605E82000B66CD /* Security.framework in Frameworks */ = {isa = PBXBuildFile; fileRef = 4A0D74F918F6106100966D7B /* Security.framework */; };
		049E84D61A605E8F000B66CD /* PassKit.framework in Frameworks */ = {isa = PBXBuildFile; fileRef = 04D5BF9019BF958F009521A5 /* PassKit.framework */; settings = {ATTRIBUTES = (Required, ); }; };
		049E84D71A605E99000B66CD /* AddressBook.framework in Frameworks */ = {isa = PBXBuildFile; fileRef = 04B94BC71A47B78A00092C46 /* AddressBook.framework */; };
		049E84D91A605EF0000B66CD /* Stripe.h in Headers */ = {isa = PBXBuildFile; fileRef = 04CDB4A91A5F30A700B854EE /* Stripe.h */; settings = {ATTRIBUTES = (Public, ); }; };
		049E84E61A605EF0000B66CD /* STPAPIClient.h in Headers */ = {isa = PBXBuildFile; fileRef = 04CDB4C21A5F30A700B854EE /* STPAPIClient.h */; settings = {ATTRIBUTES = (Public, ); }; };
		049E84E71A605EF0000B66CD /* STPFormEncoder.h in Headers */ = {isa = PBXBuildFile; fileRef = 04CDB4C41A5F30A700B854EE /* STPFormEncoder.h */; };
		049E84E91A605EF0000B66CD /* STPBankAccount.h in Headers */ = {isa = PBXBuildFile; fileRef = 04CDB4C81A5F30A700B854EE /* STPBankAccount.h */; settings = {ATTRIBUTES = (Public, ); }; };
		049E84EA1A605EF0000B66CD /* STPCard.h in Headers */ = {isa = PBXBuildFile; fileRef = 04CDB4CA1A5F30A700B854EE /* STPCard.h */; settings = {ATTRIBUTES = (Public, ); }; };
		049E84EB1A605EF0000B66CD /* STPToken.h in Headers */ = {isa = PBXBuildFile; fileRef = 04CDB4CC1A5F30A700B854EE /* STPToken.h */; settings = {ATTRIBUTES = (Public, ); }; };
		049E84EC1A605EF0000B66CD /* StripeError.h in Headers */ = {isa = PBXBuildFile; fileRef = 04CDB4CE1A5F30A700B854EE /* StripeError.h */; settings = {ATTRIBUTES = (Public, ); }; };
		04A488331CA34D3000506E53 /* STPEmailAddressValidator.h in Headers */ = {isa = PBXBuildFile; fileRef = 04A488311CA34D3000506E53 /* STPEmailAddressValidator.h */; };
		04A488341CA34D3000506E53 /* STPEmailAddressValidator.m in Sources */ = {isa = PBXBuildFile; fileRef = 04A488321CA34D3000506E53 /* STPEmailAddressValidator.m */; };
		04A488361CA34DC600506E53 /* STPEmailAddressValidatorTest.m in Sources */ = {isa = PBXBuildFile; fileRef = 04A488351CA34DC600506E53 /* STPEmailAddressValidatorTest.m */; };
		04A4883C1CA3568800506E53 /* STPBlocks.h in Headers */ = {isa = PBXBuildFile; fileRef = 04A4883B1CA3568800506E53 /* STPBlocks.h */; settings = {ATTRIBUTES = (Public, ); }; };
		04A4883E1CA3568800506E53 /* STPBlocks.h in Headers */ = {isa = PBXBuildFile; fileRef = 04A4883B1CA3568800506E53 /* STPBlocks.h */; settings = {ATTRIBUTES = (Public, ); }; };
		04A488421CA3580700506E53 /* UINavigationController+Stripe_Completion.h in Headers */ = {isa = PBXBuildFile; fileRef = 04A488401CA3580700506E53 /* UINavigationController+Stripe_Completion.h */; };
		04A488431CA3580700506E53 /* UINavigationController+Stripe_Completion.h in Headers */ = {isa = PBXBuildFile; fileRef = 04A488401CA3580700506E53 /* UINavigationController+Stripe_Completion.h */; };
		04A488441CA3580700506E53 /* UINavigationController+Stripe_Completion.m in Sources */ = {isa = PBXBuildFile; fileRef = 04A488411CA3580700506E53 /* UINavigationController+Stripe_Completion.m */; };
		04A488451CA3580700506E53 /* UINavigationController+Stripe_Completion.m in Sources */ = {isa = PBXBuildFile; fileRef = 04A488411CA3580700506E53 /* UINavigationController+Stripe_Completion.m */; };
		04A4C3891C4F25F900B3B290 /* NSArray+Stripe.h in Headers */ = {isa = PBXBuildFile; fileRef = 04A4C3851C4F25F900B3B290 /* NSArray+Stripe.h */; };
		04A4C38A1C4F25F900B3B290 /* NSArray+Stripe.h in Headers */ = {isa = PBXBuildFile; fileRef = 04A4C3851C4F25F900B3B290 /* NSArray+Stripe.h */; };
		04A4C38B1C4F25F900B3B290 /* NSArray+Stripe.m in Sources */ = {isa = PBXBuildFile; fileRef = 04A4C3861C4F25F900B3B290 /* NSArray+Stripe.m */; };
		04A4C38C1C4F25F900B3B290 /* NSArray+Stripe.m in Sources */ = {isa = PBXBuildFile; fileRef = 04A4C3861C4F25F900B3B290 /* NSArray+Stripe.m */; };
		04A4C38D1C4F25F900B3B290 /* UIViewController+Stripe_ParentViewController.h in Headers */ = {isa = PBXBuildFile; fileRef = 04A4C3871C4F25F900B3B290 /* UIViewController+Stripe_ParentViewController.h */; };
		04A4C38E1C4F25F900B3B290 /* UIViewController+Stripe_ParentViewController.h in Headers */ = {isa = PBXBuildFile; fileRef = 04A4C3871C4F25F900B3B290 /* UIViewController+Stripe_ParentViewController.h */; };
		04A4C38F1C4F25F900B3B290 /* UIViewController+Stripe_ParentViewController.m in Sources */ = {isa = PBXBuildFile; fileRef = 04A4C3881C4F25F900B3B290 /* UIViewController+Stripe_ParentViewController.m */; };
		04A4C3901C4F25F900B3B290 /* UIViewController+Stripe_ParentViewController.m in Sources */ = {isa = PBXBuildFile; fileRef = 04A4C3881C4F25F900B3B290 /* UIViewController+Stripe_ParentViewController.m */; };
		04A4C3921C4F263300B3B290 /* NSArray+StripeTest.m in Sources */ = {isa = PBXBuildFile; fileRef = 04A4C3911C4F263300B3B290 /* NSArray+StripeTest.m */; };
		04A4C3941C4F276100B3B290 /* STPUIVCStripeParentViewControllerTests.m in Sources */ = {isa = PBXBuildFile; fileRef = 04A4C3931C4F276100B3B290 /* STPUIVCStripeParentViewControllerTests.m */; };
		04B31DD41D08E6E200EF1631 /* STPCustomer.h in Headers */ = {isa = PBXBuildFile; fileRef = 04B31DD21D08E6E200EF1631 /* STPCustomer.h */; settings = {ATTRIBUTES = (Public, ); }; };
		04B31DD51D08E6E200EF1631 /* STPCustomer.h in Headers */ = {isa = PBXBuildFile; fileRef = 04B31DD21D08E6E200EF1631 /* STPCustomer.h */; settings = {ATTRIBUTES = (Public, ); }; };
		04B31DD61D08E6E200EF1631 /* STPCustomer.m in Sources */ = {isa = PBXBuildFile; fileRef = 04B31DD31D08E6E200EF1631 /* STPCustomer.m */; };
		04B31DD71D08E6E200EF1631 /* STPCustomer.m in Sources */ = {isa = PBXBuildFile; fileRef = 04B31DD31D08E6E200EF1631 /* STPCustomer.m */; };
		04B31DDA1D09A4DC00EF1631 /* STPPaymentConfiguration+Private.h in Headers */ = {isa = PBXBuildFile; fileRef = 04B31DD81D09A4DC00EF1631 /* STPPaymentConfiguration+Private.h */; };
		04B31DDB1D09A4DC00EF1631 /* STPPaymentConfiguration+Private.h in Headers */ = {isa = PBXBuildFile; fileRef = 04B31DD81D09A4DC00EF1631 /* STPPaymentConfiguration+Private.h */; };
		04B31DE61D09D25F00EF1631 /* STPPaymentOptionsInternalViewController.h in Headers */ = {isa = PBXBuildFile; fileRef = 04B31DE41D09D25F00EF1631 /* STPPaymentOptionsInternalViewController.h */; };
		04B31DE71D09D25F00EF1631 /* STPPaymentOptionsInternalViewController.h in Headers */ = {isa = PBXBuildFile; fileRef = 04B31DE41D09D25F00EF1631 /* STPPaymentOptionsInternalViewController.h */; };
		04B31DE81D09D25F00EF1631 /* STPPaymentOptionsInternalViewController.m in Sources */ = {isa = PBXBuildFile; fileRef = 04B31DE51D09D25F00EF1631 /* STPPaymentOptionsInternalViewController.m */; };
		04B31DE91D09D25F00EF1631 /* STPPaymentOptionsInternalViewController.m in Sources */ = {isa = PBXBuildFile; fileRef = 04B31DE51D09D25F00EF1631 /* STPPaymentOptionsInternalViewController.m */; };
		04B31DF21D09F0A800EF1631 /* UIViewController+Stripe_NavigationItemProxy.h in Headers */ = {isa = PBXBuildFile; fileRef = 04B31DF01D09F0A800EF1631 /* UIViewController+Stripe_NavigationItemProxy.h */; };
		04B31DF31D09F0A800EF1631 /* UIViewController+Stripe_NavigationItemProxy.h in Headers */ = {isa = PBXBuildFile; fileRef = 04B31DF01D09F0A800EF1631 /* UIViewController+Stripe_NavigationItemProxy.h */; };
		04B31DF41D09F0A800EF1631 /* UIViewController+Stripe_NavigationItemProxy.m in Sources */ = {isa = PBXBuildFile; fileRef = 04B31DF11D09F0A800EF1631 /* UIViewController+Stripe_NavigationItemProxy.m */; };
		04B31DF51D09F0A800EF1631 /* UIViewController+Stripe_NavigationItemProxy.m in Sources */ = {isa = PBXBuildFile; fileRef = 04B31DF11D09F0A800EF1631 /* UIViewController+Stripe_NavigationItemProxy.m */; };
		04B31DF91D11AC6400EF1631 /* STPUserInformation.h in Headers */ = {isa = PBXBuildFile; fileRef = 04B31DF71D11AC6400EF1631 /* STPUserInformation.h */; settings = {ATTRIBUTES = (Public, ); }; };
		04B31DFA1D11AC6400EF1631 /* STPUserInformation.h in Headers */ = {isa = PBXBuildFile; fileRef = 04B31DF71D11AC6400EF1631 /* STPUserInformation.h */; settings = {ATTRIBUTES = (Public, ); }; };
		04B31DFB1D11AC6400EF1631 /* STPUserInformation.m in Sources */ = {isa = PBXBuildFile; fileRef = 04B31DF81D11AC6400EF1631 /* STPUserInformation.m */; };
		04B31DFC1D11AC6400EF1631 /* STPUserInformation.m in Sources */ = {isa = PBXBuildFile; fileRef = 04B31DF81D11AC6400EF1631 /* STPUserInformation.m */; };
		04B31DFF1D131D9000EF1631 /* STPPaymentCardTextFieldCell.h in Headers */ = {isa = PBXBuildFile; fileRef = 04B31DFD1D131D9000EF1631 /* STPPaymentCardTextFieldCell.h */; };
		04B31E001D131D9000EF1631 /* STPPaymentCardTextFieldCell.h in Headers */ = {isa = PBXBuildFile; fileRef = 04B31DFD1D131D9000EF1631 /* STPPaymentCardTextFieldCell.h */; };
		04B31E011D131D9000EF1631 /* STPPaymentCardTextFieldCell.m in Sources */ = {isa = PBXBuildFile; fileRef = 04B31DFE1D131D9000EF1631 /* STPPaymentCardTextFieldCell.m */; };
		04B31E021D131D9000EF1631 /* STPPaymentCardTextFieldCell.m in Sources */ = {isa = PBXBuildFile; fileRef = 04B31DFE1D131D9000EF1631 /* STPPaymentCardTextFieldCell.m */; };
		04B33F361BC7488D00DD8120 /* Info.plist in Copy Files */ = {isa = PBXBuildFile; fileRef = 04B33F301BC7417B00DD8120 /* Info.plist */; };
		04BC29A11CD8412000318357 /* STPPaymentContext.m in Sources */ = {isa = PBXBuildFile; fileRef = 049A3F881CC73C7100F57DE7 /* STPPaymentContext.m */; };
		04BC29A41CD8697900318357 /* STPTheme.h in Headers */ = {isa = PBXBuildFile; fileRef = 04BC29A21CD8697900318357 /* STPTheme.h */; settings = {ATTRIBUTES = (Public, ); }; };
		04BC29A51CD8697900318357 /* STPTheme.m in Sources */ = {isa = PBXBuildFile; fileRef = 04BC29A31CD8697900318357 /* STPTheme.m */; };
		04BC29BD1CDD535700318357 /* STPSwitchTableViewCell.h in Headers */ = {isa = PBXBuildFile; fileRef = 04BC29BB1CDD535700318357 /* STPSwitchTableViewCell.h */; };
		04BC29BE1CDD535700318357 /* STPSwitchTableViewCell.m in Sources */ = {isa = PBXBuildFile; fileRef = 04BC29BC1CDD535700318357 /* STPSwitchTableViewCell.m */; };
		04BFFFD91D240B13005F2340 /* STPAddCardViewController+Private.h in Headers */ = {isa = PBXBuildFile; fileRef = 04BFFFD81D240B13005F2340 /* STPAddCardViewController+Private.h */; };
		04BFFFDA1D240B13005F2340 /* STPAddCardViewController+Private.h in Headers */ = {isa = PBXBuildFile; fileRef = 04BFFFD81D240B13005F2340 /* STPAddCardViewController+Private.h */; };
		04CB86BA1BA89CE100E4F61E /* PKPayment+StripeTest.m in Sources */ = {isa = PBXBuildFile; fileRef = 04CB86B81BA89CD400E4F61E /* PKPayment+StripeTest.m */; };
		04CDB4D31A5F30A700B854EE /* Stripe.h in Headers */ = {isa = PBXBuildFile; fileRef = 04CDB4A91A5F30A700B854EE /* Stripe.h */; settings = {ATTRIBUTES = (Public, ); }; };
		04CDB4FE1A5F30A700B854EE /* STPAPIClient.h in Headers */ = {isa = PBXBuildFile; fileRef = 04CDB4C21A5F30A700B854EE /* STPAPIClient.h */; settings = {ATTRIBUTES = (Public, ); }; };
		04CDB5001A5F30A700B854EE /* STPAPIClient.m in Sources */ = {isa = PBXBuildFile; fileRef = 04CDB4C31A5F30A700B854EE /* STPAPIClient.m */; };
		04CDB5021A5F30A700B854EE /* STPFormEncoder.h in Headers */ = {isa = PBXBuildFile; fileRef = 04CDB4C41A5F30A700B854EE /* STPFormEncoder.h */; };
		04CDB5041A5F30A700B854EE /* STPFormEncoder.m in Sources */ = {isa = PBXBuildFile; fileRef = 04CDB4C51A5F30A700B854EE /* STPFormEncoder.m */; };
		04CDB50A1A5F30A700B854EE /* STPBankAccount.h in Headers */ = {isa = PBXBuildFile; fileRef = 04CDB4C81A5F30A700B854EE /* STPBankAccount.h */; settings = {ATTRIBUTES = (Public, ); }; };
		04CDB50C1A5F30A700B854EE /* STPBankAccount.m in Sources */ = {isa = PBXBuildFile; fileRef = 04CDB4C91A5F30A700B854EE /* STPBankAccount.m */; };
		04CDB50E1A5F30A700B854EE /* STPCard.h in Headers */ = {isa = PBXBuildFile; fileRef = 04CDB4CA1A5F30A700B854EE /* STPCard.h */; settings = {ATTRIBUTES = (Public, ); }; };
		04CDB5101A5F30A700B854EE /* STPCard.m in Sources */ = {isa = PBXBuildFile; fileRef = 04CDB4CB1A5F30A700B854EE /* STPCard.m */; };
		04CDB5121A5F30A700B854EE /* STPToken.h in Headers */ = {isa = PBXBuildFile; fileRef = 04CDB4CC1A5F30A700B854EE /* STPToken.h */; settings = {ATTRIBUTES = (Public, ); }; };
		04CDB5141A5F30A700B854EE /* STPToken.m in Sources */ = {isa = PBXBuildFile; fileRef = 04CDB4CD1A5F30A700B854EE /* STPToken.m */; };
		04CDB5161A5F30A700B854EE /* StripeError.h in Headers */ = {isa = PBXBuildFile; fileRef = 04CDB4CE1A5F30A700B854EE /* StripeError.h */; settings = {ATTRIBUTES = (Public, ); }; };
		04CDB5181A5F30A700B854EE /* StripeError.m in Sources */ = {isa = PBXBuildFile; fileRef = 04CDB4CF1A5F30A700B854EE /* StripeError.m */; };
		04CDE5B81BC1F1F100548833 /* STPCardParams.m in Sources */ = {isa = PBXBuildFile; fileRef = 04CDE5B41BC1F1F100548833 /* STPCardParams.m */; };
		04CDE5BA1BC1F1F100548833 /* STPCardParams.m in Sources */ = {isa = PBXBuildFile; fileRef = 04CDE5B41BC1F1F100548833 /* STPCardParams.m */; };
		04CDE5BC1BC1F21500548833 /* STPCardParams.h in Headers */ = {isa = PBXBuildFile; fileRef = 04CDE5BB1BC1F21500548833 /* STPCardParams.h */; settings = {ATTRIBUTES = (Public, ); }; };
		04CDE5BE1BC1F21500548833 /* STPCardParams.h in Headers */ = {isa = PBXBuildFile; fileRef = 04CDE5BB1BC1F21500548833 /* STPCardParams.h */; settings = {ATTRIBUTES = (Public, ); }; };
		04CDE5C51BC20AF800548833 /* STPBankAccountParams.m in Sources */ = {isa = PBXBuildFile; fileRef = 04CDE5C11BC20AF800548833 /* STPBankAccountParams.m */; };
		04CDE5C71BC20AF800548833 /* STPBankAccountParams.m in Sources */ = {isa = PBXBuildFile; fileRef = 04CDE5C11BC20AF800548833 /* STPBankAccountParams.m */; };
		04CDE5C91BC20B1D00548833 /* STPBankAccountParams.h in Headers */ = {isa = PBXBuildFile; fileRef = 04CDE5C81BC20B1D00548833 /* STPBankAccountParams.h */; settings = {ATTRIBUTES = (Public, ); }; };
		04CDE5CB1BC20B1D00548833 /* STPBankAccountParams.h in Headers */ = {isa = PBXBuildFile; fileRef = 04CDE5C81BC20B1D00548833 /* STPBankAccountParams.h */; settings = {ATTRIBUTES = (Public, ); }; };
		04E01F7B21A8C37D0061402F /* OHHTTPStubs.framework in Frameworks */ = {isa = PBXBuildFile; fileRef = 04E01F7921A8C37C0061402F /* OHHTTPStubs.framework */; };
		04E01F7C21A8C37D0061402F /* SWHttpTrafficRecorder.framework in Frameworks */ = {isa = PBXBuildFile; fileRef = 04E01F7A21A8C37D0061402F /* SWHttpTrafficRecorder.framework */; };
		04E01F7D21A8C39D0061402F /* OHHTTPStubs.framework in CopyFiles */ = {isa = PBXBuildFile; fileRef = 04E01F7921A8C37C0061402F /* OHHTTPStubs.framework */; settings = {ATTRIBUTES = (CodeSignOnCopy, RemoveHeadersOnCopy, ); }; };
		04E01F7E21A8C39D0061402F /* SWHttpTrafficRecorder.framework in CopyFiles */ = {isa = PBXBuildFile; fileRef = 04E01F7A21A8C37D0061402F /* SWHttpTrafficRecorder.framework */; settings = {ATTRIBUTES = (CodeSignOnCopy, RemoveHeadersOnCopy, ); }; };
		04E01F8521AA36320061402F /* STPNetworkStubbingTestCase.h in Headers */ = {isa = PBXBuildFile; fileRef = 04E01F8321AA36320061402F /* STPNetworkStubbingTestCase.h */; };
		04E01F8621AA36320061402F /* STPNetworkStubbingTestCase.m in Sources */ = {isa = PBXBuildFile; fileRef = 04E01F8421AA36320061402F /* STPNetworkStubbingTestCase.m */; };
		04E01F8A21AA55E30061402F /* recorded_network_traffic in Resources */ = {isa = PBXBuildFile; fileRef = 04E01F8921AA55E30061402F /* recorded_network_traffic */; };
		04E32A9D1B7A9490009C9E35 /* STPPaymentCardTextField.h in Headers */ = {isa = PBXBuildFile; fileRef = 04E32A9C1B7A9490009C9E35 /* STPPaymentCardTextField.h */; settings = {ATTRIBUTES = (Public, ); }; };
		04E32AA01B7A9490009C9E35 /* STPPaymentCardTextField.h in Headers */ = {isa = PBXBuildFile; fileRef = 04E32A9C1B7A9490009C9E35 /* STPPaymentCardTextField.h */; settings = {ATTRIBUTES = (Public, ); }; };
		04E39F541CECF7A100AF3B96 /* STPPaymentOptionTuple.h in Headers */ = {isa = PBXBuildFile; fileRef = 04E39F501CECF7A100AF3B96 /* STPPaymentOptionTuple.h */; };
		04E39F551CECF7A100AF3B96 /* STPPaymentOptionTuple.m in Sources */ = {isa = PBXBuildFile; fileRef = 04E39F511CECF7A100AF3B96 /* STPPaymentOptionTuple.m */; };
		04E39F581CECF9A800AF3B96 /* STPPaymentOptionsViewController+Private.h in Headers */ = {isa = PBXBuildFile; fileRef = 04E39F561CECF9A800AF3B96 /* STPPaymentOptionsViewController+Private.h */; };
		04E39F5C1CECFAFD00AF3B96 /* STPPaymentContext+Private.h in Headers */ = {isa = PBXBuildFile; fileRef = 04E39F5A1CECFAFD00AF3B96 /* STPPaymentContext+Private.h */; };
		04E39F6A1CED48D500AF3B96 /* UIBarButtonItem+Stripe.h in Headers */ = {isa = PBXBuildFile; fileRef = 04E39F681CED48D500AF3B96 /* UIBarButtonItem+Stripe.h */; };
		04E39F6B1CED48D500AF3B96 /* UIBarButtonItem+Stripe.m in Sources */ = {isa = PBXBuildFile; fileRef = 04E39F691CED48D500AF3B96 /* UIBarButtonItem+Stripe.m */; };
		04EBC7531B7533C300A0E6AE /* STPCardValidationState.h in Headers */ = {isa = PBXBuildFile; fileRef = 04EBC7511B7533C300A0E6AE /* STPCardValidationState.h */; settings = {ATTRIBUTES = (Public, ); }; };
		04EBC7561B7533C300A0E6AE /* STPCardValidationState.h in Headers */ = {isa = PBXBuildFile; fileRef = 04EBC7511B7533C300A0E6AE /* STPCardValidationState.h */; settings = {ATTRIBUTES = (Public, ); }; };
		04EBC7571B7533C300A0E6AE /* STPCardValidator.h in Headers */ = {isa = PBXBuildFile; fileRef = 04EBC7521B7533C300A0E6AE /* STPCardValidator.h */; settings = {ATTRIBUTES = (Public, ); }; };
		04EBC75A1B7533C300A0E6AE /* STPCardValidator.h in Headers */ = {isa = PBXBuildFile; fileRef = 04EBC7521B7533C300A0E6AE /* STPCardValidator.h */; settings = {ATTRIBUTES = (Public, ); }; };
		04F213311BCEAB61001D6F22 /* STPFormEncodable.h in Headers */ = {isa = PBXBuildFile; fileRef = 04F213301BCEAB61001D6F22 /* STPFormEncodable.h */; settings = {ATTRIBUTES = (Public, ); }; };
		04F213331BCEAB61001D6F22 /* STPFormEncodable.h in Headers */ = {isa = PBXBuildFile; fileRef = 04F213301BCEAB61001D6F22 /* STPFormEncodable.h */; settings = {ATTRIBUTES = (Public, ); }; };
		04F213351BCECB1C001D6F22 /* STPAPIResponseDecodable.h in Headers */ = {isa = PBXBuildFile; fileRef = 04F213341BCECB1C001D6F22 /* STPAPIResponseDecodable.h */; settings = {ATTRIBUTES = (Public, ); }; };
		04F213371BCECB1C001D6F22 /* STPAPIResponseDecodable.h in Headers */ = {isa = PBXBuildFile; fileRef = 04F213341BCECB1C001D6F22 /* STPAPIResponseDecodable.h */; settings = {ATTRIBUTES = (Public, ); }; };
		04F416261CA3639500486FB5 /* STPAddCardViewController.h in Headers */ = {isa = PBXBuildFile; fileRef = 04F416241CA3639500486FB5 /* STPAddCardViewController.h */; settings = {ATTRIBUTES = (Public, ); }; };
		04F416271CA3639500486FB5 /* STPAddCardViewController.m in Sources */ = {isa = PBXBuildFile; fileRef = 04F416251CA3639500486FB5 /* STPAddCardViewController.m */; };
		04F94D9B1D229E76004FC826 /* STPTheme.h in Headers */ = {isa = PBXBuildFile; fileRef = 04BC29A21CD8697900318357 /* STPTheme.h */; settings = {ATTRIBUTES = (Public, ); }; };
		04F94D9C1D229EAA004FC826 /* PKPayment+Stripe.h in Headers */ = {isa = PBXBuildFile; fileRef = 04633B081CD44F6C009D4FB5 /* PKPayment+Stripe.h */; };
		04F94D9D1D229EFF004FC826 /* STPEmailAddressValidator.h in Headers */ = {isa = PBXBuildFile; fileRef = 04A488311CA34D3000506E53 /* STPEmailAddressValidator.h */; };
		04F94D9E1D229F05004FC826 /* STPEmailAddressValidator.m in Sources */ = {isa = PBXBuildFile; fileRef = 04A488321CA34D3000506E53 /* STPEmailAddressValidator.m */; };
		04F94D9F1D229F09004FC826 /* STPPostalCodeValidator.h in Headers */ = {isa = PBXBuildFile; fileRef = C1FEE5941CBFF11400A7632B /* STPPostalCodeValidator.h */; };
		04F94DA01D229F0B004FC826 /* STPPostalCodeValidator.m in Sources */ = {isa = PBXBuildFile; fileRef = C1FEE5951CBFF11400A7632B /* STPPostalCodeValidator.m */; };
		04F94DA11D229F12004FC826 /* STPAddressFieldTableViewCell.h in Headers */ = {isa = PBXBuildFile; fileRef = C17A030B1CBEE7A2006C819F /* STPAddressFieldTableViewCell.h */; };
		04F94DA21D229F14004FC826 /* STPAddressFieldTableViewCell.m in Sources */ = {isa = PBXBuildFile; fileRef = C17A030C1CBEE7A2006C819F /* STPAddressFieldTableViewCell.m */; };
		04F94DA31D229F18004FC826 /* STPAddressViewModel.h in Headers */ = {isa = PBXBuildFile; fileRef = 049A3FAC1CC9AA9900F57DE7 /* STPAddressViewModel.h */; };
		04F94DA41D229F1C004FC826 /* STPAddressViewModel.m in Sources */ = {isa = PBXBuildFile; fileRef = 049A3FAD1CC9AA9900F57DE7 /* STPAddressViewModel.m */; };
		04F94DA51D229F21004FC826 /* STPPaymentContext+Private.h in Headers */ = {isa = PBXBuildFile; fileRef = 04E39F5A1CECFAFD00AF3B96 /* STPPaymentContext+Private.h */; };
		04F94DA81D229F2F004FC826 /* STPPaymentOptionTuple.h in Headers */ = {isa = PBXBuildFile; fileRef = 04E39F501CECF7A100AF3B96 /* STPPaymentOptionTuple.h */; };
		04F94DA91D229F32004FC826 /* STPPaymentOptionTuple.m in Sources */ = {isa = PBXBuildFile; fileRef = 04E39F511CECF7A100AF3B96 /* STPPaymentOptionTuple.m */; };
		04F94DAA1D229F36004FC826 /* STPTheme.m in Sources */ = {isa = PBXBuildFile; fileRef = 04BC29A31CD8697900318357 /* STPTheme.m */; };
		04F94DAB1D229F3F004FC826 /* UIBarButtonItem+Stripe.h in Headers */ = {isa = PBXBuildFile; fileRef = 04E39F681CED48D500AF3B96 /* UIBarButtonItem+Stripe.h */; };
		04F94DAC1D229F42004FC826 /* UIBarButtonItem+Stripe.m in Sources */ = {isa = PBXBuildFile; fileRef = 04E39F691CED48D500AF3B96 /* UIBarButtonItem+Stripe.m */; };
		04F94DAD1D229F4E004FC826 /* STPColorUtils.h in Headers */ = {isa = PBXBuildFile; fileRef = 0426B96C1CEADC98006AC8DD /* STPColorUtils.h */; };
		04F94DAE1D229F54004FC826 /* STPColorUtils.m in Sources */ = {isa = PBXBuildFile; fileRef = 0426B96D1CEADC98006AC8DD /* STPColorUtils.m */; };
		04F94DAF1D229F59004FC826 /* STPPaymentOptionsViewController+Private.h in Headers */ = {isa = PBXBuildFile; fileRef = 04E39F561CECF9A800AF3B96 /* STPPaymentOptionsViewController+Private.h */; };
		04F94DB41D229F71004FC826 /* STPPaymentActivityIndicatorView.m in Sources */ = {isa = PBXBuildFile; fileRef = 046FE9A01CE55D1D00DA6A7B /* STPPaymentActivityIndicatorView.m */; };
		04F94DB91D229F86004FC826 /* STPApplePayPaymentOption.m in Sources */ = {isa = PBXBuildFile; fileRef = C11810881CC6B00D0022FB55 /* STPApplePayPaymentOption.m */; };
		04F94DBA1D229F8A004FC826 /* PKPaymentAuthorizationViewController+Stripe_Blocks.h in Headers */ = {isa = PBXBuildFile; fileRef = C11810931CC6C4700022FB55 /* PKPaymentAuthorizationViewController+Stripe_Blocks.h */; };
		04F94DBB1D229F8D004FC826 /* PKPaymentAuthorizationViewController+Stripe_Blocks.m in Sources */ = {isa = PBXBuildFile; fileRef = C11810941CC6C4700022FB55 /* PKPaymentAuthorizationViewController+Stripe_Blocks.m */; };
		04F94DBC1D229F92004FC826 /* UIToolbar+Stripe_InputAccessory.m in Sources */ = {isa = PBXBuildFile; fileRef = 049A3FB11CC9FEFC00F57DE7 /* UIToolbar+Stripe_InputAccessory.m */; };
		04F94DBD1D229F95004FC826 /* UITableViewCell+Stripe_Borders.h in Headers */ = {isa = PBXBuildFile; fileRef = 0426B9701CEAE3EB006AC8DD /* UITableViewCell+Stripe_Borders.h */; };
		04F94DBE1D229F98004FC826 /* UITableViewCell+Stripe_Borders.m in Sources */ = {isa = PBXBuildFile; fileRef = 0426B9711CEAE3EB006AC8DD /* UITableViewCell+Stripe_Borders.m */; };
		04F94DC91D22A20A004FC826 /* STPSwitchTableViewCell.h in Headers */ = {isa = PBXBuildFile; fileRef = 04BC29BB1CDD535700318357 /* STPSwitchTableViewCell.h */; };
		04F94DCA1D22A20D004FC826 /* STPSwitchTableViewCell.m in Sources */ = {isa = PBXBuildFile; fileRef = 04BC29BC1CDD535700318357 /* STPSwitchTableViewCell.m */; };
		04F94DCB1D22A229004FC826 /* UIView+Stripe_FirstResponder.h in Headers */ = {isa = PBXBuildFile; fileRef = 049A3F781CC18D5300F57DE7 /* UIView+Stripe_FirstResponder.h */; };
		04F94DCC1D22A22C004FC826 /* UIView+Stripe_FirstResponder.m in Sources */ = {isa = PBXBuildFile; fileRef = 049A3F791CC18D5300F57DE7 /* UIView+Stripe_FirstResponder.m */; };
		04F94DCD1D22A22F004FC826 /* UIViewController+Stripe_KeyboardAvoiding.h in Headers */ = {isa = PBXBuildFile; fileRef = 049A3F7C1CC1920A00F57DE7 /* UIViewController+Stripe_KeyboardAvoiding.h */; };
		04F94DCE1D22A232004FC826 /* UIViewController+Stripe_KeyboardAvoiding.m in Sources */ = {isa = PBXBuildFile; fileRef = 049A3F7D1CC1920A00F57DE7 /* UIViewController+Stripe_KeyboardAvoiding.m */; };
		04F94DCF1D22A234004FC826 /* NSDecimalNumber+Stripe_Currency.h in Headers */ = {isa = PBXBuildFile; fileRef = 049A3F8F1CC740FF00F57DE7 /* NSDecimalNumber+Stripe_Currency.h */; };
		04F94DD01D22A236004FC826 /* NSDecimalNumber+Stripe_Currency.m in Sources */ = {isa = PBXBuildFile; fileRef = 049A3F901CC740FF00F57DE7 /* NSDecimalNumber+Stripe_Currency.m */; };
		04F94DD11D22A239004FC826 /* STPPromise.h in Headers */ = {isa = PBXBuildFile; fileRef = 049A3F931CC75B2E00F57DE7 /* STPPromise.h */; };
		04F94DD21D22A23C004FC826 /* STPPromise.m in Sources */ = {isa = PBXBuildFile; fileRef = 049A3F941CC75B2E00F57DE7 /* STPPromise.m */; };
		04F94DD31D22A23F004FC826 /* NSBundle+Stripe_AppName.h in Headers */ = {isa = PBXBuildFile; fileRef = 049A3F971CC76A2400F57DE7 /* NSBundle+Stripe_AppName.h */; };
		04F94DD41D22A242004FC826 /* NSBundle+Stripe_AppName.m in Sources */ = {isa = PBXBuildFile; fileRef = 049A3F981CC76A2400F57DE7 /* NSBundle+Stripe_AppName.m */; };
		04FCFA191BD59A8C00297732 /* STPCategoryLoader.h in Headers */ = {isa = PBXBuildFile; fileRef = 04FCFA171BD59A8C00297732 /* STPCategoryLoader.h */; };
		0731328F2277A3F60019CE3F /* STPPinManagementService.h in Headers */ = {isa = PBXBuildFile; fileRef = 0731328D2277A3F60019CE3F /* STPPinManagementService.h */; settings = {ATTRIBUTES = (Public, ); }; };
		073132912277A3F60019CE3F /* STPPinManagementService.m in Sources */ = {isa = PBXBuildFile; fileRef = 0731328E2277A3F60019CE3F /* STPPinManagementService.m */; };
		073132952277A72D0019CE3F /* STPIssuingCardPin.h in Headers */ = {isa = PBXBuildFile; fileRef = 073132932277A72D0019CE3F /* STPIssuingCardPin.h */; settings = {ATTRIBUTES = (Public, ); }; };
		073132972277A72D0019CE3F /* STPIssuingCardPin.m in Sources */ = {isa = PBXBuildFile; fileRef = 073132942277A72D0019CE3F /* STPIssuingCardPin.m */; };
		073132982277A72D0019CE3F /* STPIssuingCardPin.m in Sources */ = {isa = PBXBuildFile; fileRef = 073132942277A72D0019CE3F /* STPIssuingCardPin.m */; };
		0731329C2277AA200019CE3F /* STPPinManagementServiceFunctionalTest.m in Sources */ = {isa = PBXBuildFile; fileRef = 0731329A2277AA200019CE3F /* STPPinManagementServiceFunctionalTest.m */; };
		0731329D2277ABF40019CE3F /* STPPinManagementService.h in Headers */ = {isa = PBXBuildFile; fileRef = 0731328D2277A3F60019CE3F /* STPPinManagementService.h */; settings = {ATTRIBUTES = (Public, ); }; };
		0731329E2277ABF60019CE3F /* STPPinManagementService.m in Sources */ = {isa = PBXBuildFile; fileRef = 0731328E2277A3F60019CE3F /* STPPinManagementService.m */; };
		0731329F227CFE410019CE3F /* STPIssuingCardPin.h in Headers */ = {isa = PBXBuildFile; fileRef = 073132932277A72D0019CE3F /* STPIssuingCardPin.h */; settings = {ATTRIBUTES = (Public, ); }; };
		315CB85322E7BD0E00E612A3 /* libStripe3DS2.a in Frameworks */ = {isa = PBXBuildFile; fileRef = 315CB85222E7BD0D00E612A3 /* libStripe3DS2.a */; };
		315CB85522E7BD1400E612A3 /* Stripe3DS2.bundle in Resources */ = {isa = PBXBuildFile; fileRef = 315CB85422E7BD1400E612A3 /* Stripe3DS2.bundle */; };
		315CB86222E7D13600E612A3 /* libStripe3DS2.a in Frameworks */ = {isa = PBXBuildFile; fileRef = 315CB85222E7BD0D00E612A3 /* libStripe3DS2.a */; };
		315CB8C222E7D96000E612A3 /* STDSChallengeStatusReceiver.h in Headers */ = {isa = PBXBuildFile; fileRef = 315CB8A322E7D95E00E612A3 /* STDSChallengeStatusReceiver.h */; settings = {ATTRIBUTES = (Public, ); }; };
		315CB8C322E7D96000E612A3 /* STDSRuntimeException.h in Headers */ = {isa = PBXBuildFile; fileRef = 315CB8A422E7D95E00E612A3 /* STDSRuntimeException.h */; settings = {ATTRIBUTES = (Public, ); }; };
		315CB8C422E7D96000E612A3 /* STDSButtonCustomization.h in Headers */ = {isa = PBXBuildFile; fileRef = 315CB8A522E7D95E00E612A3 /* STDSButtonCustomization.h */; settings = {ATTRIBUTES = (Public, ); }; };
		315CB8C522E7D96000E612A3 /* STDSWarning.h in Headers */ = {isa = PBXBuildFile; fileRef = 315CB8A622E7D95E00E612A3 /* STDSWarning.h */; settings = {ATTRIBUTES = (Public, ); }; };
		315CB8C622E7D96000E612A3 /* STDSSelectionCustomization.h in Headers */ = {isa = PBXBuildFile; fileRef = 315CB8A722E7D95E00E612A3 /* STDSSelectionCustomization.h */; settings = {ATTRIBUTES = (Public, ); }; };
		315CB8C722E7D96000E612A3 /* STDSException.h in Headers */ = {isa = PBXBuildFile; fileRef = 315CB8A822E7D95F00E612A3 /* STDSException.h */; settings = {ATTRIBUTES = (Public, ); }; };
		315CB8C822E7D96000E612A3 /* STDSTextFieldCustomization.h in Headers */ = {isa = PBXBuildFile; fileRef = 315CB8A922E7D95F00E612A3 /* STDSTextFieldCustomization.h */; settings = {ATTRIBUTES = (Public, ); }; };
		315CB8C922E7D96000E612A3 /* STDSUICustomization.h in Headers */ = {isa = PBXBuildFile; fileRef = 315CB8AA22E7D95F00E612A3 /* STDSUICustomization.h */; settings = {ATTRIBUTES = (Public, ); }; };
		315CB8CA22E7D96000E612A3 /* STDSNavigationBarCustomization.h in Headers */ = {isa = PBXBuildFile; fileRef = 315CB8AB22E7D95F00E612A3 /* STDSNavigationBarCustomization.h */; settings = {ATTRIBUTES = (Public, ); }; };
		315CB8CB22E7D96000E612A3 /* STDSTransaction.h in Headers */ = {isa = PBXBuildFile; fileRef = 315CB8AC22E7D95F00E612A3 /* STDSTransaction.h */; settings = {ATTRIBUTES = (Public, ); }; };
		315CB8CC22E7D96000E612A3 /* STDSLabelCustomization.h in Headers */ = {isa = PBXBuildFile; fileRef = 315CB8AD22E7D95F00E612A3 /* STDSLabelCustomization.h */; settings = {ATTRIBUTES = (Public, ); }; };
		315CB8CD22E7D96000E612A3 /* STDSCustomization.h in Headers */ = {isa = PBXBuildFile; fileRef = 315CB8AE22E7D95F00E612A3 /* STDSCustomization.h */; settings = {ATTRIBUTES = (Public, ); }; };
		315CB8CE22E7D96000E612A3 /* STDSAuthenticationRequestParameters.h in Headers */ = {isa = PBXBuildFile; fileRef = 315CB8AF22E7D95F00E612A3 /* STDSAuthenticationRequestParameters.h */; settings = {ATTRIBUTES = (Public, ); }; };
		315CB8CF22E7D96000E612A3 /* STDSRuntimeErrorEvent.h in Headers */ = {isa = PBXBuildFile; fileRef = 315CB8B022E7D95F00E612A3 /* STDSRuntimeErrorEvent.h */; settings = {ATTRIBUTES = (Public, ); }; };
		315CB8D022E7D96000E612A3 /* STDSErrorMessage.h in Headers */ = {isa = PBXBuildFile; fileRef = 315CB8B122E7D95F00E612A3 /* STDSErrorMessage.h */; settings = {ATTRIBUTES = (Public, ); }; };
		315CB8D122E7D96000E612A3 /* STDSCompletionEvent.h in Headers */ = {isa = PBXBuildFile; fileRef = 315CB8B222E7D95F00E612A3 /* STDSCompletionEvent.h */; settings = {ATTRIBUTES = (Public, ); }; };
		315CB8D222E7D96000E612A3 /* STDSThreeDSProtocolVersion.h in Headers */ = {isa = PBXBuildFile; fileRef = 315CB8B322E7D95F00E612A3 /* STDSThreeDSProtocolVersion.h */; settings = {ATTRIBUTES = (Public, ); }; };
		315CB8D322E7D96000E612A3 /* STDSAuthenticationResponse.h in Headers */ = {isa = PBXBuildFile; fileRef = 315CB8B422E7D95F00E612A3 /* STDSAuthenticationResponse.h */; settings = {ATTRIBUTES = (Public, ); }; };
		315CB8D422E7D96100E612A3 /* STDSThreeDS2Service.h in Headers */ = {isa = PBXBuildFile; fileRef = 315CB8B522E7D95F00E612A3 /* STDSThreeDS2Service.h */; settings = {ATTRIBUTES = (Public, ); }; };
		315CB8D522E7D96100E612A3 /* STDSFooterCustomization.h in Headers */ = {isa = PBXBuildFile; fileRef = 315CB8B622E7D96000E612A3 /* STDSFooterCustomization.h */; settings = {ATTRIBUTES = (Public, ); }; };
		315CB8D622E7D96100E612A3 /* STDSAlreadyInitializedException.h in Headers */ = {isa = PBXBuildFile; fileRef = 315CB8B722E7D96000E612A3 /* STDSAlreadyInitializedException.h */; settings = {ATTRIBUTES = (Public, ); }; };
		315CB8D722E7D96100E612A3 /* STDSJSONEncoder.h in Headers */ = {isa = PBXBuildFile; fileRef = 315CB8B822E7D96000E612A3 /* STDSJSONEncoder.h */; settings = {ATTRIBUTES = (Public, ); }; };
		315CB8D822E7D96100E612A3 /* STDSChallengeParameters.h in Headers */ = {isa = PBXBuildFile; fileRef = 315CB8B922E7D96000E612A3 /* STDSChallengeParameters.h */; settings = {ATTRIBUTES = (Public, ); }; };
		315CB8D922E7D96100E612A3 /* STDSJSONDecodable.h in Headers */ = {isa = PBXBuildFile; fileRef = 315CB8BA22E7D96000E612A3 /* STDSJSONDecodable.h */; settings = {ATTRIBUTES = (Public, ); }; };
		315CB8DA22E7D96100E612A3 /* STDSJSONEncodable.h in Headers */ = {isa = PBXBuildFile; fileRef = 315CB8BB22E7D96000E612A3 /* STDSJSONEncodable.h */; settings = {ATTRIBUTES = (Public, ); }; };
		315CB8DB22E7D96100E612A3 /* STDSInvalidInputException.h in Headers */ = {isa = PBXBuildFile; fileRef = 315CB8BC22E7D96000E612A3 /* STDSInvalidInputException.h */; settings = {ATTRIBUTES = (Public, ); }; };
		315CB8DC22E7D96100E612A3 /* STDSProtocolErrorEvent.h in Headers */ = {isa = PBXBuildFile; fileRef = 315CB8BD22E7D96000E612A3 /* STDSProtocolErrorEvent.h */; settings = {ATTRIBUTES = (Public, ); }; };
		315CB8DD22E7D96100E612A3 /* Stripe3DS2.h in Headers */ = {isa = PBXBuildFile; fileRef = 315CB8BE22E7D96000E612A3 /* Stripe3DS2.h */; settings = {ATTRIBUTES = (Public, ); }; };
		315CB8DE22E7D96100E612A3 /* STDSNotInitializedException.h in Headers */ = {isa = PBXBuildFile; fileRef = 315CB8BF22E7D96000E612A3 /* STDSNotInitializedException.h */; settings = {ATTRIBUTES = (Public, ); }; };
		315CB8DF22E7D96100E612A3 /* STDSConfigParameters.h in Headers */ = {isa = PBXBuildFile; fileRef = 315CB8C022E7D96000E612A3 /* STDSConfigParameters.h */; settings = {ATTRIBUTES = (Public, ); }; };
		315CB8E022E7D96100E612A3 /* STDSStripe3DS2Error.h in Headers */ = {isa = PBXBuildFile; fileRef = 315CB8C122E7D96000E612A3 /* STDSStripe3DS2Error.h */; settings = {ATTRIBUTES = (Public, ); }; };
		319A608222E9186B00AACF66 /* STDSAlreadyInitializedException.h in Headers */ = {isa = PBXBuildFile; fileRef = 315CB8B722E7D96000E612A3 /* STDSAlreadyInitializedException.h */; settings = {ATTRIBUTES = (Public, ); }; };
		319A608322E9186B00AACF66 /* STDSAuthenticationRequestParameters.h in Headers */ = {isa = PBXBuildFile; fileRef = 315CB8AF22E7D95F00E612A3 /* STDSAuthenticationRequestParameters.h */; settings = {ATTRIBUTES = (Public, ); }; };
		319A608422E9186B00AACF66 /* STDSAuthenticationResponse.h in Headers */ = {isa = PBXBuildFile; fileRef = 315CB8B422E7D95F00E612A3 /* STDSAuthenticationResponse.h */; settings = {ATTRIBUTES = (Public, ); }; };
		319A608522E9186B00AACF66 /* STDSButtonCustomization.h in Headers */ = {isa = PBXBuildFile; fileRef = 315CB8A522E7D95E00E612A3 /* STDSButtonCustomization.h */; settings = {ATTRIBUTES = (Public, ); }; };
		319A608622E9186B00AACF66 /* STDSChallengeParameters.h in Headers */ = {isa = PBXBuildFile; fileRef = 315CB8B922E7D96000E612A3 /* STDSChallengeParameters.h */; settings = {ATTRIBUTES = (Public, ); }; };
		319A608722E9186B00AACF66 /* STDSChallengeStatusReceiver.h in Headers */ = {isa = PBXBuildFile; fileRef = 315CB8A322E7D95E00E612A3 /* STDSChallengeStatusReceiver.h */; settings = {ATTRIBUTES = (Public, ); }; };
		319A608822E9186B00AACF66 /* STDSCompletionEvent.h in Headers */ = {isa = PBXBuildFile; fileRef = 315CB8B222E7D95F00E612A3 /* STDSCompletionEvent.h */; settings = {ATTRIBUTES = (Public, ); }; };
		319A608922E9186B00AACF66 /* STDSConfigParameters.h in Headers */ = {isa = PBXBuildFile; fileRef = 315CB8C022E7D96000E612A3 /* STDSConfigParameters.h */; settings = {ATTRIBUTES = (Public, ); }; };
		319A608A22E9186B00AACF66 /* STDSCustomization.h in Headers */ = {isa = PBXBuildFile; fileRef = 315CB8AE22E7D95F00E612A3 /* STDSCustomization.h */; settings = {ATTRIBUTES = (Public, ); }; };
		319A608B22E9186B00AACF66 /* STDSErrorMessage.h in Headers */ = {isa = PBXBuildFile; fileRef = 315CB8B122E7D95F00E612A3 /* STDSErrorMessage.h */; settings = {ATTRIBUTES = (Public, ); }; };
		319A608C22E9186B00AACF66 /* STDSException.h in Headers */ = {isa = PBXBuildFile; fileRef = 315CB8A822E7D95F00E612A3 /* STDSException.h */; settings = {ATTRIBUTES = (Public, ); }; };
		319A608D22E9186B00AACF66 /* STDSFooterCustomization.h in Headers */ = {isa = PBXBuildFile; fileRef = 315CB8B622E7D96000E612A3 /* STDSFooterCustomization.h */; settings = {ATTRIBUTES = (Public, ); }; };
		319A608E22E9186B00AACF66 /* STDSInvalidInputException.h in Headers */ = {isa = PBXBuildFile; fileRef = 315CB8BC22E7D96000E612A3 /* STDSInvalidInputException.h */; settings = {ATTRIBUTES = (Public, ); }; };
		319A608F22E9186B00AACF66 /* STDSJSONDecodable.h in Headers */ = {isa = PBXBuildFile; fileRef = 315CB8BA22E7D96000E612A3 /* STDSJSONDecodable.h */; settings = {ATTRIBUTES = (Public, ); }; };
		319A609022E9186B00AACF66 /* STDSJSONEncodable.h in Headers */ = {isa = PBXBuildFile; fileRef = 315CB8BB22E7D96000E612A3 /* STDSJSONEncodable.h */; settings = {ATTRIBUTES = (Public, ); }; };
		319A609122E9186B00AACF66 /* STDSJSONEncoder.h in Headers */ = {isa = PBXBuildFile; fileRef = 315CB8B822E7D96000E612A3 /* STDSJSONEncoder.h */; settings = {ATTRIBUTES = (Public, ); }; };
		319A609222E9186B00AACF66 /* STDSLabelCustomization.h in Headers */ = {isa = PBXBuildFile; fileRef = 315CB8AD22E7D95F00E612A3 /* STDSLabelCustomization.h */; settings = {ATTRIBUTES = (Public, ); }; };
		319A609322E9186B00AACF66 /* STDSNavigationBarCustomization.h in Headers */ = {isa = PBXBuildFile; fileRef = 315CB8AB22E7D95F00E612A3 /* STDSNavigationBarCustomization.h */; settings = {ATTRIBUTES = (Public, ); }; };
		319A609422E9186B00AACF66 /* STDSNotInitializedException.h in Headers */ = {isa = PBXBuildFile; fileRef = 315CB8BF22E7D96000E612A3 /* STDSNotInitializedException.h */; settings = {ATTRIBUTES = (Public, ); }; };
		319A609522E9186B00AACF66 /* STDSProtocolErrorEvent.h in Headers */ = {isa = PBXBuildFile; fileRef = 315CB8BD22E7D96000E612A3 /* STDSProtocolErrorEvent.h */; settings = {ATTRIBUTES = (Public, ); }; };
		319A609622E9186B00AACF66 /* STDSRuntimeErrorEvent.h in Headers */ = {isa = PBXBuildFile; fileRef = 315CB8B022E7D95F00E612A3 /* STDSRuntimeErrorEvent.h */; settings = {ATTRIBUTES = (Public, ); }; };
		319A609722E9186B00AACF66 /* STDSRuntimeException.h in Headers */ = {isa = PBXBuildFile; fileRef = 315CB8A422E7D95E00E612A3 /* STDSRuntimeException.h */; settings = {ATTRIBUTES = (Public, ); }; };
		319A609822E9186B00AACF66 /* STDSSelectionCustomization.h in Headers */ = {isa = PBXBuildFile; fileRef = 315CB8A722E7D95E00E612A3 /* STDSSelectionCustomization.h */; settings = {ATTRIBUTES = (Public, ); }; };
		319A609922E9186B00AACF66 /* STDSStripe3DS2Error.h in Headers */ = {isa = PBXBuildFile; fileRef = 315CB8C122E7D96000E612A3 /* STDSStripe3DS2Error.h */; settings = {ATTRIBUTES = (Public, ); }; };
		319A609A22E9186B00AACF66 /* STDSTextFieldCustomization.h in Headers */ = {isa = PBXBuildFile; fileRef = 315CB8A922E7D95F00E612A3 /* STDSTextFieldCustomization.h */; settings = {ATTRIBUTES = (Public, ); }; };
		319A609B22E9186B00AACF66 /* STDSThreeDS2Service.h in Headers */ = {isa = PBXBuildFile; fileRef = 315CB8B522E7D95F00E612A3 /* STDSThreeDS2Service.h */; settings = {ATTRIBUTES = (Public, ); }; };
		319A609C22E9186B00AACF66 /* STDSThreeDSProtocolVersion.h in Headers */ = {isa = PBXBuildFile; fileRef = 315CB8B322E7D95F00E612A3 /* STDSThreeDSProtocolVersion.h */; settings = {ATTRIBUTES = (Public, ); }; };
		319A609D22E9186B00AACF66 /* STDSTransaction.h in Headers */ = {isa = PBXBuildFile; fileRef = 315CB8AC22E7D95F00E612A3 /* STDSTransaction.h */; settings = {ATTRIBUTES = (Public, ); }; };
		319A609E22E9186B00AACF66 /* STDSUICustomization.h in Headers */ = {isa = PBXBuildFile; fileRef = 315CB8AA22E7D95F00E612A3 /* STDSUICustomization.h */; settings = {ATTRIBUTES = (Public, ); }; };
		319A609F22E9186B00AACF66 /* STDSWarning.h in Headers */ = {isa = PBXBuildFile; fileRef = 315CB8A622E7D95E00E612A3 /* STDSWarning.h */; settings = {ATTRIBUTES = (Public, ); }; };
		319A60A022E9186B00AACF66 /* Stripe3DS2.h in Headers */ = {isa = PBXBuildFile; fileRef = 315CB8BE22E7D96000E612A3 /* Stripe3DS2.h */; settings = {ATTRIBUTES = (Public, ); }; };
		319A60A922E922E900AACF66 /* Stripe3DS2.bundle in CopyFiles */ = {isa = PBXBuildFile; fileRef = 315CB85422E7BD1400E612A3 /* Stripe3DS2.bundle */; };
		319A60CC22EA2A1D00AACF66 /* libStripe3DS2.a in Frameworks */ = {isa = PBXBuildFile; fileRef = 315CB85222E7BD0D00E612A3 /* libStripe3DS2.a */; };
		3604006F22C18C78004CF80B /* STPThreeDSFooterCustomization.h in Headers */ = {isa = PBXBuildFile; fileRef = 3604006722C18C77004CF80B /* STPThreeDSFooterCustomization.h */; settings = {ATTRIBUTES = (Public, ); }; };
		3604007022C18C78004CF80B /* STPThreeDSLabelCustomization.h in Headers */ = {isa = PBXBuildFile; fileRef = 3604006822C18C77004CF80B /* STPThreeDSLabelCustomization.h */; settings = {ATTRIBUTES = (Public, ); }; };
		3604007122C18C78004CF80B /* STPThreeDSNavigationBarCustomization.h in Headers */ = {isa = PBXBuildFile; fileRef = 3604006922C18C77004CF80B /* STPThreeDSNavigationBarCustomization.h */; settings = {ATTRIBUTES = (Public, ); }; };
		3604007222C18C78004CF80B /* STPThreeDSUICustomization.h in Headers */ = {isa = PBXBuildFile; fileRef = 3604006A22C18C77004CF80B /* STPThreeDSUICustomization.h */; settings = {ATTRIBUTES = (Public, ); }; };
		3604007322C18C78004CF80B /* STPThreeDSButtonCustomization.h in Headers */ = {isa = PBXBuildFile; fileRef = 3604006B22C18C78004CF80B /* STPThreeDSButtonCustomization.h */; settings = {ATTRIBUTES = (Public, ); }; };
		3604007422C18C78004CF80B /* STPThreeDSSelectionCustomization.h in Headers */ = {isa = PBXBuildFile; fileRef = 3604006C22C18C78004CF80B /* STPThreeDSSelectionCustomization.h */; settings = {ATTRIBUTES = (Public, ); }; };
		3604007522C18C78004CF80B /* STPThreeDSTextFieldCustomization.h in Headers */ = {isa = PBXBuildFile; fileRef = 3604006D22C18C78004CF80B /* STPThreeDSTextFieldCustomization.h */; settings = {ATTRIBUTES = (Public, ); }; };
		3604007622C18D93004CF80B /* STPThreeDSCustomization+Private.h in Headers */ = {isa = PBXBuildFile; fileRef = B664D64A22B8034D00E6354B /* STPThreeDSCustomization+Private.h */; };
		3604007722C18D9D004CF80B /* STPThreeDSFooterCustomization.h in Headers */ = {isa = PBXBuildFile; fileRef = 3604006722C18C77004CF80B /* STPThreeDSFooterCustomization.h */; settings = {ATTRIBUTES = (Public, ); }; };
		3604007822C18DA1004CF80B /* STPThreeDSLabelCustomization.h in Headers */ = {isa = PBXBuildFile; fileRef = 3604006822C18C77004CF80B /* STPThreeDSLabelCustomization.h */; settings = {ATTRIBUTES = (Public, ); }; };
		3604007922C18DA5004CF80B /* STPThreeDSNavigationBarCustomization.h in Headers */ = {isa = PBXBuildFile; fileRef = 3604006922C18C77004CF80B /* STPThreeDSNavigationBarCustomization.h */; settings = {ATTRIBUTES = (Public, ); }; };
		3604007A22C18DA9004CF80B /* STPThreeDSSelectionCustomization.h in Headers */ = {isa = PBXBuildFile; fileRef = 3604006C22C18C78004CF80B /* STPThreeDSSelectionCustomization.h */; settings = {ATTRIBUTES = (Public, ); }; };
		3604007B22C18DAE004CF80B /* STPThreeDSTextFieldCustomization.h in Headers */ = {isa = PBXBuildFile; fileRef = 3604006D22C18C78004CF80B /* STPThreeDSTextFieldCustomization.h */; settings = {ATTRIBUTES = (Public, ); }; };
		3604007C22C18DB3004CF80B /* STPThreeDSUICustomization.h in Headers */ = {isa = PBXBuildFile; fileRef = 3604006A22C18C77004CF80B /* STPThreeDSUICustomization.h */; settings = {ATTRIBUTES = (Public, ); }; };
		3604007D22C18DBA004CF80B /* STPThreeDSButtonCustomization.h in Headers */ = {isa = PBXBuildFile; fileRef = 3604006B22C18C78004CF80B /* STPThreeDSButtonCustomization.h */; settings = {ATTRIBUTES = (Public, ); }; };
		3617A51420FE5BBB001A9E6A /* NSLocale+STPSwizzling.h in Headers */ = {isa = PBXBuildFile; fileRef = 3617A51220FE5BBB001A9E6A /* NSLocale+STPSwizzling.h */; };
		3617A51520FE5BBB001A9E6A /* NSLocale+STPSwizzling.m in Sources */ = {isa = PBXBuildFile; fileRef = 3617A51320FE5BBB001A9E6A /* NSLocale+STPSwizzling.m */; };
		3620B63021C41E08009FC6FB /* MockCustomerContext.m in Sources */ = {isa = PBXBuildFile; fileRef = 3620B62F21C41E08009FC6FB /* MockCustomerContext.m */; };
		3621DDCA22A5E4FD00281BC4 /* STPAuthenticationContext.h in Headers */ = {isa = PBXBuildFile; fileRef = 3621DDC722A5E4FC00281BC4 /* STPAuthenticationContext.h */; settings = {ATTRIBUTES = (Public, ); }; };
		3621DDCB22A5E4FD00281BC4 /* STPPaymentHandler.h in Headers */ = {isa = PBXBuildFile; fileRef = 3621DDC822A5E4FC00281BC4 /* STPPaymentHandler.h */; settings = {ATTRIBUTES = (Public, ); }; };
		3621DDCC22A5E4FD00281BC4 /* STPThreeDSCustomizationSettings.h in Headers */ = {isa = PBXBuildFile; fileRef = 3621DDC922A5E4FC00281BC4 /* STPThreeDSCustomizationSettings.h */; settings = {ATTRIBUTES = (Public, ); }; };
		36239BAE2295EA23004FB1A5 /* STP3DS2AuthenticateResponse.h in Headers */ = {isa = PBXBuildFile; fileRef = 36239BAC2295EA23004FB1A5 /* STP3DS2AuthenticateResponse.h */; };
		36239BAF2295EA23004FB1A5 /* STP3DS2AuthenticateResponse.m in Sources */ = {isa = PBXBuildFile; fileRef = 36239BAD2295EA23004FB1A5 /* STP3DS2AuthenticateResponse.m */; };
		3635C33322B03E00004298B8 /* STPEmptyStripeResponse.h in Headers */ = {isa = PBXBuildFile; fileRef = 3635C33122B03E00004298B8 /* STPEmptyStripeResponse.h */; };
		3635C33422B03E00004298B8 /* STPEmptyStripeResponse.m in Sources */ = {isa = PBXBuildFile; fileRef = 3635C33222B03E00004298B8 /* STPEmptyStripeResponse.m */; };
		3650AA4221C07E3C002B0893 /* AppDelegate.m in Sources */ = {isa = PBXBuildFile; fileRef = 3650AA4121C07E3C002B0893 /* AppDelegate.m */; };
		3650AA4521C07E3C002B0893 /* ViewController.m in Sources */ = {isa = PBXBuildFile; fileRef = 3650AA4421C07E3C002B0893 /* ViewController.m */; };
		3650AA4A21C07E3D002B0893 /* Assets.xcassets in Resources */ = {isa = PBXBuildFile; fileRef = 3650AA4921C07E3D002B0893 /* Assets.xcassets */; };
		3650AA4D21C07E3D002B0893 /* LaunchScreen.storyboard in Resources */ = {isa = PBXBuildFile; fileRef = 3650AA4B21C07E3D002B0893 /* LaunchScreen.storyboard */; };
		3650AA5021C07E3D002B0893 /* main.m in Sources */ = {isa = PBXBuildFile; fileRef = 3650AA4F21C07E3D002B0893 /* main.m */; };
		3650AA5A21C07E3D002B0893 /* LocalizationTesterUITests.m in Sources */ = {isa = PBXBuildFile; fileRef = 3650AA5921C07E3D002B0893 /* LocalizationTesterUITests.m */; };
		365BE89E2285F6080068D824 /* STPPaymentHandler.m in Sources */ = {isa = PBXBuildFile; fileRef = 365BE89C2285F6080068D824 /* STPPaymentHandler.m */; };
		365BE8A2228CAB6A0068D824 /* STPIntentActionUseStripeSDK.h in Headers */ = {isa = PBXBuildFile; fileRef = 365BE8A0228CAB6A0068D824 /* STPIntentActionUseStripeSDK.h */; };
		365BE8A3228CAB6A0068D824 /* STPIntentActionUseStripeSDK.m in Sources */ = {isa = PBXBuildFile; fileRef = 365BE8A1228CAB6A0068D824 /* STPIntentActionUseStripeSDK.m */; };
		365FC5A921C18F1A0092ADB0 /* Stripe.framework in Frameworks */ = {isa = PBXBuildFile; fileRef = 04CDB4421A5F2E1800B854EE /* Stripe.framework */; };
		365FC5AB21C18F550092ADB0 /* Stripe.framework in Embed Frameworks */ = {isa = PBXBuildFile; fileRef = 04CDB4421A5F2E1800B854EE /* Stripe.framework */; settings = {ATTRIBUTES = (CodeSignOnCopy, RemoveHeadersOnCopy, ); }; };
		367B46D722A0969000730BE0 /* STPThreeDSCustomizationSettings.m in Sources */ = {isa = PBXBuildFile; fileRef = 367B46D522A0969000730BE0 /* STPThreeDSCustomizationSettings.m */; };
		3691EB712119111A008C49E1 /* STPCardValidator+Private.h in Headers */ = {isa = PBXBuildFile; fileRef = 3691EB6F2119111A008C49E1 /* STPCardValidator+Private.h */; };
		3691EB722119111A008C49E1 /* STPCardValidator+Private.m in Sources */ = {isa = PBXBuildFile; fileRef = 3691EB702119111A008C49E1 /* STPCardValidator+Private.m */; };
		3691EB74211A4F31008C49E1 /* STPShippingAddressViewControllerTest.m in Sources */ = {isa = PBXBuildFile; fileRef = 3691EB73211A4F31008C49E1 /* STPShippingAddressViewControllerTest.m */; };
		36A734282121F8A700784615 /* STPCardValidator+Private.m in Sources */ = {isa = PBXBuildFile; fileRef = 3691EB702119111A008C49E1 /* STPCardValidator+Private.m */; };
		36D4EA6122DD33DF00619BA8 /* STPSetupIntentConfirmParamsTest.m in Sources */ = {isa = PBXBuildFile; fileRef = 36D4EA6022DD33DF00619BA8 /* STPSetupIntentConfirmParamsTest.m */; };
		36E582FB22B4566A0044F82C /* STPPaymentHandler.m in Sources */ = {isa = PBXBuildFile; fileRef = 365BE89C2285F6080068D824 /* STPPaymentHandler.m */; };
		36E582FC22B4566D0044F82C /* STPThreeDSCustomizationSettings.m in Sources */ = {isa = PBXBuildFile; fileRef = 367B46D522A0969000730BE0 /* STPThreeDSCustomizationSettings.m */; };
		36E582FD22B456760044F82C /* STPAuthenticationContext.h in Headers */ = {isa = PBXBuildFile; fileRef = 3621DDC722A5E4FC00281BC4 /* STPAuthenticationContext.h */; settings = {ATTRIBUTES = (Public, ); }; };
		36E582FE22B4567B0044F82C /* STPPaymentHandler.h in Headers */ = {isa = PBXBuildFile; fileRef = 3621DDC822A5E4FC00281BC4 /* STPPaymentHandler.h */; settings = {ATTRIBUTES = (Public, ); }; };
		36E582FF22B4567F0044F82C /* STPThreeDSCustomizationSettings.h in Headers */ = {isa = PBXBuildFile; fileRef = 3621DDC922A5E4FC00281BC4 /* STPThreeDSCustomizationSettings.h */; settings = {ATTRIBUTES = (Public, ); }; };
		36E5830F22B45EC20044F82C /* STPIntentActionUseStripeSDK.h in Headers */ = {isa = PBXBuildFile; fileRef = 365BE8A0228CAB6A0068D824 /* STPIntentActionUseStripeSDK.h */; };
		36E5831022B45EC50044F82C /* STPIntentActionUseStripeSDK.m in Sources */ = {isa = PBXBuildFile; fileRef = 365BE8A1228CAB6A0068D824 /* STPIntentActionUseStripeSDK.m */; };
		36E5831122B45EEC0044F82C /* STPEmptyStripeResponse.h in Headers */ = {isa = PBXBuildFile; fileRef = 3635C33122B03E00004298B8 /* STPEmptyStripeResponse.h */; };
		36E5831222B45EEF0044F82C /* STPEmptyStripeResponse.m in Sources */ = {isa = PBXBuildFile; fileRef = 3635C33222B03E00004298B8 /* STPEmptyStripeResponse.m */; };
		36E5831322B45EFC0044F82C /* STP3DS2AuthenticateResponse.m in Sources */ = {isa = PBXBuildFile; fileRef = 36239BAD2295EA23004FB1A5 /* STP3DS2AuthenticateResponse.m */; };
		36E5831422B45F000044F82C /* STP3DS2AuthenticateResponse.h in Headers */ = {isa = PBXBuildFile; fileRef = 36239BAC2295EA23004FB1A5 /* STP3DS2AuthenticateResponse.h */; };
		8B013C891F1E784A00DD831B /* STPPaymentConfigurationTest.m in Sources */ = {isa = PBXBuildFile; fileRef = 8B013C881F1E784A00DD831B /* STPPaymentConfigurationTest.m */; };
		8B39128220E2F99600098401 /* EPSSource.json in Resources */ = {isa = PBXBuildFile; fileRef = 8B39128120E2F99600098401 /* EPSSource.json */; };
		8B39128320E2F9A100098401 /* BancontactSource.json in Resources */ = {isa = PBXBuildFile; fileRef = 8B39127F20E2F6A500098401 /* BancontactSource.json */; };
		8B39128520E2F9C400098401 /* GiropaySource.json in Resources */ = {isa = PBXBuildFile; fileRef = 8B39128420E2F9C400098401 /* GiropaySource.json */; };
		8B39128720E2F9D300098401 /* MultibancoSource.json in Resources */ = {isa = PBXBuildFile; fileRef = 8B39128620E2F9D300098401 /* MultibancoSource.json */; };
		8B39128920E2F9E000098401 /* P24Source.json in Resources */ = {isa = PBXBuildFile; fileRef = 8B39128820E2F9E000098401 /* P24Source.json */; };
		8B39128B20E2F9F500098401 /* SOFORTSource.json in Resources */ = {isa = PBXBuildFile; fileRef = 8B39128A20E2F9F500098401 /* SOFORTSource.json */; };
		8B429AD81EF9D4B400F95F34 /* STPBankAccountParams+Private.h in Headers */ = {isa = PBXBuildFile; fileRef = 8B429AD71EF9D4A300F95F34 /* STPBankAccountParams+Private.h */; };
		8B429AD91EF9D4B500F95F34 /* STPBankAccountParams+Private.h in Headers */ = {isa = PBXBuildFile; fileRef = 8B429AD71EF9D4A300F95F34 /* STPBankAccountParams+Private.h */; };
		8B429ADE1EF9EFF900F95F34 /* STPFile+Private.h in Headers */ = {isa = PBXBuildFile; fileRef = 8B429ADD1EF9EFF600F95F34 /* STPFile+Private.h */; };
		8B429ADF1EF9EFFA00F95F34 /* STPFile+Private.h in Headers */ = {isa = PBXBuildFile; fileRef = 8B429ADD1EF9EFF600F95F34 /* STPFile+Private.h */; };
		8B5B4B441EFDD925005CF475 /* STPSourceOwnerTest.m in Sources */ = {isa = PBXBuildFile; fileRef = 8B5B4B431EFDD925005CF475 /* STPSourceOwnerTest.m */; };
		8B6DC9751F0171D20025E811 /* STPSourceReceiverTest.m in Sources */ = {isa = PBXBuildFile; fileRef = 8B6DC9741F0171D20025E811 /* STPSourceReceiverTest.m */; };
		8B6DC9771F0172640025E811 /* STPSourceSEPADebitDetailsTest.m in Sources */ = {isa = PBXBuildFile; fileRef = 8B6DC9761F0172640025E811 /* STPSourceSEPADebitDetailsTest.m */; };
		8B82C5CA1F2BC78F009639F7 /* STPApplePayPaymentOptionTest.m in Sources */ = {isa = PBXBuildFile; fileRef = 8B82C5C91F2BC78F009639F7 /* STPApplePayPaymentOptionTest.m */; };
		8B8DDBB31EF887A4004B141F /* STPBankAccountParamsTest.m in Sources */ = {isa = PBXBuildFile; fileRef = 8B8DDBB21EF887A4004B141F /* STPBankAccountParamsTest.m */; };
		8BB890322056E55B00EB51AB /* stp_card_unionpay_template_en.png in Resources */ = {isa = PBXBuildFile; fileRef = 8BCB6E4A2053389600629978 /* stp_card_unionpay_template_en.png */; };
		8BB890332056E55F00EB51AB /* stp_card_unionpay_template_en@2x.png in Resources */ = {isa = PBXBuildFile; fileRef = 8BCB6E4E2053389700629978 /* stp_card_unionpay_template_en@2x.png */; };
		8BB890342056E56200EB51AB /* stp_card_unionpay_template_en@3x.png in Resources */ = {isa = PBXBuildFile; fileRef = 8BCB6E4D2053389600629978 /* stp_card_unionpay_template_en@3x.png */; };
		8BB890352056E56500EB51AB /* stp_card_unionpay_template_zh.png in Resources */ = {isa = PBXBuildFile; fileRef = 8BCB6E4B2053389600629978 /* stp_card_unionpay_template_zh.png */; };
		8BB890362056E56700EB51AB /* stp_card_unionpay_template_zh@2x.png in Resources */ = {isa = PBXBuildFile; fileRef = 8BCB6E532053389700629978 /* stp_card_unionpay_template_zh@2x.png */; };
		8BB890372056E56A00EB51AB /* stp_card_unionpay_template_zh@3x.png in Resources */ = {isa = PBXBuildFile; fileRef = 8BCB6E4C2053389600629978 /* stp_card_unionpay_template_zh@3x.png */; };
		8BB890382056E57200EB51AB /* stp_card_unionpay_zh.png in Resources */ = {isa = PBXBuildFile; fileRef = 8BCB6E512053389700629978 /* stp_card_unionpay_zh.png */; };
		8BB890392056E57200EB51AB /* stp_card_unionpay_zh@2x.png in Resources */ = {isa = PBXBuildFile; fileRef = 8BCB6E542053389700629978 /* stp_card_unionpay_zh@2x.png */; };
		8BB8903A2056E57200EB51AB /* stp_card_unionpay_zh@3x.png in Resources */ = {isa = PBXBuildFile; fileRef = 8BCB6E522053389700629978 /* stp_card_unionpay_zh@3x.png */; };
		8BB8903B2056E58400EB51AB /* stp_card_unionpay_en.png in Resources */ = {isa = PBXBuildFile; fileRef = 8BCB6E4F2053389700629978 /* stp_card_unionpay_en.png */; };
		8BB8903C2056E58400EB51AB /* stp_card_unionpay_en@2x.png in Resources */ = {isa = PBXBuildFile; fileRef = 8BCB6E502053389700629978 /* stp_card_unionpay_en@2x.png */; };
		8BB8903D2056E58400EB51AB /* stp_card_unionpay_en@3x.png in Resources */ = {isa = PBXBuildFile; fileRef = 8BCB6E552053389800629978 /* stp_card_unionpay_en@3x.png */; };
		8BB97F081F26645B0095122A /* NSDictionary+StripeTest.m in Sources */ = {isa = PBXBuildFile; fileRef = 8BB97F071F26645B0095122A /* NSDictionary+StripeTest.m */; };
		8BCB6E562053389800629978 /* stp_card_unionpay_template_en.png in Resources */ = {isa = PBXBuildFile; fileRef = 8BCB6E4A2053389600629978 /* stp_card_unionpay_template_en.png */; };
		8BCB6E572053389800629978 /* stp_card_unionpay_template_zh.png in Resources */ = {isa = PBXBuildFile; fileRef = 8BCB6E4B2053389600629978 /* stp_card_unionpay_template_zh.png */; };
		8BCB6E582053389800629978 /* stp_card_unionpay_template_zh@3x.png in Resources */ = {isa = PBXBuildFile; fileRef = 8BCB6E4C2053389600629978 /* stp_card_unionpay_template_zh@3x.png */; };
		8BCB6E592053389800629978 /* stp_card_unionpay_template_en@3x.png in Resources */ = {isa = PBXBuildFile; fileRef = 8BCB6E4D2053389600629978 /* stp_card_unionpay_template_en@3x.png */; };
		8BCB6E5A2053389800629978 /* stp_card_unionpay_template_en@2x.png in Resources */ = {isa = PBXBuildFile; fileRef = 8BCB6E4E2053389700629978 /* stp_card_unionpay_template_en@2x.png */; };
		8BCB6E5B2053389800629978 /* stp_card_unionpay_en.png in Resources */ = {isa = PBXBuildFile; fileRef = 8BCB6E4F2053389700629978 /* stp_card_unionpay_en.png */; };
		8BCB6E5C2053389800629978 /* stp_card_unionpay_en@2x.png in Resources */ = {isa = PBXBuildFile; fileRef = 8BCB6E502053389700629978 /* stp_card_unionpay_en@2x.png */; };
		8BCB6E5D2053389800629978 /* stp_card_unionpay_zh.png in Resources */ = {isa = PBXBuildFile; fileRef = 8BCB6E512053389700629978 /* stp_card_unionpay_zh.png */; };
		8BCB6E5E2053389800629978 /* stp_card_unionpay_zh@3x.png in Resources */ = {isa = PBXBuildFile; fileRef = 8BCB6E522053389700629978 /* stp_card_unionpay_zh@3x.png */; };
		8BCB6E5F2053389800629978 /* stp_card_unionpay_template_zh@2x.png in Resources */ = {isa = PBXBuildFile; fileRef = 8BCB6E532053389700629978 /* stp_card_unionpay_template_zh@2x.png */; };
		8BCB6E602053389800629978 /* stp_card_unionpay_zh@2x.png in Resources */ = {isa = PBXBuildFile; fileRef = 8BCB6E542053389700629978 /* stp_card_unionpay_zh@2x.png */; };
		8BCB6E612053389800629978 /* stp_card_unionpay_en@3x.png in Resources */ = {isa = PBXBuildFile; fileRef = 8BCB6E552053389800629978 /* stp_card_unionpay_en@3x.png */; };
		8BD213371F044B57007F6FD1 /* BankAccount.json in Resources */ = {isa = PBXBuildFile; fileRef = 8BD213361F044B57007F6FD1 /* BankAccount.json */; };
		8BD213391F0457A1007F6FD1 /* FileUpload.json in Resources */ = {isa = PBXBuildFile; fileRef = 8BD213381F0457A1007F6FD1 /* FileUpload.json */; };
		8BD2133E1F045D31007F6FD1 /* SEPADebitSource.json in Resources */ = {isa = PBXBuildFile; fileRef = 8BD2133D1F045D31007F6FD1 /* SEPADebitSource.json */; };
		8BD87B881EFB131700269C2B /* STPSourceCardDetails+Private.h in Headers */ = {isa = PBXBuildFile; fileRef = 8BD87B871EFB131400269C2B /* STPSourceCardDetails+Private.h */; };
		8BD87B891EFB131800269C2B /* STPSourceCardDetails+Private.h in Headers */ = {isa = PBXBuildFile; fileRef = 8BD87B871EFB131400269C2B /* STPSourceCardDetails+Private.h */; };
		8BD87B8B1EFB136F00269C2B /* STPSourceCardDetailsTest.m in Sources */ = {isa = PBXBuildFile; fileRef = 8BD87B8A1EFB136F00269C2B /* STPSourceCardDetailsTest.m */; };
		8BD87B8D1EFB152B00269C2B /* STPSourceRedirect+Private.h in Headers */ = {isa = PBXBuildFile; fileRef = 8BD87B8C1EFB152800269C2B /* STPSourceRedirect+Private.h */; };
		8BD87B8E1EFB152B00269C2B /* STPSourceRedirect+Private.h in Headers */ = {isa = PBXBuildFile; fileRef = 8BD87B8C1EFB152800269C2B /* STPSourceRedirect+Private.h */; };
		8BD87B901EFB17AA00269C2B /* STPSourceRedirectTest.m in Sources */ = {isa = PBXBuildFile; fileRef = 8BD87B8F1EFB17AA00269C2B /* STPSourceRedirectTest.m */; };
		8BD87B921EFB1C1E00269C2B /* STPSourceVerification+Private.h in Headers */ = {isa = PBXBuildFile; fileRef = 8BD87B911EFB1C1E00269C2B /* STPSourceVerification+Private.h */; };
		8BD87B931EFB1C1E00269C2B /* STPSourceVerification+Private.h in Headers */ = {isa = PBXBuildFile; fileRef = 8BD87B911EFB1C1E00269C2B /* STPSourceVerification+Private.h */; };
		8BD87B951EFB1CB100269C2B /* STPSourceVerificationTest.m in Sources */ = {isa = PBXBuildFile; fileRef = 8BD87B941EFB1CB100269C2B /* STPSourceVerificationTest.m */; };
		8BE5AE8B1EF8905B0081A33C /* STPCardParamsTest.m in Sources */ = {isa = PBXBuildFile; fileRef = 8BE5AE8A1EF8905B0081A33C /* STPCardParamsTest.m */; };
		B318518320BE011700EE8C0F /* STPColorUtilsTest.m in Sources */ = {isa = PBXBuildFile; fileRef = B318518220BE011700EE8C0F /* STPColorUtilsTest.m */; };
		B3213F9221A3903D00FB4FC7 /* stp_card_form_amex_cvc.png in Resources */ = {isa = PBXBuildFile; fileRef = B3213F8F21A3903C00FB4FC7 /* stp_card_form_amex_cvc.png */; };
		B3213F9321A3903D00FB4FC7 /* stp_card_form_amex_cvc@3x.png in Resources */ = {isa = PBXBuildFile; fileRef = B3213F9021A3903C00FB4FC7 /* stp_card_form_amex_cvc@3x.png */; };
		B3213F9421A3903D00FB4FC7 /* stp_card_form_amex_cvc@2x.png in Resources */ = {isa = PBXBuildFile; fileRef = B3213F9121A3903C00FB4FC7 /* stp_card_form_amex_cvc@2x.png */; };
		B3213F9521A3905800FB4FC7 /* stp_card_form_amex_cvc.png in Resources */ = {isa = PBXBuildFile; fileRef = B3213F8F21A3903C00FB4FC7 /* stp_card_form_amex_cvc.png */; };
		B3213F9621A3905800FB4FC7 /* stp_card_form_amex_cvc@2x.png in Resources */ = {isa = PBXBuildFile; fileRef = B3213F9121A3903C00FB4FC7 /* stp_card_form_amex_cvc@2x.png */; };
		B3213F9721A3905800FB4FC7 /* stp_card_form_amex_cvc@3x.png in Resources */ = {isa = PBXBuildFile; fileRef = B3213F9021A3903C00FB4FC7 /* stp_card_form_amex_cvc@3x.png */; };
		B32B175E20F6D2C4000D6EF8 /* STPGenericStripeObject.h in Headers */ = {isa = PBXBuildFile; fileRef = B32B175C20F6D2C4000D6EF8 /* STPGenericStripeObject.h */; };
		B32B175F20F6D2C4000D6EF8 /* STPGenericStripeObject.h in Headers */ = {isa = PBXBuildFile; fileRef = B32B175C20F6D2C4000D6EF8 /* STPGenericStripeObject.h */; };
		B32B176020F6D2C4000D6EF8 /* STPGenericStripeObject.m in Sources */ = {isa = PBXBuildFile; fileRef = B32B175D20F6D2C4000D6EF8 /* STPGenericStripeObject.m */; };
		B32B176120F6D2C4000D6EF8 /* STPGenericStripeObject.m in Sources */ = {isa = PBXBuildFile; fileRef = B32B175D20F6D2C4000D6EF8 /* STPGenericStripeObject.m */; };
		B32B176320F6D722000D6EF8 /* STPGenericStripeObjectTest.m in Sources */ = {isa = PBXBuildFile; fileRef = B32B176220F6D722000D6EF8 /* STPGenericStripeObjectTest.m */; };
		B32B176520F80442000D6EF8 /* STPRedirectContext+Private.h in Headers */ = {isa = PBXBuildFile; fileRef = B32B176420F80442000D6EF8 /* STPRedirectContext+Private.h */; };
		B32B176620F80442000D6EF8 /* STPRedirectContext+Private.h in Headers */ = {isa = PBXBuildFile; fileRef = B32B176420F80442000D6EF8 /* STPRedirectContext+Private.h */; };
		B3302F462006FBA7005DDBE9 /* STPConnectAccountParamsTest.m in Sources */ = {isa = PBXBuildFile; fileRef = B3302F452006FBA7005DDBE9 /* STPConnectAccountParamsTest.m */; };
		B3302F4C200700AB005DDBE9 /* STPLegalEntityParamsTest.m in Sources */ = {isa = PBXBuildFile; fileRef = B3302F4B200700AB005DDBE9 /* STPLegalEntityParamsTest.m */; };
		B347DD481FE35423006B3BAC /* STPValidatedTextField.h in Headers */ = {isa = PBXBuildFile; fileRef = B347DD461FE35423006B3BAC /* STPValidatedTextField.h */; };
		B347DD491FE35423006B3BAC /* STPValidatedTextField.m in Sources */ = {isa = PBXBuildFile; fileRef = B347DD471FE35423006B3BAC /* STPValidatedTextField.m */; };
		B36C6D6D2193671400D17575 /* STPPaymentIntentSourceAction.h in Headers */ = {isa = PBXBuildFile; fileRef = B36C6D6B2193671400D17575 /* STPPaymentIntentSourceAction.h */; settings = {ATTRIBUTES = (Public, ); }; };
		B36C6D6E2193671400D17575 /* STPPaymentIntentSourceAction.h in Headers */ = {isa = PBXBuildFile; fileRef = B36C6D6B2193671400D17575 /* STPPaymentIntentSourceAction.h */; settings = {ATTRIBUTES = (Public, ); }; };
		B36C6D732193676600D17575 /* STPPaymentIntentSourceActionAuthorizeWithURL.h in Headers */ = {isa = PBXBuildFile; fileRef = B36C6D712193676600D17575 /* STPPaymentIntentSourceActionAuthorizeWithURL.h */; settings = {ATTRIBUTES = (Public, ); }; };
		B36C6D742193676600D17575 /* STPPaymentIntentSourceActionAuthorizeWithURL.h in Headers */ = {isa = PBXBuildFile; fileRef = B36C6D712193676600D17575 /* STPPaymentIntentSourceActionAuthorizeWithURL.h */; settings = {ATTRIBUTES = (Public, ); }; };
		B36C6D782193A16F00D17575 /* STPIntentActionTest.m in Sources */ = {isa = PBXBuildFile; fileRef = B36C6D772193A16F00D17575 /* STPIntentActionTest.m */; };
		B382D6611FE8BEA0009B56AB /* STPValidatedTextField.m in Sources */ = {isa = PBXBuildFile; fileRef = B347DD471FE35423006B3BAC /* STPValidatedTextField.m */; };
		B3A241391FFEB57400A2F00D /* STPConnectAccountParams.h in Headers */ = {isa = PBXBuildFile; fileRef = B3A241371FFEB57400A2F00D /* STPConnectAccountParams.h */; settings = {ATTRIBUTES = (Public, ); }; };
		B3A2413A1FFEB57400A2F00D /* STPConnectAccountParams.h in Headers */ = {isa = PBXBuildFile; fileRef = B3A241371FFEB57400A2F00D /* STPConnectAccountParams.h */; settings = {ATTRIBUTES = (Public, ); }; };
		B3A2413B1FFEB57400A2F00D /* STPConnectAccountParams.m in Sources */ = {isa = PBXBuildFile; fileRef = B3A241381FFEB57400A2F00D /* STPConnectAccountParams.m */; };
		B3A2413C1FFEB57400A2F00D /* STPConnectAccountParams.m in Sources */ = {isa = PBXBuildFile; fileRef = B3A241381FFEB57400A2F00D /* STPConnectAccountParams.m */; };
		B3A99BC31FEAF2CA003F6ED3 /* STPLegalEntityParams.h in Headers */ = {isa = PBXBuildFile; fileRef = B3A99BC11FEAF2CA003F6ED3 /* STPLegalEntityParams.h */; settings = {ATTRIBUTES = (Public, ); }; };
		B3A99BC41FEAF2CA003F6ED3 /* STPLegalEntityParams.h in Headers */ = {isa = PBXBuildFile; fileRef = B3A99BC11FEAF2CA003F6ED3 /* STPLegalEntityParams.h */; settings = {ATTRIBUTES = (Public, ); }; };
		B3A99BC51FEAF2CA003F6ED3 /* STPLegalEntityParams.m in Sources */ = {isa = PBXBuildFile; fileRef = B3A99BC21FEAF2CA003F6ED3 /* STPLegalEntityParams.m */; };
		B3A99BC61FEAF2CA003F6ED3 /* STPLegalEntityParams.m in Sources */ = {isa = PBXBuildFile; fileRef = B3A99BC21FEAF2CA003F6ED3 /* STPLegalEntityParams.m */; };
		B3BDCAC220EEF2150034F7F5 /* STPPaymentIntent.m in Sources */ = {isa = PBXBuildFile; fileRef = B3BDCAC020EEF2150034F7F5 /* STPPaymentIntent.m */; };
		B3BDCAC320EEF2150034F7F5 /* STPPaymentIntent.m in Sources */ = {isa = PBXBuildFile; fileRef = B3BDCAC020EEF2150034F7F5 /* STPPaymentIntent.m */; };
		B3BDCAC420EEF2150034F7F5 /* STPPaymentIntent+Private.h in Headers */ = {isa = PBXBuildFile; fileRef = B3BDCAC120EEF2150034F7F5 /* STPPaymentIntent+Private.h */; };
		B3BDCAC520EEF2150034F7F5 /* STPPaymentIntent+Private.h in Headers */ = {isa = PBXBuildFile; fileRef = B3BDCAC120EEF2150034F7F5 /* STPPaymentIntent+Private.h */; };
		B3BDCAC820EEF22D0034F7F5 /* STPPaymentIntent.h in Headers */ = {isa = PBXBuildFile; fileRef = B3BDCAC620EEF22D0034F7F5 /* STPPaymentIntent.h */; settings = {ATTRIBUTES = (Public, ); }; };
		B3BDCAC920EEF22D0034F7F5 /* STPPaymentIntent.h in Headers */ = {isa = PBXBuildFile; fileRef = B3BDCAC620EEF22D0034F7F5 /* STPPaymentIntent.h */; settings = {ATTRIBUTES = (Public, ); }; };
		B3BDCACA20EEF22D0034F7F5 /* STPPaymentIntentEnums.h in Headers */ = {isa = PBXBuildFile; fileRef = B3BDCAC720EEF22D0034F7F5 /* STPPaymentIntentEnums.h */; settings = {ATTRIBUTES = (Public, ); }; };
		B3BDCACB20EEF22D0034F7F5 /* STPPaymentIntentEnums.h in Headers */ = {isa = PBXBuildFile; fileRef = B3BDCAC720EEF22D0034F7F5 /* STPPaymentIntentEnums.h */; settings = {ATTRIBUTES = (Public, ); }; };
		B3BDCACD20EEF4540034F7F5 /* STPPaymentIntentTest.m in Sources */ = {isa = PBXBuildFile; fileRef = B3BDCACC20EEF4540034F7F5 /* STPPaymentIntentTest.m */; };
		B3BDCACF20EEF4640034F7F5 /* STPPaymentIntentFunctionalTest.m in Sources */ = {isa = PBXBuildFile; fileRef = B3BDCACE20EEF4640034F7F5 /* STPPaymentIntentFunctionalTest.m */; };
		B3BDCAD120EEF5BA0034F7F5 /* STPPaymentIntentParamsTest.m in Sources */ = {isa = PBXBuildFile; fileRef = B3BDCAD020EEF5B90034F7F5 /* STPPaymentIntentParamsTest.m */; };
		B3BDCAD320EEF5E10034F7F5 /* STPPaymentIntentParams.m in Sources */ = {isa = PBXBuildFile; fileRef = B3BDCAD220EEF5E00034F7F5 /* STPPaymentIntentParams.m */; };
		B3BDCAD420EEF5E10034F7F5 /* STPPaymentIntentParams.m in Sources */ = {isa = PBXBuildFile; fileRef = B3BDCAD220EEF5E00034F7F5 /* STPPaymentIntentParams.m */; };
		B3BDCAD620EEF5EC0034F7F5 /* STPPaymentIntentParams.h in Headers */ = {isa = PBXBuildFile; fileRef = B3BDCAD520EEF5EC0034F7F5 /* STPPaymentIntentParams.h */; settings = {ATTRIBUTES = (Public, ); }; };
		B3BDCAD720EEF5EC0034F7F5 /* STPPaymentIntentParams.h in Headers */ = {isa = PBXBuildFile; fileRef = B3BDCAD520EEF5EC0034F7F5 /* STPPaymentIntentParams.h */; settings = {ATTRIBUTES = (Public, ); }; };
		B3BDCADF20F0142C0034F7F5 /* PaymentIntent.json in Resources */ = {isa = PBXBuildFile; fileRef = B3BDCADE20F0142C0034F7F5 /* PaymentIntent.json */; };
		B3C9CF2D2004595A005502ED /* STPConnectAccountFunctionalTest.m in Sources */ = {isa = PBXBuildFile; fileRef = B3C9CF2C2004595A005502ED /* STPConnectAccountFunctionalTest.m */; };
		B600F3C3223088F900264403 /* STPPaymentMethodFunctionalTest.m in Sources */ = {isa = PBXBuildFile; fileRef = B600F3C2223088F900264403 /* STPPaymentMethodFunctionalTest.m */; };
		B6027BC22230ABAE0025DB29 /* STPPaymentMethodCardParams.h in Headers */ = {isa = PBXBuildFile; fileRef = B6027BC02230ABAE0025DB29 /* STPPaymentMethodCardParams.h */; settings = {ATTRIBUTES = (Public, ); }; };
		B6027BC32230ABAE0025DB29 /* STPPaymentMethodCardParams.h in Headers */ = {isa = PBXBuildFile; fileRef = B6027BC02230ABAE0025DB29 /* STPPaymentMethodCardParams.h */; settings = {ATTRIBUTES = (Public, ); }; };
		B604CF2122C56E9B00A23CC4 /* STPIntentActionRedirectToURL.h in Headers */ = {isa = PBXBuildFile; fileRef = B604CF1F22C56E9B00A23CC4 /* STPIntentActionRedirectToURL.h */; settings = {ATTRIBUTES = (Public, ); }; };
		B604CF2222C56E9B00A23CC4 /* STPIntentActionRedirectToURL.h in Headers */ = {isa = PBXBuildFile; fileRef = B604CF1F22C56E9B00A23CC4 /* STPIntentActionRedirectToURL.h */; settings = {ATTRIBUTES = (Public, ); }; };
		B604CF2322C56E9B00A23CC4 /* STPIntentActionRedirectToURL.m in Sources */ = {isa = PBXBuildFile; fileRef = B604CF2022C56E9B00A23CC4 /* STPIntentActionRedirectToURL.m */; };
		B604CF2422C56E9B00A23CC4 /* STPIntentActionRedirectToURL.m in Sources */ = {isa = PBXBuildFile; fileRef = B604CF2022C56E9B00A23CC4 /* STPIntentActionRedirectToURL.m */; };
		B613DD2F22BC0B6800C7603F /* STPAppInfo.h in Headers */ = {isa = PBXBuildFile; fileRef = B61C996322BBFA12004980FD /* STPAppInfo.h */; settings = {ATTRIBUTES = (Public, ); }; };
		B613DD3222C536C900C7603F /* STPSetupIntent.h in Headers */ = {isa = PBXBuildFile; fileRef = B613DD3022C536C900C7603F /* STPSetupIntent.h */; settings = {ATTRIBUTES = (Public, ); }; };
		B613DD3322C536C900C7603F /* STPSetupIntent.m in Sources */ = {isa = PBXBuildFile; fileRef = B613DD3122C536C900C7603F /* STPSetupIntent.m */; };
		B613DD3422C5370400C7603F /* STPSetupIntent.h in Headers */ = {isa = PBXBuildFile; fileRef = B613DD3022C536C900C7603F /* STPSetupIntent.h */; settings = {ATTRIBUTES = (Public, ); }; };
		B613DD3722C5452600C7603F /* STPSetupIntentEnums.h in Headers */ = {isa = PBXBuildFile; fileRef = B613DD3522C5452500C7603F /* STPSetupIntentEnums.h */; settings = {ATTRIBUTES = (Public, ); }; };
		B613DD3822C5452600C7603F /* STPSetupIntentEnums.h in Headers */ = {isa = PBXBuildFile; fileRef = B613DD3522C5452500C7603F /* STPSetupIntentEnums.h */; settings = {ATTRIBUTES = (Public, ); }; };
		B613DD3C22C54AA800C7603F /* STPSetupIntentTest.m in Sources */ = {isa = PBXBuildFile; fileRef = B613DD3B22C54AA800C7603F /* STPSetupIntentTest.m */; };
		B613DD3E22C54BA800C7603F /* SetupIntent.json in Resources */ = {isa = PBXBuildFile; fileRef = B613DD3D22C54BA700C7603F /* SetupIntent.json */; };
		B613DD4122C55F9500C7603F /* STPIntentAction.h in Headers */ = {isa = PBXBuildFile; fileRef = B613DD3F22C55F9500C7603F /* STPIntentAction.h */; settings = {ATTRIBUTES = (Public, ); }; };
		B613DD4222C55F9500C7603F /* STPIntentAction.h in Headers */ = {isa = PBXBuildFile; fileRef = B613DD3F22C55F9500C7603F /* STPIntentAction.h */; settings = {ATTRIBUTES = (Public, ); }; };
		B613DD4322C55F9500C7603F /* STPIntentAction.m in Sources */ = {isa = PBXBuildFile; fileRef = B613DD4022C55F9500C7603F /* STPIntentAction.m */; };
		B613DD4422C55F9500C7603F /* STPIntentAction.m in Sources */ = {isa = PBXBuildFile; fileRef = B613DD4022C55F9500C7603F /* STPIntentAction.m */; };
		B61C996522BBFA12004980FD /* STPAppInfo.h in Headers */ = {isa = PBXBuildFile; fileRef = B61C996322BBFA12004980FD /* STPAppInfo.h */; settings = {ATTRIBUTES = (Public, ); }; };
		B61C996622BBFA12004980FD /* STPAppInfo.m in Sources */ = {isa = PBXBuildFile; fileRef = B61C996422BBFA12004980FD /* STPAppInfo.m */; };
		B621F053223454E9002141B7 /* STPPaymentMethodCardWallet.h in Headers */ = {isa = PBXBuildFile; fileRef = B621F051223454E9002141B7 /* STPPaymentMethodCardWallet.h */; settings = {ATTRIBUTES = (Public, ); }; };
		B621F054223454E9002141B7 /* STPPaymentMethodCardWallet.h in Headers */ = {isa = PBXBuildFile; fileRef = B621F051223454E9002141B7 /* STPPaymentMethodCardWallet.h */; settings = {ATTRIBUTES = (Public, ); }; };
		B621F055223454E9002141B7 /* STPPaymentMethodCardWallet.m in Sources */ = {isa = PBXBuildFile; fileRef = B621F052223454E9002141B7 /* STPPaymentMethodCardWallet.m */; };
		B621F056223454E9002141B7 /* STPPaymentMethodCardWallet.m in Sources */ = {isa = PBXBuildFile; fileRef = B621F052223454E9002141B7 /* STPPaymentMethodCardWallet.m */; };
		B621F05922346243002141B7 /* STPPaymentMethodCardWalletMasterpass.h in Headers */ = {isa = PBXBuildFile; fileRef = B621F05722346243002141B7 /* STPPaymentMethodCardWalletMasterpass.h */; settings = {ATTRIBUTES = (Public, ); }; };
		B621F05A22346243002141B7 /* STPPaymentMethodCardWalletMasterpass.h in Headers */ = {isa = PBXBuildFile; fileRef = B621F05722346243002141B7 /* STPPaymentMethodCardWalletMasterpass.h */; settings = {ATTRIBUTES = (Public, ); }; };
		B621F05B22346243002141B7 /* STPPaymentMethodCardWalletMasterpass.m in Sources */ = {isa = PBXBuildFile; fileRef = B621F05822346243002141B7 /* STPPaymentMethodCardWalletMasterpass.m */; };
		B621F05C22346243002141B7 /* STPPaymentMethodCardWalletMasterpass.m in Sources */ = {isa = PBXBuildFile; fileRef = B621F05822346243002141B7 /* STPPaymentMethodCardWalletMasterpass.m */; };
		B621F05F223465EE002141B7 /* STPPaymentMethodCardWalletVisaCheckout.h in Headers */ = {isa = PBXBuildFile; fileRef = B621F05D223465EE002141B7 /* STPPaymentMethodCardWalletVisaCheckout.h */; settings = {ATTRIBUTES = (Public, ); }; };
		B621F060223465EE002141B7 /* STPPaymentMethodCardWalletVisaCheckout.h in Headers */ = {isa = PBXBuildFile; fileRef = B621F05D223465EE002141B7 /* STPPaymentMethodCardWalletVisaCheckout.h */; settings = {ATTRIBUTES = (Public, ); }; };
		B621F061223465EE002141B7 /* STPPaymentMethodCardWalletVisaCheckout.m in Sources */ = {isa = PBXBuildFile; fileRef = B621F05E223465EE002141B7 /* STPPaymentMethodCardWalletVisaCheckout.m */; };
		B621F062223465EE002141B7 /* STPPaymentMethodCardWalletVisaCheckout.m in Sources */ = {isa = PBXBuildFile; fileRef = B621F05E223465EE002141B7 /* STPPaymentMethodCardWalletVisaCheckout.m */; };
		B628476222307A4100957149 /* STPPaymentMethodCardTest.m in Sources */ = {isa = PBXBuildFile; fileRef = B628476122307A4100957149 /* STPPaymentMethodCardTest.m */; };
		B632989F2295BDD90007D287 /* ApplePayPaymentMethod.json in Resources */ = {isa = PBXBuildFile; fileRef = B632989E2295BDD80007D287 /* ApplePayPaymentMethod.json */; };
		B634497822A5BC91003881DC /* STPCardBrandTest.m in Sources */ = {isa = PBXBuildFile; fileRef = B634497722A5BC91003881DC /* STPCardBrandTest.m */; };
		B63E42762231D78D007B5B95 /* STPPaymentMethodCardParams.m in Sources */ = {isa = PBXBuildFile; fileRef = B6027BC12230ABAE0025DB29 /* STPPaymentMethodCardParams.m */; };
		B63E42772231D78D007B5B95 /* STPPaymentMethodCardParams.m in Sources */ = {isa = PBXBuildFile; fileRef = B6027BC12230ABAE0025DB29 /* STPPaymentMethodCardParams.m */; };
		B63E42792231F8FE007B5B95 /* STPPaymentMethodParamsTest.m in Sources */ = {isa = PBXBuildFile; fileRef = B63E42782231F8FE007B5B95 /* STPPaymentMethodParamsTest.m */; };
		B640DB1222C58E82003C8810 /* STPSetupIntentConfirmParams.h in Headers */ = {isa = PBXBuildFile; fileRef = B640DB1022C58E82003C8810 /* STPSetupIntentConfirmParams.h */; settings = {ATTRIBUTES = (Public, ); }; };
		B640DB1322C58E82003C8810 /* STPSetupIntentConfirmParams.h in Headers */ = {isa = PBXBuildFile; fileRef = B640DB1022C58E82003C8810 /* STPSetupIntentConfirmParams.h */; settings = {ATTRIBUTES = (Public, ); }; };
		B640DB1422C58E82003C8810 /* STPSetupIntentConfirmParams.m in Sources */ = {isa = PBXBuildFile; fileRef = B640DB1122C58E82003C8810 /* STPSetupIntentConfirmParams.m */; };
		B640DB1522C58E82003C8810 /* STPSetupIntentConfirmParams.m in Sources */ = {isa = PBXBuildFile; fileRef = B640DB1122C58E82003C8810 /* STPSetupIntentConfirmParams.m */; };
		B640DB1722C69A8E003C8810 /* STPSetupIntent+Private.h in Headers */ = {isa = PBXBuildFile; fileRef = B640DB1622C69A8E003C8810 /* STPSetupIntent+Private.h */; };
		B640DB1822C69A9D003C8810 /* STPSetupIntent+Private.h in Headers */ = {isa = PBXBuildFile; fileRef = B640DB1622C69A8E003C8810 /* STPSetupIntent+Private.h */; };
		B640DB1A22C69C01003C8810 /* STPSetupIntentFunctionalTest.m in Sources */ = {isa = PBXBuildFile; fileRef = B640DB1922C69C01003C8810 /* STPSetupIntentFunctionalTest.m */; };
		B664D64922B800AF00E6354B /* STPThreeDSButtonCustomization.m in Sources */ = {isa = PBXBuildFile; fileRef = B664D64722B800AF00E6354B /* STPThreeDSButtonCustomization.m */; };
		B664D64B22B8034D00E6354B /* STPThreeDSCustomization+Private.h in Headers */ = {isa = PBXBuildFile; fileRef = B664D64A22B8034D00E6354B /* STPThreeDSCustomization+Private.h */; };
		B664D64F22B8085900E6354B /* STPThreeDSUICustomization.m in Sources */ = {isa = PBXBuildFile; fileRef = B664D64D22B8085900E6354B /* STPThreeDSUICustomization.m */; };
		B664D65122B810D500E6354B /* STPThreeDSUICustomizationTest.m in Sources */ = {isa = PBXBuildFile; fileRef = B664D65022B810D500E6354B /* STPThreeDSUICustomizationTest.m */; };
		B664D65322B813EC00E6354B /* STPThreeDSButtonCustomizationTest.m in Sources */ = {isa = PBXBuildFile; fileRef = B664D65222B813EC00E6354B /* STPThreeDSButtonCustomizationTest.m */; };
		B664D65722B817C800E6354B /* STPThreeDSFooterCustomization.m in Sources */ = {isa = PBXBuildFile; fileRef = B664D65522B817C800E6354B /* STPThreeDSFooterCustomization.m */; };
		B664D65922B81C1700E6354B /* STPThreeDSFooterCustomizationTest.m in Sources */ = {isa = PBXBuildFile; fileRef = B664D65822B81C1700E6354B /* STPThreeDSFooterCustomizationTest.m */; };
		B664D65D22B839DD00E6354B /* STPThreeDSLabelCustomization.m in Sources */ = {isa = PBXBuildFile; fileRef = B664D65B22B839DD00E6354B /* STPThreeDSLabelCustomization.m */; };
		B664D66222B83BAF00E6354B /* STPThreeDSLabelCustomizationTest.m in Sources */ = {isa = PBXBuildFile; fileRef = B664D66122B83BAF00E6354B /* STPThreeDSLabelCustomizationTest.m */; };
		B664D66622B83CF800E6354B /* STPThreeDSNavigationBarCustomization.m in Sources */ = {isa = PBXBuildFile; fileRef = B664D66422B83CF800E6354B /* STPThreeDSNavigationBarCustomization.m */; };
		B664D66822B8409200E6354B /* STPThreeDSNavigationBarCustomizationTest.m in Sources */ = {isa = PBXBuildFile; fileRef = B664D66722B8409200E6354B /* STPThreeDSNavigationBarCustomizationTest.m */; };
		B664D66C22B9661200E6354B /* STPThreeDSSelectionCustomization.m in Sources */ = {isa = PBXBuildFile; fileRef = B664D66A22B9661200E6354B /* STPThreeDSSelectionCustomization.m */; };
		B664D66E22B9684700E6354B /* STPThreeDSSelectionCustomizationTest.m in Sources */ = {isa = PBXBuildFile; fileRef = B664D66D22B9684700E6354B /* STPThreeDSSelectionCustomizationTest.m */; };
		B664D67222B96A1300E6354B /* STPThreeDSTextFieldCustomization.m in Sources */ = {isa = PBXBuildFile; fileRef = B664D67022B96A1300E6354B /* STPThreeDSTextFieldCustomization.m */; };
		B664D67422B96C9B00E6354B /* STPThreeDSTextFieldCustomizationTest.m in Sources */ = {isa = PBXBuildFile; fileRef = B664D67322B96C9B00E6354B /* STPThreeDSTextFieldCustomizationTest.m */; };
		B665CE47228DE4C4008B546F /* STPPaymentMethodListDeserializer.h in Headers */ = {isa = PBXBuildFile; fileRef = B665CE45228DE4C4008B546F /* STPPaymentMethodListDeserializer.h */; };
		B665CE48228DE4C4008B546F /* STPPaymentMethodListDeserializer.m in Sources */ = {isa = PBXBuildFile; fileRef = B665CE46228DE4C4008B546F /* STPPaymentMethodListDeserializer.m */; };
		B66AC61422C6E6590064C551 /* STPPaymentHandlerActionParams.h in Headers */ = {isa = PBXBuildFile; fileRef = B66AC61222C6E6590064C551 /* STPPaymentHandlerActionParams.h */; };
		B66AC61522C6E6590064C551 /* STPPaymentHandlerActionParams.h in Headers */ = {isa = PBXBuildFile; fileRef = B66AC61222C6E6590064C551 /* STPPaymentHandlerActionParams.h */; };
		B66AC61622C6E6590064C551 /* STPPaymentHandlerActionParams.m in Sources */ = {isa = PBXBuildFile; fileRef = B66AC61322C6E6590064C551 /* STPPaymentHandlerActionParams.m */; };
		B66AC61722C6E6590064C551 /* STPPaymentHandlerActionParams.m in Sources */ = {isa = PBXBuildFile; fileRef = B66AC61322C6E6590064C551 /* STPPaymentHandlerActionParams.m */; };
		B66B39B4223044A2006D1CAD /* STPPaymentMethodTest.m in Sources */ = {isa = PBXBuildFile; fileRef = B66B39B3223044A2006D1CAD /* STPPaymentMethodTest.m */; };
		B66B39B6223045EF006D1CAD /* PaymentMethod.json in Resources */ = {isa = PBXBuildFile; fileRef = B66B39B5223045EF006D1CAD /* PaymentMethod.json */; };
		B66D5021222F5611004A9210 /* STPPaymentMethodCardChecks.m in Sources */ = {isa = PBXBuildFile; fileRef = B66D5020222F5611004A9210 /* STPPaymentMethodCardChecks.m */; };
		B66D5022222F5611004A9210 /* STPPaymentMethodCardChecks.m in Sources */ = {isa = PBXBuildFile; fileRef = B66D5020222F5611004A9210 /* STPPaymentMethodCardChecks.m */; };
		B66D5024222F5A27004A9210 /* STPPaymentMethodThreeDSecureUsageTest.m in Sources */ = {isa = PBXBuildFile; fileRef = B66D5023222F5A27004A9210 /* STPPaymentMethodThreeDSecureUsageTest.m */; };
		B66D5027222F8605004A9210 /* STPPaymentMethodCardChecksTest.m in Sources */ = {isa = PBXBuildFile; fileRef = B66D5026222F8605004A9210 /* STPPaymentMethodCardChecksTest.m */; };
		B67D7D4B2294A081000FBA12 /* STPPaymentMethodListDeserializer.h in Headers */ = {isa = PBXBuildFile; fileRef = B665CE45228DE4C4008B546F /* STPPaymentMethodListDeserializer.h */; };
		B67D7D4D2294A0FD000FBA12 /* STPPaymentMethodListDeserializer.m in Sources */ = {isa = PBXBuildFile; fileRef = B665CE46228DE4C4008B546F /* STPPaymentMethodListDeserializer.m */; };
		B68F1C792234740B0030B438 /* STPPaymentMethodCardWalletTest.m in Sources */ = {isa = PBXBuildFile; fileRef = B68F1C782234740B0030B438 /* STPPaymentMethodCardWalletTest.m */; };
		B690DDEC222F01BF000B902D /* STPPaymentMethodBillingDetails.h in Headers */ = {isa = PBXBuildFile; fileRef = B690DDEA222F01BF000B902D /* STPPaymentMethodBillingDetails.h */; settings = {ATTRIBUTES = (Public, ); }; };
		B690DDED222F01BF000B902D /* STPPaymentMethodBillingDetails.h in Headers */ = {isa = PBXBuildFile; fileRef = B690DDEA222F01BF000B902D /* STPPaymentMethodBillingDetails.h */; settings = {ATTRIBUTES = (Public, ); }; };
		B690DDEE222F01BF000B902D /* STPPaymentMethodBillingDetails.m in Sources */ = {isa = PBXBuildFile; fileRef = B690DDEB222F01BF000B902D /* STPPaymentMethodBillingDetails.m */; };
		B690DDEF222F01BF000B902D /* STPPaymentMethodBillingDetails.m in Sources */ = {isa = PBXBuildFile; fileRef = B690DDEB222F01BF000B902D /* STPPaymentMethodBillingDetails.m */; };
		B690DDF2222F0211000B902D /* STPPaymentMethodAddress.h in Headers */ = {isa = PBXBuildFile; fileRef = B690DDF0222F0211000B902D /* STPPaymentMethodAddress.h */; settings = {ATTRIBUTES = (Public, ); }; };
		B690DDF3222F0211000B902D /* STPPaymentMethodAddress.h in Headers */ = {isa = PBXBuildFile; fileRef = B690DDF0222F0211000B902D /* STPPaymentMethodAddress.h */; settings = {ATTRIBUTES = (Public, ); }; };
		B690DDF4222F0211000B902D /* STPPaymentMethodAddress.m in Sources */ = {isa = PBXBuildFile; fileRef = B690DDF1222F0211000B902D /* STPPaymentMethodAddress.m */; };
		B690DDF5222F0211000B902D /* STPPaymentMethodAddress.m in Sources */ = {isa = PBXBuildFile; fileRef = B690DDF1222F0211000B902D /* STPPaymentMethodAddress.m */; };
		B690DDF8222F0564000B902D /* STPPaymentMethodCard.h in Headers */ = {isa = PBXBuildFile; fileRef = B690DDF6222F0564000B902D /* STPPaymentMethodCard.h */; settings = {ATTRIBUTES = (Public, ); }; };
		B690DDF9222F0564000B902D /* STPPaymentMethodCard.h in Headers */ = {isa = PBXBuildFile; fileRef = B690DDF6222F0564000B902D /* STPPaymentMethodCard.h */; settings = {ATTRIBUTES = (Public, ); }; };
		B690DDFA222F0564000B902D /* STPPaymentMethodCard.m in Sources */ = {isa = PBXBuildFile; fileRef = B690DDF7222F0564000B902D /* STPPaymentMethodCard.m */; };
		B690DDFB222F0564000B902D /* STPPaymentMethodCard.m in Sources */ = {isa = PBXBuildFile; fileRef = B690DDF7222F0564000B902D /* STPPaymentMethodCard.m */; };
		B69CFB452236F8E3001E9885 /* STPPaymentMethodCardPresent.h in Headers */ = {isa = PBXBuildFile; fileRef = B69CFB432236F8E3001E9885 /* STPPaymentMethodCardPresent.h */; settings = {ATTRIBUTES = (Public, ); }; };
		B69CFB462236F8E3001E9885 /* STPPaymentMethodCardPresent.h in Headers */ = {isa = PBXBuildFile; fileRef = B69CFB432236F8E3001E9885 /* STPPaymentMethodCardPresent.h */; settings = {ATTRIBUTES = (Public, ); }; };
		B69CFB472236F8E3001E9885 /* STPPaymentMethodCardPresent.m in Sources */ = {isa = PBXBuildFile; fileRef = B69CFB442236F8E3001E9885 /* STPPaymentMethodCardPresent.m */; };
		B69CFB482236F8E3001E9885 /* STPPaymentMethodCardPresent.m in Sources */ = {isa = PBXBuildFile; fileRef = B69CFB442236F8E3001E9885 /* STPPaymentMethodCardPresent.m */; };
		B69CFB4A22370547001E9885 /* STPPaymentMethodCardChecks+Private.h in Headers */ = {isa = PBXBuildFile; fileRef = B69CFB4922370547001E9885 /* STPPaymentMethodCardChecks+Private.h */; };
		B69CFB4B22370547001E9885 /* STPPaymentMethodCardChecks+Private.h in Headers */ = {isa = PBXBuildFile; fileRef = B69CFB4922370547001E9885 /* STPPaymentMethodCardChecks+Private.h */; };
		B69FEC3F222EE8FE00273A16 /* STPPaymentMethod.m in Sources */ = {isa = PBXBuildFile; fileRef = B69FEC3C222EE8FE00273A16 /* STPPaymentMethod.m */; };
		B69FEC40222EE8FE00273A16 /* STPPaymentMethod.m in Sources */ = {isa = PBXBuildFile; fileRef = B69FEC3C222EE8FE00273A16 /* STPPaymentMethod.m */; };
		B69FEC42222EE9E000273A16 /* STPPaymentMethod.h in Headers */ = {isa = PBXBuildFile; fileRef = B69FEC41222EE9E000273A16 /* STPPaymentMethod.h */; settings = {ATTRIBUTES = (Public, ); }; };
		B69FEC43222EE9E000273A16 /* STPPaymentMethod.h in Headers */ = {isa = PBXBuildFile; fileRef = B69FEC41222EE9E000273A16 /* STPPaymentMethod.h */; settings = {ATTRIBUTES = (Public, ); }; };
		B6B41F71223476AE0020BA7F /* STPPaymentMethodCardWalletMasterpassTest.m in Sources */ = {isa = PBXBuildFile; fileRef = B6B41F70223476AE0020BA7F /* STPPaymentMethodCardWalletMasterpassTest.m */; };
		B6B41F73223476B90020BA7F /* STPPaymentMethodCardWalletVisaCheckoutTest.m in Sources */ = {isa = PBXBuildFile; fileRef = B6B41F72223476B90020BA7F /* STPPaymentMethodCardWalletVisaCheckoutTest.m */; };
		B6B41F75223481BA0020BA7F /* STPPaymentMethodCardWallet+Private.h in Headers */ = {isa = PBXBuildFile; fileRef = B6B41F74223481BA0020BA7F /* STPPaymentMethodCardWallet+Private.h */; };
		B6B41F76223481C90020BA7F /* STPPaymentMethodCardWallet+Private.h in Headers */ = {isa = PBXBuildFile; fileRef = B6B41F74223481BA0020BA7F /* STPPaymentMethodCardWallet+Private.h */; };
		B6B41F79223484280020BA7F /* STPPaymentMethodiDEAL.h in Headers */ = {isa = PBXBuildFile; fileRef = B6B41F77223484280020BA7F /* STPPaymentMethodiDEAL.h */; settings = {ATTRIBUTES = (Public, ); }; };
		B6B41F7A223484280020BA7F /* STPPaymentMethodiDEAL.h in Headers */ = {isa = PBXBuildFile; fileRef = B6B41F77223484280020BA7F /* STPPaymentMethodiDEAL.h */; settings = {ATTRIBUTES = (Public, ); }; };
		B6B41F7B223484280020BA7F /* STPPaymentMethodiDEAL.m in Sources */ = {isa = PBXBuildFile; fileRef = B6B41F78223484280020BA7F /* STPPaymentMethodiDEAL.m */; };
		B6B41F7C223484280020BA7F /* STPPaymentMethodiDEAL.m in Sources */ = {isa = PBXBuildFile; fileRef = B6B41F78223484280020BA7F /* STPPaymentMethodiDEAL.m */; };
		B6B41F7F22348A1E0020BA7F /* STPPaymentMethodiDEALParams.h in Headers */ = {isa = PBXBuildFile; fileRef = B6B41F7D22348A1E0020BA7F /* STPPaymentMethodiDEALParams.h */; settings = {ATTRIBUTES = (Public, ); }; };
		B6B41F8022348A1E0020BA7F /* STPPaymentMethodiDEALParams.h in Headers */ = {isa = PBXBuildFile; fileRef = B6B41F7D22348A1E0020BA7F /* STPPaymentMethodiDEALParams.h */; settings = {ATTRIBUTES = (Public, ); }; };
		B6B41F8122348A1E0020BA7F /* STPPaymentMethodiDEALParams.m in Sources */ = {isa = PBXBuildFile; fileRef = B6B41F7E22348A1E0020BA7F /* STPPaymentMethodiDEALParams.m */; };
		B6B41F8222348A1E0020BA7F /* STPPaymentMethodiDEALParams.m in Sources */ = {isa = PBXBuildFile; fileRef = B6B41F7E22348A1E0020BA7F /* STPPaymentMethodiDEALParams.m */; };
		B6B5FC41222F4C0200440249 /* STPPaymentMethodThreeDSecureUsage.h in Headers */ = {isa = PBXBuildFile; fileRef = B6B5FC3F222F4C0200440249 /* STPPaymentMethodThreeDSecureUsage.h */; settings = {ATTRIBUTES = (Public, ); }; };
		B6B5FC42222F4C0200440249 /* STPPaymentMethodThreeDSecureUsage.h in Headers */ = {isa = PBXBuildFile; fileRef = B6B5FC3F222F4C0200440249 /* STPPaymentMethodThreeDSecureUsage.h */; settings = {ATTRIBUTES = (Public, ); }; };
		B6B5FC43222F4C0200440249 /* STPPaymentMethodThreeDSecureUsage.m in Sources */ = {isa = PBXBuildFile; fileRef = B6B5FC40222F4C0200440249 /* STPPaymentMethodThreeDSecureUsage.m */; };
		B6B5FC44222F4C0200440249 /* STPPaymentMethodThreeDSecureUsage.m in Sources */ = {isa = PBXBuildFile; fileRef = B6B5FC40222F4C0200440249 /* STPPaymentMethodThreeDSecureUsage.m */; };
		B6C42817229897EF0044E419 /* NSURLComponents_StripeTest.m in Sources */ = {isa = PBXBuildFile; fileRef = B6C42816229897EF0044E419 /* NSURLComponents_StripeTest.m */; };
		B6CF3135229D8C3600BA8AC2 /* STPCardBrand.m in Sources */ = {isa = PBXBuildFile; fileRef = B6CF3134229D8C3500BA8AC2 /* STPCardBrand.m */; };
		B6CF3136229D8C7000BA8AC2 /* STPCardBrand.m in Sources */ = {isa = PBXBuildFile; fileRef = B6CF3134229D8C3500BA8AC2 /* STPCardBrand.m */; };
		B6D6C933223076600092AFC8 /* STPPaymentMethodAddressTest.m in Sources */ = {isa = PBXBuildFile; fileRef = B6D6C932223076600092AFC8 /* STPPaymentMethodAddressTest.m */; };
		B6D6C935223078840092AFC8 /* STPPaymentMethodBillingDetailsTest.m in Sources */ = {isa = PBXBuildFile; fileRef = B6D6C934223078840092AFC8 /* STPPaymentMethodBillingDetailsTest.m */; };
		B6DB0CA6223817A300AEF640 /* STPPaymentMethodEnums.h in Headers */ = {isa = PBXBuildFile; fileRef = B6DB0CA5223817A300AEF640 /* STPPaymentMethodEnums.h */; settings = {ATTRIBUTES = (Public, ); }; };
		B6DB0CA7223817A300AEF640 /* STPPaymentMethodEnums.h in Headers */ = {isa = PBXBuildFile; fileRef = B6DB0CA5223817A300AEF640 /* STPPaymentMethodEnums.h */; settings = {ATTRIBUTES = (Public, ); }; };
		B6DB0CA922381B4900AEF640 /* STPPaymentMethod+Private.h in Headers */ = {isa = PBXBuildFile; fileRef = B6DB0CA822381B4900AEF640 /* STPPaymentMethod+Private.h */; };
		B6DB0CAA22381B4900AEF640 /* STPPaymentMethod+Private.h in Headers */ = {isa = PBXBuildFile; fileRef = B6DB0CA822381B4900AEF640 /* STPPaymentMethod+Private.h */; };
		B6DE52DB2230981200B70A66 /* STPPaymentMethodParams.h in Headers */ = {isa = PBXBuildFile; fileRef = B6DE52D92230981200B70A66 /* STPPaymentMethodParams.h */; settings = {ATTRIBUTES = (Public, ); }; };
		B6DE52DC2230981200B70A66 /* STPPaymentMethodParams.h in Headers */ = {isa = PBXBuildFile; fileRef = B6DE52D92230981200B70A66 /* STPPaymentMethodParams.h */; settings = {ATTRIBUTES = (Public, ); }; };
		B6DE52DD2230981200B70A66 /* STPPaymentMethodParams.m in Sources */ = {isa = PBXBuildFile; fileRef = B6DE52DA2230981200B70A66 /* STPPaymentMethodParams.m */; };
		B6DE52DE2230981200B70A66 /* STPPaymentMethodParams.m in Sources */ = {isa = PBXBuildFile; fileRef = B6DE52DA2230981200B70A66 /* STPPaymentMethodParams.m */; };
		B6E2F308222F442E0001FED4 /* STPPaymentMethodCardChecks.h in Headers */ = {isa = PBXBuildFile; fileRef = B6E2F306222F442E0001FED4 /* STPPaymentMethodCardChecks.h */; settings = {ATTRIBUTES = (Public, ); }; };
		B6E2F309222F442E0001FED4 /* STPPaymentMethodCardChecks.h in Headers */ = {isa = PBXBuildFile; fileRef = B6E2F306222F442E0001FED4 /* STPPaymentMethodCardChecks.h */; settings = {ATTRIBUTES = (Public, ); }; };
		B6EC63CA22348D4600E4C0FB /* STPPaymentMethodiDEALTest.m in Sources */ = {isa = PBXBuildFile; fileRef = B6EC63C922348D4600E4C0FB /* STPPaymentMethodiDEALTest.m */; };
		B6F16090223350640088C970 /* STPPaymentIntentAction.h in Headers */ = {isa = PBXBuildFile; fileRef = B6F1608E223350640088C970 /* STPPaymentIntentAction.h */; settings = {ATTRIBUTES = (Public, ); }; };
		B6F16091223350640088C970 /* STPPaymentIntentAction.h in Headers */ = {isa = PBXBuildFile; fileRef = B6F1608E223350640088C970 /* STPPaymentIntentAction.h */; settings = {ATTRIBUTES = (Public, ); }; };
		B6F16096223351C20088C970 /* STPPaymentIntentActionRedirectToURL.h in Headers */ = {isa = PBXBuildFile; fileRef = B6F16094223351C20088C970 /* STPPaymentIntentActionRedirectToURL.h */; settings = {ATTRIBUTES = (Public, ); }; };
		B6F16097223351C20088C970 /* STPPaymentIntentActionRedirectToURL.h in Headers */ = {isa = PBXBuildFile; fileRef = B6F16094223351C20088C970 /* STPPaymentIntentActionRedirectToURL.h */; settings = {ATTRIBUTES = (Public, ); }; };
		C1054F911FE197AE0033C87E /* STPPaymentContextSnapshotTests.m in Sources */ = {isa = PBXBuildFile; fileRef = C1054F901FE197AE0033C87E /* STPPaymentContextSnapshotTests.m */; };
		C1080F491CBECF7B007B2D89 /* STPAddress.h in Headers */ = {isa = PBXBuildFile; fileRef = C1080F471CBECF7B007B2D89 /* STPAddress.h */; settings = {ATTRIBUTES = (Public, ); }; };
		C1080F4A1CBECF7B007B2D89 /* STPAddress.m in Sources */ = {isa = PBXBuildFile; fileRef = C1080F481CBECF7B007B2D89 /* STPAddress.m */; };
		C1080F4C1CBED48A007B2D89 /* STPAddressTests.m in Sources */ = {isa = PBXBuildFile; fileRef = C1080F4B1CBED48A007B2D89 /* STPAddressTests.m */; };
		C113D2191EBB9A36006FACC2 /* STPEphemeralKey.h in Headers */ = {isa = PBXBuildFile; fileRef = C113D2171EBB9A36006FACC2 /* STPEphemeralKey.h */; };
		C113D21A1EBB9A36006FACC2 /* STPEphemeralKey.h in Headers */ = {isa = PBXBuildFile; fileRef = C113D2171EBB9A36006FACC2 /* STPEphemeralKey.h */; };
		C113D21B1EBB9A36006FACC2 /* STPEphemeralKey.m in Sources */ = {isa = PBXBuildFile; fileRef = C113D2181EBB9A36006FACC2 /* STPEphemeralKey.m */; };
		C113D21C1EBB9A36006FACC2 /* STPEphemeralKey.m in Sources */ = {isa = PBXBuildFile; fileRef = C113D2181EBB9A36006FACC2 /* STPEphemeralKey.m */; };
		C11810861CC6AF4C0022FB55 /* STPPaymentOption.h in Headers */ = {isa = PBXBuildFile; fileRef = C11810851CC6AF4C0022FB55 /* STPPaymentOption.h */; settings = {ATTRIBUTES = (Public, ); }; };
		C11810891CC6B00D0022FB55 /* STPApplePayPaymentOption.h in Headers */ = {isa = PBXBuildFile; fileRef = C11810871CC6B00D0022FB55 /* STPApplePayPaymentOption.h */; settings = {ATTRIBUTES = (Public, ); }; };
		C118108A1CC6B00D0022FB55 /* STPApplePayPaymentOption.m in Sources */ = {isa = PBXBuildFile; fileRef = C11810881CC6B00D0022FB55 /* STPApplePayPaymentOption.m */; };
		C11810951CC6C4700022FB55 /* PKPaymentAuthorizationViewController+Stripe_Blocks.h in Headers */ = {isa = PBXBuildFile; fileRef = C11810931CC6C4700022FB55 /* PKPaymentAuthorizationViewController+Stripe_Blocks.h */; };
		C11810961CC6C4700022FB55 /* PKPaymentAuthorizationViewController+Stripe_Blocks.m in Sources */ = {isa = PBXBuildFile; fileRef = C11810941CC6C4700022FB55 /* PKPaymentAuthorizationViewController+Stripe_Blocks.m */; };
		C11810991CC6D46D0022FB55 /* NSDecimalNumber+StripeTest.m in Sources */ = {isa = PBXBuildFile; fileRef = C11810981CC6D46D0022FB55 /* NSDecimalNumber+StripeTest.m */; };
		C11810A71CC6EE840022FB55 /* STPBackendAPIAdapter.h in Headers */ = {isa = PBXBuildFile; fileRef = C11810A61CC6E2160022FB55 /* STPBackendAPIAdapter.h */; settings = {ATTRIBUTES = (Public, ); }; };
		C11810BF1CC7DA290022FB55 /* stp_card_form_back@2x.png in Resources */ = {isa = PBXBuildFile; fileRef = C11810B91CC7DA290022FB55 /* stp_card_form_back@2x.png */; };
		C11810C01CC7DA290022FB55 /* stp_card_form_back@3x.png in Resources */ = {isa = PBXBuildFile; fileRef = C11810BA1CC7DA290022FB55 /* stp_card_form_back@3x.png */; };
		C11810C11CC7DA290022FB55 /* stp_card_form_front.png in Resources */ = {isa = PBXBuildFile; fileRef = C11810BB1CC7DA290022FB55 /* stp_card_form_front.png */; };
		C11810C21CC7DA290022FB55 /* stp_card_form_front@2x.png in Resources */ = {isa = PBXBuildFile; fileRef = C11810BC1CC7DA290022FB55 /* stp_card_form_front@2x.png */; };
		C11810C31CC7DA290022FB55 /* stp_card_form_front@3x.png in Resources */ = {isa = PBXBuildFile; fileRef = C11810BD1CC7DA290022FB55 /* stp_card_form_front@3x.png */; };
		C11B14971E8AE316000F760C /* OCMock.framework in Frameworks */ = {isa = PBXBuildFile; fileRef = C11B14961E8AE316000F760C /* OCMock.framework */; };
		C12057491D676DD400CFBCB8 /* stp_card_applepay.png in Resources */ = {isa = PBXBuildFile; fileRef = F1C578F01D651AB200912EAE /* stp_card_applepay.png */; };
		C120574A1D676DD400CFBCB8 /* stp_card_diners_template.png in Resources */ = {isa = PBXBuildFile; fileRef = F1510BA41D5A77F6000731AD /* stp_card_diners_template.png */; };
		C120574B1D676DD400CFBCB8 /* stp_card_diners_template@2x.png in Resources */ = {isa = PBXBuildFile; fileRef = F1510BA51D5A77F6000731AD /* stp_card_diners_template@2x.png */; };
		C120574C1D676DD400CFBCB8 /* stp_card_diners_template@3x.png in Resources */ = {isa = PBXBuildFile; fileRef = F1510BA61D5A77F6000731AD /* stp_card_diners_template@3x.png */; };
		C12057501D676DD400CFBCB8 /* stp_card_jcb_template.png in Resources */ = {isa = PBXBuildFile; fileRef = F1510BBC1D5A8146000731AD /* stp_card_jcb_template.png */; };
		C12057511D676DD400CFBCB8 /* stp_card_jcb_template@2x.png in Resources */ = {isa = PBXBuildFile; fileRef = F1510BBD1D5A8146000731AD /* stp_card_jcb_template@2x.png */; };
		C12057521D676DD400CFBCB8 /* stp_card_jcb_template@3x.png in Resources */ = {isa = PBXBuildFile; fileRef = F1510BBE1D5A8146000731AD /* stp_card_jcb_template@3x.png */; };
		C124A1701CCA968B007D42EE /* STPAnalyticsClient.h in Headers */ = {isa = PBXBuildFile; fileRef = C124A16E1CCA968B007D42EE /* STPAnalyticsClient.h */; };
		C124A1711CCA968B007D42EE /* STPAnalyticsClient.h in Headers */ = {isa = PBXBuildFile; fileRef = C124A16E1CCA968B007D42EE /* STPAnalyticsClient.h */; };
		C124A1721CCA968B007D42EE /* STPAnalyticsClient.m in Sources */ = {isa = PBXBuildFile; fileRef = C124A16F1CCA968B007D42EE /* STPAnalyticsClient.m */; };
		C124A1731CCA968B007D42EE /* STPAnalyticsClient.m in Sources */ = {isa = PBXBuildFile; fileRef = C124A16F1CCA968B007D42EE /* STPAnalyticsClient.m */; };
		C124A17C1CCAA0C2007D42EE /* NSMutableURLRequest+Stripe.h in Headers */ = {isa = PBXBuildFile; fileRef = C124A17A1CCAA0C2007D42EE /* NSMutableURLRequest+Stripe.h */; };
		C124A17D1CCAA0C2007D42EE /* NSMutableURLRequest+Stripe.h in Headers */ = {isa = PBXBuildFile; fileRef = C124A17A1CCAA0C2007D42EE /* NSMutableURLRequest+Stripe.h */; };
		C124A17E1CCAA0C2007D42EE /* NSMutableURLRequest+Stripe.m in Sources */ = {isa = PBXBuildFile; fileRef = C124A17B1CCAA0C2007D42EE /* NSMutableURLRequest+Stripe.m */; };
		C124A17F1CCAA0C2007D42EE /* NSMutableURLRequest+Stripe.m in Sources */ = {isa = PBXBuildFile; fileRef = C124A17B1CCAA0C2007D42EE /* NSMutableURLRequest+Stripe.m */; };
		C124A1811CCAA1BF007D42EE /* NSMutableURLRequest+StripeTest.m in Sources */ = {isa = PBXBuildFile; fileRef = C124A1801CCAA1BF007D42EE /* NSMutableURLRequest+StripeTest.m */; };
		C124A1851CCAB750007D42EE /* STPAnalyticsClientTest.m in Sources */ = {isa = PBXBuildFile; fileRef = C124A1841CCAB750007D42EE /* STPAnalyticsClientTest.m */; };
		C12655391CAA238E006F7265 /* STPAddCardViewController.h in Headers */ = {isa = PBXBuildFile; fileRef = 04F416241CA3639500486FB5 /* STPAddCardViewController.h */; settings = {ATTRIBUTES = (Public, ); }; };
		C126553A1CAA2392006F7265 /* STPAddCardViewController.m in Sources */ = {isa = PBXBuildFile; fileRef = 04F416251CA3639500486FB5 /* STPAddCardViewController.m */; };
		C127110A1DBA7E490087840D /* STPAddressViewModelTest.m in Sources */ = {isa = PBXBuildFile; fileRef = C12711091DBA7E490087840D /* STPAddressViewModelTest.m */; };
		C1271A3E1E3FA4E800F25DFE /* STPSectionHeaderView.m in Sources */ = {isa = PBXBuildFile; fileRef = C158AB3E1E1EE98900348D01 /* STPSectionHeaderView.m */; };
		C1271A3F1E3FA4EB00F25DFE /* STPSectionHeaderView.h in Headers */ = {isa = PBXBuildFile; fileRef = C158AB3D1E1EE98900348D01 /* STPSectionHeaderView.h */; };
		C1300D201EB8D38A0080AF7B /* stp_card_unknown.png in Resources */ = {isa = PBXBuildFile; fileRef = C1300D1D1EB8D38A0080AF7B /* stp_card_unknown.png */; };
		C1300D211EB8D38A0080AF7B /* stp_card_unknown@2x.png in Resources */ = {isa = PBXBuildFile; fileRef = C1300D1E1EB8D38A0080AF7B /* stp_card_unknown@2x.png */; };
		C1300D221EB8D38A0080AF7B /* stp_card_unknown@3x.png in Resources */ = {isa = PBXBuildFile; fileRef = C1300D1F1EB8D38A0080AF7B /* stp_card_unknown@3x.png */; };
		C1300D291EB8D3AB0080AF7B /* stp_card_error_amex.png in Resources */ = {isa = PBXBuildFile; fileRef = C1300D231EB8D3AB0080AF7B /* stp_card_error_amex.png */; };
		C1300D2A1EB8D3AB0080AF7B /* stp_card_error_amex@2x.png in Resources */ = {isa = PBXBuildFile; fileRef = C1300D241EB8D3AB0080AF7B /* stp_card_error_amex@2x.png */; };
		C1300D2B1EB8D3AB0080AF7B /* stp_card_error_amex@3x.png in Resources */ = {isa = PBXBuildFile; fileRef = C1300D251EB8D3AB0080AF7B /* stp_card_error_amex@3x.png */; };
		C1300D2C1EB8D3AB0080AF7B /* stp_card_error.png in Resources */ = {isa = PBXBuildFile; fileRef = C1300D261EB8D3AB0080AF7B /* stp_card_error.png */; };
		C1300D2D1EB8D3AB0080AF7B /* stp_card_error@2x.png in Resources */ = {isa = PBXBuildFile; fileRef = C1300D271EB8D3AB0080AF7B /* stp_card_error@2x.png */; };
		C1300D2E1EB8D3AB0080AF7B /* stp_card_error@3x.png in Resources */ = {isa = PBXBuildFile; fileRef = C1300D281EB8D3AB0080AF7B /* stp_card_error@3x.png */; };
		C1300D2F1EB8F16B0080AF7B /* stp_card_error_amex.png in Resources */ = {isa = PBXBuildFile; fileRef = C1300D231EB8D3AB0080AF7B /* stp_card_error_amex.png */; };
		C1300D301EB8F16B0080AF7B /* stp_card_error_amex@2x.png in Resources */ = {isa = PBXBuildFile; fileRef = C1300D241EB8D3AB0080AF7B /* stp_card_error_amex@2x.png */; };
		C1300D311EB8F16B0080AF7B /* stp_card_error_amex@3x.png in Resources */ = {isa = PBXBuildFile; fileRef = C1300D251EB8D3AB0080AF7B /* stp_card_error_amex@3x.png */; };
		C1300D321EB8F16B0080AF7B /* stp_card_error.png in Resources */ = {isa = PBXBuildFile; fileRef = C1300D261EB8D3AB0080AF7B /* stp_card_error.png */; };
		C1300D331EB8F16B0080AF7B /* stp_card_error@2x.png in Resources */ = {isa = PBXBuildFile; fileRef = C1300D271EB8D3AB0080AF7B /* stp_card_error@2x.png */; };
		C1300D341EB8F16B0080AF7B /* stp_card_error@3x.png in Resources */ = {isa = PBXBuildFile; fileRef = C1300D281EB8D3AB0080AF7B /* stp_card_error@3x.png */; };
		C1300D351EB8F1780080AF7B /* stp_card_unknown.png in Resources */ = {isa = PBXBuildFile; fileRef = C1300D1D1EB8D38A0080AF7B /* stp_card_unknown.png */; };
		C1300D361EB8F1780080AF7B /* stp_card_unknown@2x.png in Resources */ = {isa = PBXBuildFile; fileRef = C1300D1E1EB8D38A0080AF7B /* stp_card_unknown@2x.png */; };
		C1300D371EB8F1780080AF7B /* stp_card_unknown@3x.png in Resources */ = {isa = PBXBuildFile; fileRef = C1300D1F1EB8D38A0080AF7B /* stp_card_unknown@3x.png */; };
		C13538081D2C2186003F6157 /* STPAddCardViewControllerTest.m in Sources */ = {isa = PBXBuildFile; fileRef = C13538071D2C2186003F6157 /* STPAddCardViewControllerTest.m */; };
		C1363BAF1D76337400EB82B4 /* stp_icon_checkmark.png in Resources */ = {isa = PBXBuildFile; fileRef = C1363BAC1D76337400EB82B4 /* stp_icon_checkmark.png */; };
		C1363BB01D76337400EB82B4 /* stp_icon_checkmark@2x.png in Resources */ = {isa = PBXBuildFile; fileRef = C1363BAD1D76337400EB82B4 /* stp_icon_checkmark@2x.png */; };
		C1363BB11D76337400EB82B4 /* stp_icon_checkmark@3x.png in Resources */ = {isa = PBXBuildFile; fileRef = C1363BAE1D76337400EB82B4 /* stp_icon_checkmark@3x.png */; };
		C1363BB21D76337900EB82B4 /* stp_icon_checkmark.png in Resources */ = {isa = PBXBuildFile; fileRef = C1363BAC1D76337400EB82B4 /* stp_icon_checkmark.png */; };
		C1363BB31D76337900EB82B4 /* stp_icon_checkmark@2x.png in Resources */ = {isa = PBXBuildFile; fileRef = C1363BAD1D76337400EB82B4 /* stp_icon_checkmark@2x.png */; };
		C1363BB41D76337900EB82B4 /* stp_icon_checkmark@3x.png in Resources */ = {isa = PBXBuildFile; fileRef = C1363BAE1D76337400EB82B4 /* stp_icon_checkmark@3x.png */; };
		C1363BB71D7633D800EB82B4 /* STPPaymentOptionTableViewCell.h in Headers */ = {isa = PBXBuildFile; fileRef = C1363BB51D7633D800EB82B4 /* STPPaymentOptionTableViewCell.h */; };
		C1363BB81D7633D800EB82B4 /* STPPaymentOptionTableViewCell.h in Headers */ = {isa = PBXBuildFile; fileRef = C1363BB51D7633D800EB82B4 /* STPPaymentOptionTableViewCell.h */; };
		C1363BB91D7633D800EB82B4 /* STPPaymentOptionTableViewCell.m in Sources */ = {isa = PBXBuildFile; fileRef = C1363BB61D7633D800EB82B4 /* STPPaymentOptionTableViewCell.m */; };
		C1363BBA1D7633D800EB82B4 /* STPPaymentOptionTableViewCell.m in Sources */ = {isa = PBXBuildFile; fileRef = C1363BB61D7633D800EB82B4 /* STPPaymentOptionTableViewCell.m */; };
		C14C4DB11EC3B34500C2FDF6 /* STPAPIRequestTest.m in Sources */ = {isa = PBXBuildFile; fileRef = C14C4DB01EC3B34500C2FDF6 /* STPAPIRequestTest.m */; };
		C15608DD1FE08F2E0032AE66 /* UIView+Stripe_SafeAreaBounds.h in Headers */ = {isa = PBXBuildFile; fileRef = C15608DB1FE08F2E0032AE66 /* UIView+Stripe_SafeAreaBounds.h */; };
		C15608DE1FE08F2E0032AE66 /* UIView+Stripe_SafeAreaBounds.h in Headers */ = {isa = PBXBuildFile; fileRef = C15608DB1FE08F2E0032AE66 /* UIView+Stripe_SafeAreaBounds.h */; };
		C15608DF1FE08F2E0032AE66 /* UIView+Stripe_SafeAreaBounds.m in Sources */ = {isa = PBXBuildFile; fileRef = C15608DC1FE08F2E0032AE66 /* UIView+Stripe_SafeAreaBounds.m */; };
		C15608E01FE08F2E0032AE66 /* UIView+Stripe_SafeAreaBounds.m in Sources */ = {isa = PBXBuildFile; fileRef = C15608DC1FE08F2E0032AE66 /* UIView+Stripe_SafeAreaBounds.m */; };
		C158AB3F1E1EE98900348D01 /* STPSectionHeaderView.h in Headers */ = {isa = PBXBuildFile; fileRef = C158AB3D1E1EE98900348D01 /* STPSectionHeaderView.h */; };
		C158AB401E1EE98900348D01 /* STPSectionHeaderView.m in Sources */ = {isa = PBXBuildFile; fileRef = C158AB3E1E1EE98900348D01 /* STPSectionHeaderView.m */; };
		C15993231D8807930047950D /* stp_shipping_form.png in Resources */ = {isa = PBXBuildFile; fileRef = C15993201D8807930047950D /* stp_shipping_form.png */; };
		C15993241D8807930047950D /* stp_shipping_form@2x.png in Resources */ = {isa = PBXBuildFile; fileRef = C15993211D8807930047950D /* stp_shipping_form@2x.png */; };
		C15993251D8807930047950D /* stp_shipping_form@3x.png in Resources */ = {isa = PBXBuildFile; fileRef = C15993221D8807930047950D /* stp_shipping_form@3x.png */; };
		C15993281D8808490047950D /* STPShippingAddressViewController.h in Headers */ = {isa = PBXBuildFile; fileRef = C15993261D8808490047950D /* STPShippingAddressViewController.h */; settings = {ATTRIBUTES = (Public, ); }; };
		C159932A1D88084D0047950D /* STPShippingAddressViewController.h in Headers */ = {isa = PBXBuildFile; fileRef = C15993261D8808490047950D /* STPShippingAddressViewController.h */; settings = {ATTRIBUTES = (Public, ); }; };
		C15993331D8808680047950D /* STPShippingAddressViewController.m in Sources */ = {isa = PBXBuildFile; fileRef = C159932C1D8808680047950D /* STPShippingAddressViewController.m */; };
		C15993361D8808680047950D /* STPShippingMethodsViewController.h in Headers */ = {isa = PBXBuildFile; fileRef = C159932F1D8808680047950D /* STPShippingMethodsViewController.h */; };
		C15993371D8808680047950D /* STPShippingMethodsViewController.m in Sources */ = {isa = PBXBuildFile; fileRef = C15993301D8808680047950D /* STPShippingMethodsViewController.m */; };
		C15993381D8808680047950D /* STPShippingMethodTableViewCell.h in Headers */ = {isa = PBXBuildFile; fileRef = C15993311D8808680047950D /* STPShippingMethodTableViewCell.h */; };
		C15993391D8808680047950D /* STPShippingMethodTableViewCell.m in Sources */ = {isa = PBXBuildFile; fileRef = C15993321D8808680047950D /* STPShippingMethodTableViewCell.m */; };
		C159933A1D8808880047950D /* STPShippingAddressViewController.m in Sources */ = {isa = PBXBuildFile; fileRef = C159932C1D8808680047950D /* STPShippingAddressViewController.m */; };
		C159933D1D8808970047950D /* STPShippingMethodsViewController.h in Headers */ = {isa = PBXBuildFile; fileRef = C159932F1D8808680047950D /* STPShippingMethodsViewController.h */; };
		C159933F1D88089B0047950D /* STPShippingMethodsViewController.m in Sources */ = {isa = PBXBuildFile; fileRef = C15993301D8808680047950D /* STPShippingMethodsViewController.m */; };
		C15993401D88089E0047950D /* STPShippingMethodTableViewCell.h in Headers */ = {isa = PBXBuildFile; fileRef = C15993311D8808680047950D /* STPShippingMethodTableViewCell.h */; };
		C15993411D8808A10047950D /* STPShippingMethodTableViewCell.m in Sources */ = {isa = PBXBuildFile; fileRef = C15993321D8808680047950D /* STPShippingMethodTableViewCell.m */; };
		C15993451D8829C00047950D /* stp_shipping_form.png in Resources */ = {isa = PBXBuildFile; fileRef = C15993201D8807930047950D /* stp_shipping_form.png */; };
		C15993461D8829C00047950D /* stp_shipping_form@2x.png in Resources */ = {isa = PBXBuildFile; fileRef = C15993211D8807930047950D /* stp_shipping_form@2x.png */; };
		C15993471D8829C00047950D /* stp_shipping_form@3x.png in Resources */ = {isa = PBXBuildFile; fileRef = C15993221D8807930047950D /* stp_shipping_form@3x.png */; };
		C15B02731EA176090026E606 /* StripeErrorTest.m in Sources */ = {isa = PBXBuildFile; fileRef = C15B02721EA176090026E606 /* StripeErrorTest.m */; };
		C16F66AB1CA21BAC006A21B5 /* STPFormTextFieldTest.m in Sources */ = {isa = PBXBuildFile; fileRef = C16F66AA1CA21BAC006A21B5 /* STPFormTextFieldTest.m */; };
		C1717DB11CC00ED60009CF4A /* STPAddress.h in Headers */ = {isa = PBXBuildFile; fileRef = C1080F471CBECF7B007B2D89 /* STPAddress.h */; settings = {ATTRIBUTES = (Public, ); }; };
		C175B7941FE834A3009F5A0E /* STPCustomer+Private.h in Headers */ = {isa = PBXBuildFile; fileRef = C175B7931FE834A3009F5A0E /* STPCustomer+Private.h */; };
		C175B7951FE834A3009F5A0E /* STPCustomer+Private.h in Headers */ = {isa = PBXBuildFile; fileRef = C175B7931FE834A3009F5A0E /* STPCustomer+Private.h */; };
		C1785F5C1EC60B5E00E9CFAC /* STPCardIOProxy.h in Headers */ = {isa = PBXBuildFile; fileRef = C1785F5A1EC60B5E00E9CFAC /* STPCardIOProxy.h */; };
		C1785F5D1EC60B5E00E9CFAC /* STPCardIOProxy.h in Headers */ = {isa = PBXBuildFile; fileRef = C1785F5A1EC60B5E00E9CFAC /* STPCardIOProxy.h */; };
		C1785F5E1EC60B5E00E9CFAC /* STPCardIOProxy.m in Sources */ = {isa = PBXBuildFile; fileRef = C1785F5B1EC60B5E00E9CFAC /* STPCardIOProxy.m */; };
		C1785F5F1EC60B5E00E9CFAC /* STPCardIOProxy.m in Sources */ = {isa = PBXBuildFile; fileRef = C1785F5B1EC60B5E00E9CFAC /* STPCardIOProxy.m */; };
		C17A030D1CBEE7A2006C819F /* STPAddressFieldTableViewCell.h in Headers */ = {isa = PBXBuildFile; fileRef = C17A030B1CBEE7A2006C819F /* STPAddressFieldTableViewCell.h */; };
		C17A030E1CBEE7A2006C819F /* STPAddressFieldTableViewCell.m in Sources */ = {isa = PBXBuildFile; fileRef = C17A030C1CBEE7A2006C819F /* STPAddressFieldTableViewCell.m */; };
		C17D24EE1E37DBAC005CB188 /* STPSourceTest.m in Sources */ = {isa = PBXBuildFile; fileRef = C17D24ED1E37DBAC005CB188 /* STPSourceTest.m */; };
		C180211A1E3A58710089D712 /* STPSourcePoller.h in Headers */ = {isa = PBXBuildFile; fileRef = C18021181E3A58710089D712 /* STPSourcePoller.h */; };
		C180211B1E3A58710089D712 /* STPSourcePoller.h in Headers */ = {isa = PBXBuildFile; fileRef = C18021181E3A58710089D712 /* STPSourcePoller.h */; };
		C180211C1E3A58710089D712 /* STPSourcePoller.m in Sources */ = {isa = PBXBuildFile; fileRef = C18021191E3A58710089D712 /* STPSourcePoller.m */; };
		C180211D1E3A58710089D712 /* STPSourcePoller.m in Sources */ = {isa = PBXBuildFile; fileRef = C18021191E3A58710089D712 /* STPSourcePoller.m */; };
		C18410761EC2529400178149 /* STPEphemeralKeyManager.h in Headers */ = {isa = PBXBuildFile; fileRef = C18410741EC2529400178149 /* STPEphemeralKeyManager.h */; };
		C18410771EC2529400178149 /* STPEphemeralKeyManager.h in Headers */ = {isa = PBXBuildFile; fileRef = C18410741EC2529400178149 /* STPEphemeralKeyManager.h */; };
		C18410781EC2529400178149 /* STPEphemeralKeyManager.m in Sources */ = {isa = PBXBuildFile; fileRef = C18410751EC2529400178149 /* STPEphemeralKeyManager.m */; };
		C18410791EC2529400178149 /* STPEphemeralKeyManager.m in Sources */ = {isa = PBXBuildFile; fileRef = C18410751EC2529400178149 /* STPEphemeralKeyManager.m */; };
		C184107B1EC2539F00178149 /* STPEphemeralKeyProvider.h in Headers */ = {isa = PBXBuildFile; fileRef = C184107A1EC2539F00178149 /* STPEphemeralKeyProvider.h */; settings = {ATTRIBUTES = (Public, ); }; };
		C184107C1EC2539F00178149 /* STPEphemeralKeyProvider.h in Headers */ = {isa = PBXBuildFile; fileRef = C184107A1EC2539F00178149 /* STPEphemeralKeyProvider.h */; settings = {ATTRIBUTES = (Public, ); }; };
		C184107E1EC2704700178149 /* STPEphemeralKeyManagerTest.m in Sources */ = {isa = PBXBuildFile; fileRef = C184107D1EC2704700178149 /* STPEphemeralKeyManagerTest.m */; };
		C18867D41E8AF8F300A77634 /* OCMock.framework in CopyFiles */ = {isa = PBXBuildFile; fileRef = C11B14961E8AE316000F760C /* OCMock.framework */; settings = {ATTRIBUTES = (CodeSignOnCopy, RemoveHeadersOnCopy, ); }; };
		C18867DB1E8B0C4100A77634 /* STPFixtures.h in Headers */ = {isa = PBXBuildFile; fileRef = C18867D91E8B0C4100A77634 /* STPFixtures.h */; };
		C18867DC1E8B0C4100A77634 /* STPFixtures.m in Sources */ = {isa = PBXBuildFile; fileRef = C18867DA1E8B0C4100A77634 /* STPFixtures.m */; };
		C192268A1EBA228900BED563 /* STPTelemetryClient.m in Sources */ = {isa = PBXBuildFile; fileRef = C19D098E1EAEAE4000A4AB3E /* STPTelemetryClient.m */; };
		C192268B1EBA228C00BED563 /* STPTelemetryClient.h in Headers */ = {isa = PBXBuildFile; fileRef = C19D098D1EAEAE4000A4AB3E /* STPTelemetryClient.h */; };
		C192269C1EBA99F900BED563 /* STPCustomerContext.h in Headers */ = {isa = PBXBuildFile; fileRef = C192269B1EBA99F900BED563 /* STPCustomerContext.h */; settings = {ATTRIBUTES = (Public, ); }; };
		C192269D1EBA99FD00BED563 /* STPCustomerContext.h in Headers */ = {isa = PBXBuildFile; fileRef = C192269B1EBA99F900BED563 /* STPCustomerContext.h */; settings = {ATTRIBUTES = (Public, ); }; };
		C192269F1EBA9A0800BED563 /* STPCustomerContext.m in Sources */ = {isa = PBXBuildFile; fileRef = C192269E1EBA9A0800BED563 /* STPCustomerContext.m */; };
		C19226A01EBA9A0B00BED563 /* STPCustomerContext.m in Sources */ = {isa = PBXBuildFile; fileRef = C192269E1EBA9A0800BED563 /* STPCustomerContext.m */; };
		C19D098F1EAEAE4000A4AB3E /* STPTelemetryClient.h in Headers */ = {isa = PBXBuildFile; fileRef = C19D098D1EAEAE4000A4AB3E /* STPTelemetryClient.h */; };
		C19D09901EAEAE4000A4AB3E /* STPTelemetryClient.m in Sources */ = {isa = PBXBuildFile; fileRef = C19D098E1EAEAE4000A4AB3E /* STPTelemetryClient.m */; };
		C19D09931EAEAE5E00A4AB3E /* STPTelemetryClientTest.m in Sources */ = {isa = PBXBuildFile; fileRef = C19D09911EAEAE5200A4AB3E /* STPTelemetryClientTest.m */; };
		C1A06F101E1D8A7F004DCA06 /* STPCard+Private.h in Headers */ = {isa = PBXBuildFile; fileRef = C1A06F0F1E1D8A6E004DCA06 /* STPCard+Private.h */; };
		C1A06F111E1D8A7F004DCA06 /* STPCard+Private.h in Headers */ = {isa = PBXBuildFile; fileRef = C1A06F0F1E1D8A6E004DCA06 /* STPCard+Private.h */; };
		C1AED1561EE0C8C6008BEFBF /* STPApplePayTest.m in Sources */ = {isa = PBXBuildFile; fileRef = C1AED1551EE0C8C6008BEFBF /* STPApplePayTest.m */; };
		C1B630BB1D1D860100A05285 /* stp_card_amex.png in Resources */ = {isa = PBXBuildFile; fileRef = 0438EF891B741C2800D506CC /* stp_card_amex.png */; };
		C1B630BC1D1D860100A05285 /* stp_card_amex@2x.png in Resources */ = {isa = PBXBuildFile; fileRef = 0438EF8A1B741C2800D506CC /* stp_card_amex@2x.png */; };
		C1B630BD1D1D860100A05285 /* stp_card_amex@3x.png in Resources */ = {isa = PBXBuildFile; fileRef = 0438EF8B1B741C2800D506CC /* stp_card_amex@3x.png */; };
		C1B630BE1D1D860100A05285 /* stp_card_cvc.png in Resources */ = {isa = PBXBuildFile; fileRef = 0438EF8C1B741C2800D506CC /* stp_card_cvc.png */; };
		C1B630BF1D1D860100A05285 /* stp_card_cvc@2x.png in Resources */ = {isa = PBXBuildFile; fileRef = 0438EF8D1B741C2800D506CC /* stp_card_cvc@2x.png */; };
		C1B630C01D1D860100A05285 /* stp_card_cvc@3x.png in Resources */ = {isa = PBXBuildFile; fileRef = 0438EF8E1B741C2800D506CC /* stp_card_cvc@3x.png */; };
		C1B630C11D1D860100A05285 /* stp_card_cvc_amex.png in Resources */ = {isa = PBXBuildFile; fileRef = 0438EF8F1B741C2800D506CC /* stp_card_cvc_amex.png */; };
		C1B630C21D1D860100A05285 /* stp_card_cvc_amex@2x.png in Resources */ = {isa = PBXBuildFile; fileRef = 0438EF901B741C2800D506CC /* stp_card_cvc_amex@2x.png */; };
		C1B630C31D1D860100A05285 /* stp_card_cvc_amex@3x.png in Resources */ = {isa = PBXBuildFile; fileRef = 0438EF911B741C2800D506CC /* stp_card_cvc_amex@3x.png */; };
		C1B630C41D1D860100A05285 /* stp_card_diners.png in Resources */ = {isa = PBXBuildFile; fileRef = 0438EF921B741C2800D506CC /* stp_card_diners.png */; };
		C1B630C51D1D860100A05285 /* stp_card_diners@2x.png in Resources */ = {isa = PBXBuildFile; fileRef = 0438EF931B741C2800D506CC /* stp_card_diners@2x.png */; };
		C1B630C61D1D860100A05285 /* stp_card_diners@3x.png in Resources */ = {isa = PBXBuildFile; fileRef = 0438EF941B741C2800D506CC /* stp_card_diners@3x.png */; };
		C1B630C71D1D860100A05285 /* stp_card_discover.png in Resources */ = {isa = PBXBuildFile; fileRef = 0438EF951B741C2800D506CC /* stp_card_discover.png */; };
		C1B630C81D1D860100A05285 /* stp_card_discover@2x.png in Resources */ = {isa = PBXBuildFile; fileRef = 0438EF961B741C2800D506CC /* stp_card_discover@2x.png */; };
		C1B630C91D1D860100A05285 /* stp_card_discover@3x.png in Resources */ = {isa = PBXBuildFile; fileRef = 0438EF971B741C2800D506CC /* stp_card_discover@3x.png */; };
		C1B630CA1D1D860100A05285 /* stp_card_jcb.png in Resources */ = {isa = PBXBuildFile; fileRef = 0438EF981B741C2800D506CC /* stp_card_jcb.png */; };
		C1B630CB1D1D860100A05285 /* stp_card_jcb@2x.png in Resources */ = {isa = PBXBuildFile; fileRef = 0438EF991B741C2800D506CC /* stp_card_jcb@2x.png */; };
		C1B630CC1D1D860100A05285 /* stp_card_jcb@3x.png in Resources */ = {isa = PBXBuildFile; fileRef = 0438EF9A1B741C2800D506CC /* stp_card_jcb@3x.png */; };
		C1B630CD1D1D860100A05285 /* stp_card_mastercard.png in Resources */ = {isa = PBXBuildFile; fileRef = 0438EF9B1B741C2800D506CC /* stp_card_mastercard.png */; };
		C1B630CE1D1D860100A05285 /* stp_card_mastercard@2x.png in Resources */ = {isa = PBXBuildFile; fileRef = 0438EF9C1B741C2800D506CC /* stp_card_mastercard@2x.png */; };
		C1B630CF1D1D860100A05285 /* stp_card_mastercard@3x.png in Resources */ = {isa = PBXBuildFile; fileRef = 0438EF9D1B741C2800D506CC /* stp_card_mastercard@3x.png */; };
		C1B630D61D1D860100A05285 /* stp_card_visa.png in Resources */ = {isa = PBXBuildFile; fileRef = 0438EFA11B741C2800D506CC /* stp_card_visa.png */; };
		C1B630D71D1D860100A05285 /* stp_card_visa@2x.png in Resources */ = {isa = PBXBuildFile; fileRef = 0438EFA21B741C2800D506CC /* stp_card_visa@2x.png */; };
		C1B630D81D1D860100A05285 /* stp_card_visa@3x.png in Resources */ = {isa = PBXBuildFile; fileRef = 0438EFA31B741C2800D506CC /* stp_card_visa@3x.png */; };
		C1BD9B1F1E390A2700CEE925 /* STPSourceParamsTest.m in Sources */ = {isa = PBXBuildFile; fileRef = C1BD9B1E1E390A2700CEE925 /* STPSourceParamsTest.m */; };
		C1BD9B221E393FFE00CEE925 /* STPSourceReceiver.h in Headers */ = {isa = PBXBuildFile; fileRef = C1BD9B201E393FFE00CEE925 /* STPSourceReceiver.h */; settings = {ATTRIBUTES = (Public, ); }; };
		C1BD9B231E393FFE00CEE925 /* STPSourceReceiver.h in Headers */ = {isa = PBXBuildFile; fileRef = C1BD9B201E393FFE00CEE925 /* STPSourceReceiver.h */; settings = {ATTRIBUTES = (Public, ); }; };
		C1BD9B241E393FFE00CEE925 /* STPSourceReceiver.m in Sources */ = {isa = PBXBuildFile; fileRef = C1BD9B211E393FFE00CEE925 /* STPSourceReceiver.m */; };
		C1BD9B251E393FFE00CEE925 /* STPSourceReceiver.m in Sources */ = {isa = PBXBuildFile; fileRef = C1BD9B211E393FFE00CEE925 /* STPSourceReceiver.m */; };
		C1BD9B2A1E39406C00CEE925 /* STPSourceOwner.m in Sources */ = {isa = PBXBuildFile; fileRef = C1BD9B271E39406C00CEE925 /* STPSourceOwner.m */; };
		C1BD9B2B1E39406C00CEE925 /* STPSourceOwner.m in Sources */ = {isa = PBXBuildFile; fileRef = C1BD9B271E39406C00CEE925 /* STPSourceOwner.m */; };
		C1BD9B2E1E3940A200CEE925 /* STPSourceRedirect.h in Headers */ = {isa = PBXBuildFile; fileRef = C1BD9B2C1E3940A200CEE925 /* STPSourceRedirect.h */; settings = {ATTRIBUTES = (Public, ); }; };
		C1BD9B2F1E3940A200CEE925 /* STPSourceRedirect.h in Headers */ = {isa = PBXBuildFile; fileRef = C1BD9B2C1E3940A200CEE925 /* STPSourceRedirect.h */; settings = {ATTRIBUTES = (Public, ); }; };
		C1BD9B301E3940A200CEE925 /* STPSourceRedirect.m in Sources */ = {isa = PBXBuildFile; fileRef = C1BD9B2D1E3940A200CEE925 /* STPSourceRedirect.m */; };
		C1BD9B311E3940A200CEE925 /* STPSourceRedirect.m in Sources */ = {isa = PBXBuildFile; fileRef = C1BD9B2D1E3940A200CEE925 /* STPSourceRedirect.m */; };
		C1BD9B341E3940C400CEE925 /* STPSourceVerification.h in Headers */ = {isa = PBXBuildFile; fileRef = C1BD9B321E3940C400CEE925 /* STPSourceVerification.h */; settings = {ATTRIBUTES = (Public, ); }; };
		C1BD9B351E3940C400CEE925 /* STPSourceVerification.h in Headers */ = {isa = PBXBuildFile; fileRef = C1BD9B321E3940C400CEE925 /* STPSourceVerification.h */; settings = {ATTRIBUTES = (Public, ); }; };
		C1BD9B361E3940C400CEE925 /* STPSourceVerification.m in Sources */ = {isa = PBXBuildFile; fileRef = C1BD9B331E3940C400CEE925 /* STPSourceVerification.m */; };
		C1BD9B371E3940C400CEE925 /* STPSourceVerification.m in Sources */ = {isa = PBXBuildFile; fileRef = C1BD9B331E3940C400CEE925 /* STPSourceVerification.m */; };
		C1BD9B391E39416700CEE925 /* STPSourceOwner.h in Headers */ = {isa = PBXBuildFile; fileRef = C1BD9B381E39416700CEE925 /* STPSourceOwner.h */; settings = {ATTRIBUTES = (Public, ); }; };
		C1BD9B3A1E39416700CEE925 /* STPSourceOwner.h in Headers */ = {isa = PBXBuildFile; fileRef = C1BD9B381E39416700CEE925 /* STPSourceOwner.h */; settings = {ATTRIBUTES = (Public, ); }; };
		C1C02CCC1ECCD0ED00DF5643 /* EphemeralKey.json in Resources */ = {isa = PBXBuildFile; fileRef = C1C02CCA1ECCD0E500DF5643 /* EphemeralKey.json */; };
		C1C02CCE1ECCE92900DF5643 /* STPEphemeralKeyTest.m in Sources */ = {isa = PBXBuildFile; fileRef = C1C02CCD1ECCE92900DF5643 /* STPEphemeralKeyTest.m */; };
		C1C1012D1E57A26F00C7BFAE /* STPSource+Private.h in Headers */ = {isa = PBXBuildFile; fileRef = C1C1012C1E57A26F00C7BFAE /* STPSource+Private.h */; };
		C1C1012E1E57A26F00C7BFAE /* STPSource+Private.h in Headers */ = {isa = PBXBuildFile; fileRef = C1C1012C1E57A26F00C7BFAE /* STPSource+Private.h */; };
		C1CFCB671ED4E38900BE45DF /* STPInternalAPIResponseDecodable.h in Headers */ = {isa = PBXBuildFile; fileRef = C1CFCB661ED4E38900BE45DF /* STPInternalAPIResponseDecodable.h */; };
		C1CFCB681ED4E38900BE45DF /* STPInternalAPIResponseDecodable.h in Headers */ = {isa = PBXBuildFile; fileRef = C1CFCB661ED4E38900BE45DF /* STPInternalAPIResponseDecodable.h */; };
		C1CFCB6D1ED5E0F800BE45DF /* STPMocks.h in Headers */ = {isa = PBXBuildFile; fileRef = C1CFCB691ED5E0F400BE45DF /* STPMocks.h */; };
		C1CFCB6E1ED5E0F800BE45DF /* STPMocks.m in Sources */ = {isa = PBXBuildFile; fileRef = C1CFCB6A1ED5E0F400BE45DF /* STPMocks.m */; };
		C1CFCB751ED5E12400BE45DF /* STPFileTest.m in Sources */ = {isa = PBXBuildFile; fileRef = C1CFCB701ED5E11500BE45DF /* STPFileTest.m */; };
		C1CFCB761ED5E12400BE45DF /* STPFileFunctionalTest.m in Sources */ = {isa = PBXBuildFile; fileRef = C1CFCB6F1ED5E11500BE45DF /* STPFileFunctionalTest.m */; };
		C1CFCB771ED5E12400BE45DF /* STPPIIFunctionalTest.m in Sources */ = {isa = PBXBuildFile; fileRef = C1CFCB711ED5E11500BE45DF /* STPPIIFunctionalTest.m */; };
		C1CFCB7A1ED5F88D00BE45DF /* stp_test_upload_image.jpeg in Resources */ = {isa = PBXBuildFile; fileRef = C1CFCB781ED5F85A00BE45DF /* stp_test_upload_image.jpeg */; };
		C1D23FAD1D37F81F002FD83C /* STPCustomerTest.m in Sources */ = {isa = PBXBuildFile; fileRef = C1D23FAC1D37F81F002FD83C /* STPCustomerTest.m */; };
		C1D7B51A1E36B8B9002181F5 /* STPSourceParams.h in Headers */ = {isa = PBXBuildFile; fileRef = C1D7B5181E36B8B9002181F5 /* STPSourceParams.h */; settings = {ATTRIBUTES = (Public, ); }; };
		C1D7B51B1E36B8B9002181F5 /* STPSourceParams.h in Headers */ = {isa = PBXBuildFile; fileRef = C1D7B5181E36B8B9002181F5 /* STPSourceParams.h */; settings = {ATTRIBUTES = (Public, ); }; };
		C1D7B51C1E36B8B9002181F5 /* STPSourceParams.m in Sources */ = {isa = PBXBuildFile; fileRef = C1D7B5191E36B8B9002181F5 /* STPSourceParams.m */; };
		C1D7B51D1E36B8B9002181F5 /* STPSourceParams.m in Sources */ = {isa = PBXBuildFile; fileRef = C1D7B5191E36B8B9002181F5 /* STPSourceParams.m */; };
		C1D7B5201E36C32F002181F5 /* STPSource.h in Headers */ = {isa = PBXBuildFile; fileRef = C1D7B51E1E36C32F002181F5 /* STPSource.h */; settings = {ATTRIBUTES = (Public, ); }; };
		C1D7B5211E36C32F002181F5 /* STPSource.h in Headers */ = {isa = PBXBuildFile; fileRef = C1D7B51E1E36C32F002181F5 /* STPSource.h */; settings = {ATTRIBUTES = (Public, ); }; };
		C1D7B5221E36C32F002181F5 /* STPSource.m in Sources */ = {isa = PBXBuildFile; fileRef = C1D7B51F1E36C32F002181F5 /* STPSource.m */; };
		C1D7B5231E36C32F002181F5 /* STPSource.m in Sources */ = {isa = PBXBuildFile; fileRef = C1D7B51F1E36C32F002181F5 /* STPSource.m */; };
		C1D7B5251E36C70D002181F5 /* STPSourceFunctionalTest.m in Sources */ = {isa = PBXBuildFile; fileRef = C1D7B5241E36C70D002181F5 /* STPSourceFunctionalTest.m */; };
		C1E4F8061EBBEB0F00E611F5 /* STPCustomerContextTest.m in Sources */ = {isa = PBXBuildFile; fileRef = C1E4F8051EBBEB0F00E611F5 /* STPCustomerContextTest.m */; };
		C1EEDCC61CA2126000A54582 /* STPDelegateProxyTest.m in Sources */ = {isa = PBXBuildFile; fileRef = C1EEDCC51CA2126000A54582 /* STPDelegateProxyTest.m */; };
		C1EEDCC81CA2172700A54582 /* NSString+StripeTest.m in Sources */ = {isa = PBXBuildFile; fileRef = C1EEDCC71CA2172700A54582 /* NSString+StripeTest.m */; };
		C1EEDCCA1CA2186300A54582 /* STPPhoneNumberValidatorTest.m in Sources */ = {isa = PBXBuildFile; fileRef = C1EEDCC91CA2186300A54582 /* STPPhoneNumberValidatorTest.m */; };
		C1EF044D1DD2397500FBF452 /* STPShippingAddressViewControllerLocalizationTests.m in Sources */ = {isa = PBXBuildFile; fileRef = C1EF04491DD2396200FBF452 /* STPShippingAddressViewControllerLocalizationTests.m */; };
		C1EF044E1DD2397C00FBF452 /* STPShippingMethodsViewControllerLocalizationTests.m in Sources */ = {isa = PBXBuildFile; fileRef = C1EF044A1DD2396200FBF452 /* STPShippingMethodsViewControllerLocalizationTests.m */; };
		C1FEE5961CBFF11400A7632B /* STPPostalCodeValidator.h in Headers */ = {isa = PBXBuildFile; fileRef = C1FEE5941CBFF11400A7632B /* STPPostalCodeValidator.h */; };
		C1FEE5971CBFF11400A7632B /* STPPostalCodeValidator.m in Sources */ = {isa = PBXBuildFile; fileRef = C1FEE5951CBFF11400A7632B /* STPPostalCodeValidator.m */; };
		C1FEE5991CBFF24000A7632B /* STPPostalCodeValidatorTest.m in Sources */ = {isa = PBXBuildFile; fileRef = C1FEE5981CBFF24000A7632B /* STPPostalCodeValidatorTest.m */; };
		F1122A7E1DFB84E000A8B1AF /* UINavigationBar+StripeTest.m in Sources */ = {isa = PBXBuildFile; fileRef = F1122A7D1DFB84E000A8B1AF /* UINavigationBar+StripeTest.m */; };
		F116E94C1D83405E0026A52A /* Foundation.framework in Frameworks */ = {isa = PBXBuildFile; fileRef = 11C74B9B164043050071C2CA /* Foundation.framework */; };
		F116E94D1D8340640026A52A /* Security.framework in Frameworks */ = {isa = PBXBuildFile; fileRef = 4A0D74F918F6106100966D7B /* Security.framework */; };
		F12829DA1D7747E4008B10D6 /* STPBundleLocator.h in Headers */ = {isa = PBXBuildFile; fileRef = F12829D81D7747E4008B10D6 /* STPBundleLocator.h */; };
		F12829DB1D7747E4008B10D6 /* STPBundleLocator.h in Headers */ = {isa = PBXBuildFile; fileRef = F12829D81D7747E4008B10D6 /* STPBundleLocator.h */; };
		F12829DC1D7747E4008B10D6 /* STPBundleLocator.m in Sources */ = {isa = PBXBuildFile; fileRef = F12829D91D7747E4008B10D6 /* STPBundleLocator.m */; };
		F12829DD1D7747E4008B10D6 /* STPBundleLocator.m in Sources */ = {isa = PBXBuildFile; fileRef = F12829D91D7747E4008B10D6 /* STPBundleLocator.m */; };
		F12C8DC01D63DE9F00ADA0D7 /* STPPaymentContextAmountModel.h in Headers */ = {isa = PBXBuildFile; fileRef = F12C8DBE1D63DE9F00ADA0D7 /* STPPaymentContextAmountModel.h */; };
		F12C8DC21D63DE9F00ADA0D7 /* STPPaymentContextAmountModel.h in Headers */ = {isa = PBXBuildFile; fileRef = F12C8DBE1D63DE9F00ADA0D7 /* STPPaymentContextAmountModel.h */; };
		F12C8DC31D63DE9F00ADA0D7 /* STPPaymentContextAmountModel.m in Sources */ = {isa = PBXBuildFile; fileRef = F12C8DBF1D63DE9F00ADA0D7 /* STPPaymentContextAmountModel.m */; };
		F12C8DC51D63DE9F00ADA0D7 /* STPPaymentContextAmountModel.m in Sources */ = {isa = PBXBuildFile; fileRef = F12C8DBF1D63DE9F00ADA0D7 /* STPPaymentContextAmountModel.m */; };
		F1343BE91D652CAB00F102D8 /* Card.json in Resources */ = {isa = PBXBuildFile; fileRef = C1D23FB31D37FE0B002FD83C /* Card.json */; };
		F1343BEA1D652CAD00F102D8 /* Customer.json in Resources */ = {isa = PBXBuildFile; fileRef = C1D23FB41D37FE0B002FD83C /* Customer.json */; };
		F1343BEB1D652CE100F102D8 /* stp_card_form_back.png in Resources */ = {isa = PBXBuildFile; fileRef = C11810B81CC7DA290022FB55 /* stp_card_form_back.png */; };
		F148ABC81D5D334B0014FD92 /* STPLocalizationUtils.m in Sources */ = {isa = PBXBuildFile; fileRef = F148ABC31D5D334B0014FD92 /* STPLocalizationUtils.m */; };
		F148ABCA1D5D334B0014FD92 /* STPLocalizationUtils.m in Sources */ = {isa = PBXBuildFile; fileRef = F148ABC31D5D334B0014FD92 /* STPLocalizationUtils.m */; };
		F148ABE81D5E805A0014FD92 /* Localizable.strings in Resources */ = {isa = PBXBuildFile; fileRef = F148ABE61D5E805A0014FD92 /* Localizable.strings */; };
		F148ABE91D5E805A0014FD92 /* Localizable.strings in Resources */ = {isa = PBXBuildFile; fileRef = F148ABE61D5E805A0014FD92 /* Localizable.strings */; };
		F148ABFA1D5E88C40014FD92 /* STPTestUtils.h in Headers */ = {isa = PBXBuildFile; fileRef = C1D23FAF1D37FC90002FD83C /* STPTestUtils.h */; };
		F148ABFB1D5E88C70014FD92 /* STPTestUtils.m in Sources */ = {isa = PBXBuildFile; fileRef = C1D23FB01D37FC90002FD83C /* STPTestUtils.m */; };
		F148ABFD1D5E8DF20014FD92 /* stp_card_form_back.png in Resources */ = {isa = PBXBuildFile; fileRef = C11810B81CC7DA290022FB55 /* stp_card_form_back.png */; };
		F148AC031D5E8DF30014FD92 /* stp_card_form_front@3x.png in Resources */ = {isa = PBXBuildFile; fileRef = C11810BD1CC7DA290022FB55 /* stp_card_form_front@3x.png */; };
		F148AC0A1D5E8DF30014FD92 /* stp_icon_add.png in Resources */ = {isa = PBXBuildFile; fileRef = 049A3F9C1CC8006800F57DE7 /* stp_icon_add.png */; };
		F14C872F1D4FCDBA00C7CC6A /* STPPaymentContextApplePayTest.m in Sources */ = {isa = PBXBuildFile; fileRef = F14C872E1D4FCDBA00C7CC6A /* STPPaymentContextApplePayTest.m */; };
		F1510B0B1D5A4C93000731AD /* stp_card_amex_template.png in Resources */ = {isa = PBXBuildFile; fileRef = F1510AFC1D5A4C93000731AD /* stp_card_amex_template.png */; };
		F1510B0C1D5A4C93000731AD /* stp_card_amex_template.png in Resources */ = {isa = PBXBuildFile; fileRef = F1510AFC1D5A4C93000731AD /* stp_card_amex_template.png */; };
		F1510B0D1D5A4C93000731AD /* stp_card_amex_template@2x.png in Resources */ = {isa = PBXBuildFile; fileRef = F1510AFD1D5A4C93000731AD /* stp_card_amex_template@2x.png */; };
		F1510B0E1D5A4C93000731AD /* stp_card_amex_template@2x.png in Resources */ = {isa = PBXBuildFile; fileRef = F1510AFD1D5A4C93000731AD /* stp_card_amex_template@2x.png */; };
		F1510B0F1D5A4C93000731AD /* stp_card_amex_template@3x.png in Resources */ = {isa = PBXBuildFile; fileRef = F1510AFE1D5A4C93000731AD /* stp_card_amex_template@3x.png */; };
		F1510B101D5A4C93000731AD /* stp_card_amex_template@3x.png in Resources */ = {isa = PBXBuildFile; fileRef = F1510AFE1D5A4C93000731AD /* stp_card_amex_template@3x.png */; };
		F1510B171D5A4C93000731AD /* stp_card_discover_template.png in Resources */ = {isa = PBXBuildFile; fileRef = F1510B021D5A4C93000731AD /* stp_card_discover_template.png */; };
		F1510B181D5A4C93000731AD /* stp_card_discover_template.png in Resources */ = {isa = PBXBuildFile; fileRef = F1510B021D5A4C93000731AD /* stp_card_discover_template.png */; };
		F1510B191D5A4C93000731AD /* stp_card_discover_template@2x.png in Resources */ = {isa = PBXBuildFile; fileRef = F1510B031D5A4C93000731AD /* stp_card_discover_template@2x.png */; };
		F1510B1A1D5A4C93000731AD /* stp_card_discover_template@2x.png in Resources */ = {isa = PBXBuildFile; fileRef = F1510B031D5A4C93000731AD /* stp_card_discover_template@2x.png */; };
		F1510B1B1D5A4C93000731AD /* stp_card_discover_template@3x.png in Resources */ = {isa = PBXBuildFile; fileRef = F1510B041D5A4C93000731AD /* stp_card_discover_template@3x.png */; };
		F1510B1C1D5A4C93000731AD /* stp_card_discover_template@3x.png in Resources */ = {isa = PBXBuildFile; fileRef = F1510B041D5A4C93000731AD /* stp_card_discover_template@3x.png */; };
		F1510B1D1D5A4C93000731AD /* stp_card_mastercard_template.png in Resources */ = {isa = PBXBuildFile; fileRef = F1510B051D5A4C93000731AD /* stp_card_mastercard_template.png */; };
		F1510B1E1D5A4C93000731AD /* stp_card_mastercard_template.png in Resources */ = {isa = PBXBuildFile; fileRef = F1510B051D5A4C93000731AD /* stp_card_mastercard_template.png */; };
		F1510B1F1D5A4C93000731AD /* stp_card_mastercard_template@2x.png in Resources */ = {isa = PBXBuildFile; fileRef = F1510B061D5A4C93000731AD /* stp_card_mastercard_template@2x.png */; };
		F1510B201D5A4C93000731AD /* stp_card_mastercard_template@2x.png in Resources */ = {isa = PBXBuildFile; fileRef = F1510B061D5A4C93000731AD /* stp_card_mastercard_template@2x.png */; };
		F1510B211D5A4C93000731AD /* stp_card_mastercard_template@3x.png in Resources */ = {isa = PBXBuildFile; fileRef = F1510B071D5A4C93000731AD /* stp_card_mastercard_template@3x.png */; };
		F1510B221D5A4C93000731AD /* stp_card_mastercard_template@3x.png in Resources */ = {isa = PBXBuildFile; fileRef = F1510B071D5A4C93000731AD /* stp_card_mastercard_template@3x.png */; };
		F1510B231D5A4C93000731AD /* stp_card_visa_template.png in Resources */ = {isa = PBXBuildFile; fileRef = F1510B081D5A4C93000731AD /* stp_card_visa_template.png */; };
		F1510B241D5A4C93000731AD /* stp_card_visa_template.png in Resources */ = {isa = PBXBuildFile; fileRef = F1510B081D5A4C93000731AD /* stp_card_visa_template.png */; };
		F1510B251D5A4C93000731AD /* stp_card_visa_template@2x.png in Resources */ = {isa = PBXBuildFile; fileRef = F1510B091D5A4C93000731AD /* stp_card_visa_template@2x.png */; };
		F1510B261D5A4C93000731AD /* stp_card_visa_template@2x.png in Resources */ = {isa = PBXBuildFile; fileRef = F1510B091D5A4C93000731AD /* stp_card_visa_template@2x.png */; };
		F1510B271D5A4C93000731AD /* stp_card_visa_template@3x.png in Resources */ = {isa = PBXBuildFile; fileRef = F1510B0A1D5A4C93000731AD /* stp_card_visa_template@3x.png */; };
		F1510B281D5A4C93000731AD /* stp_card_visa_template@3x.png in Resources */ = {isa = PBXBuildFile; fileRef = F1510B0A1D5A4C93000731AD /* stp_card_visa_template@3x.png */; };
		F1510B4F1D5A4CC4000731AD /* stp_card_form_back@2x.png in Resources */ = {isa = PBXBuildFile; fileRef = C11810B91CC7DA290022FB55 /* stp_card_form_back@2x.png */; };
		F1510B501D5A4CC4000731AD /* stp_card_form_back@3x.png in Resources */ = {isa = PBXBuildFile; fileRef = C11810BA1CC7DA290022FB55 /* stp_card_form_back@3x.png */; };
		F1510B511D5A4CC4000731AD /* stp_card_form_front.png in Resources */ = {isa = PBXBuildFile; fileRef = C11810BB1CC7DA290022FB55 /* stp_card_form_front.png */; };
		F1510B521D5A4CC4000731AD /* stp_card_form_front@2x.png in Resources */ = {isa = PBXBuildFile; fileRef = C11810BC1CC7DA290022FB55 /* stp_card_form_front@2x.png */; };
		F1510B581D5A4CC4000731AD /* stp_card_applepay@2x.png in Resources */ = {isa = PBXBuildFile; fileRef = 049A3FA31CC8071100F57DE7 /* stp_card_applepay@2x.png */; };
		F1510B591D5A4CC4000731AD /* stp_card_applepay@3x.png in Resources */ = {isa = PBXBuildFile; fileRef = 049A3FA41CC8071100F57DE7 /* stp_card_applepay@3x.png */; };
		F1510B5B1D5A4CC4000731AD /* stp_icon_add@2x.png in Resources */ = {isa = PBXBuildFile; fileRef = 049A3F9D1CC8006800F57DE7 /* stp_icon_add@2x.png */; };
		F1510B5C1D5A4CC4000731AD /* stp_icon_add@3x.png in Resources */ = {isa = PBXBuildFile; fileRef = 049A3F9E1CC8006800F57DE7 /* stp_icon_add@3x.png */; };
		F1510BA71D5A77F6000731AD /* stp_card_diners_template.png in Resources */ = {isa = PBXBuildFile; fileRef = F1510BA41D5A77F6000731AD /* stp_card_diners_template.png */; };
		F1510BAA1D5A77F6000731AD /* stp_card_diners_template@2x.png in Resources */ = {isa = PBXBuildFile; fileRef = F1510BA51D5A77F6000731AD /* stp_card_diners_template@2x.png */; };
		F1510BAD1D5A77F6000731AD /* stp_card_diners_template@3x.png in Resources */ = {isa = PBXBuildFile; fileRef = F1510BA61D5A77F6000731AD /* stp_card_diners_template@3x.png */; };
		F1510BBF1D5A8146000731AD /* stp_card_jcb_template.png in Resources */ = {isa = PBXBuildFile; fileRef = F1510BBC1D5A8146000731AD /* stp_card_jcb_template.png */; };
		F1510BC21D5A8146000731AD /* stp_card_jcb_template@2x.png in Resources */ = {isa = PBXBuildFile; fileRef = F1510BBD1D5A8146000731AD /* stp_card_jcb_template@2x.png */; };
		F1510BC51D5A8146000731AD /* stp_card_jcb_template@3x.png in Resources */ = {isa = PBXBuildFile; fileRef = F1510BBE1D5A8146000731AD /* stp_card_jcb_template@3x.png */; };
		F152321B1EA92F9D00D65C67 /* STPRedirectContextTest.m in Sources */ = {isa = PBXBuildFile; fileRef = F152321A1EA92F9D00D65C67 /* STPRedirectContextTest.m */; };
		F152321D1EA92FC100D65C67 /* STPRedirectContext.m in Sources */ = {isa = PBXBuildFile; fileRef = F152321C1EA92FC100D65C67 /* STPRedirectContext.m */; };
		F152321E1EA92FC100D65C67 /* STPRedirectContext.m in Sources */ = {isa = PBXBuildFile; fileRef = F152321C1EA92FC100D65C67 /* STPRedirectContext.m */; };
		F15232201EA92FCF00D65C67 /* STPRedirectContext.h in Headers */ = {isa = PBXBuildFile; fileRef = F152321F1EA92FCF00D65C67 /* STPRedirectContext.h */; settings = {ATTRIBUTES = (Public, ); }; };
		F15232211EA92FCF00D65C67 /* STPRedirectContext.h in Headers */ = {isa = PBXBuildFile; fileRef = F152321F1EA92FCF00D65C67 /* STPRedirectContext.h */; settings = {ATTRIBUTES = (Public, ); }; };
		F15232241EA9303800D65C67 /* STPURLCallbackHandler.h in Headers */ = {isa = PBXBuildFile; fileRef = F15232221EA9303800D65C67 /* STPURLCallbackHandler.h */; };
		F15232251EA9303800D65C67 /* STPURLCallbackHandler.h in Headers */ = {isa = PBXBuildFile; fileRef = F15232221EA9303800D65C67 /* STPURLCallbackHandler.h */; };
		F15232261EA9303800D65C67 /* STPURLCallbackHandler.m in Sources */ = {isa = PBXBuildFile; fileRef = F15232231EA9303800D65C67 /* STPURLCallbackHandler.m */; };
		F15232271EA9303800D65C67 /* STPURLCallbackHandler.m in Sources */ = {isa = PBXBuildFile; fileRef = F15232231EA9303800D65C67 /* STPURLCallbackHandler.m */; };
		F152322A1EA9306100D65C67 /* NSURLComponents+Stripe.h in Headers */ = {isa = PBXBuildFile; fileRef = F15232281EA9306100D65C67 /* NSURLComponents+Stripe.h */; };
		F152322B1EA9306100D65C67 /* NSURLComponents+Stripe.h in Headers */ = {isa = PBXBuildFile; fileRef = F15232281EA9306100D65C67 /* NSURLComponents+Stripe.h */; };
		F152322C1EA9306100D65C67 /* NSURLComponents+Stripe.m in Sources */ = {isa = PBXBuildFile; fileRef = F15232291EA9306100D65C67 /* NSURLComponents+Stripe.m */; };
		F152322D1EA9306100D65C67 /* NSURLComponents+Stripe.m in Sources */ = {isa = PBXBuildFile; fileRef = F15232291EA9306100D65C67 /* NSURLComponents+Stripe.m */; };
		F152322F1EA9344600D65C67 /* iDEALSource.json in Resources */ = {isa = PBXBuildFile; fileRef = F152322E1EA9344000D65C67 /* iDEALSource.json */; };
		F15232311EA93E6800D65C67 /* Contacts.framework in Frameworks */ = {isa = PBXBuildFile; fileRef = F15232301EA93E6800D65C67 /* Contacts.framework */; settings = {ATTRIBUTES = (Required, ); }; };
		F15675401DB544D3004468E3 /* STPAddCardViewControllerLocalizationTests.m in Sources */ = {isa = PBXBuildFile; fileRef = F156753F1DB544D3004468E3 /* STPAddCardViewControllerLocalizationTests.m */; };
		F15AC18E1DBA9CA90009EADE /* FBSnapshotTestCase.framework in Frameworks */ = {isa = PBXBuildFile; fileRef = F15AC18D1DBA9CA90009EADE /* FBSnapshotTestCase.framework */; };
		F15AC1901DBA9CC60009EADE /* FBSnapshotTestCase.framework in CopyFiles */ = {isa = PBXBuildFile; fileRef = F15AC18D1DBA9CA90009EADE /* FBSnapshotTestCase.framework */; settings = {ATTRIBUTES = (CodeSignOnCopy, RemoveHeadersOnCopy, ); }; };
		F16AA26F1F5A0F1700207FFF /* AlipaySource.json in Resources */ = {isa = PBXBuildFile; fileRef = F16AA26D1F5A05A100207FFF /* AlipaySource.json */; };
		F1852F931D80B6EC00367C86 /* STPStringUtils.h in Headers */ = {isa = PBXBuildFile; fileRef = F1852F911D80B6EC00367C86 /* STPStringUtils.h */; };
		F1852F941D80B6EC00367C86 /* STPStringUtils.h in Headers */ = {isa = PBXBuildFile; fileRef = F1852F911D80B6EC00367C86 /* STPStringUtils.h */; };
		F1852F951D80B6EC00367C86 /* STPStringUtils.m in Sources */ = {isa = PBXBuildFile; fileRef = F1852F921D80B6EC00367C86 /* STPStringUtils.m */; };
		F1852F961D80B6EC00367C86 /* STPStringUtils.m in Sources */ = {isa = PBXBuildFile; fileRef = F1852F921D80B6EC00367C86 /* STPStringUtils.m */; };
		F19491DB1E5F606F001E1FC2 /* STPSourceCardDetails.m in Sources */ = {isa = PBXBuildFile; fileRef = F19491D81E5F606F001E1FC2 /* STPSourceCardDetails.m */; };
		F19491DC1E5F606F001E1FC2 /* STPSourceCardDetails.m in Sources */ = {isa = PBXBuildFile; fileRef = F19491D81E5F606F001E1FC2 /* STPSourceCardDetails.m */; };
		F19491DE1E5F6B8C001E1FC2 /* STPSourceCardDetails.h in Headers */ = {isa = PBXBuildFile; fileRef = F19491DD1E5F6B8C001E1FC2 /* STPSourceCardDetails.h */; settings = {ATTRIBUTES = (Public, ); }; };
		F19491DF1E5F6B8C001E1FC2 /* STPSourceCardDetails.h in Headers */ = {isa = PBXBuildFile; fileRef = F19491DD1E5F6B8C001E1FC2 /* STPSourceCardDetails.h */; settings = {ATTRIBUTES = (Public, ); }; };
		F19491E41E60DD72001E1FC2 /* STPSourceSEPADebitDetails.m in Sources */ = {isa = PBXBuildFile; fileRef = F19491E11E60DD72001E1FC2 /* STPSourceSEPADebitDetails.m */; };
		F19491E51E60DD72001E1FC2 /* STPSourceSEPADebitDetails.m in Sources */ = {isa = PBXBuildFile; fileRef = F19491E11E60DD72001E1FC2 /* STPSourceSEPADebitDetails.m */; };
		F19491E71E60DD9C001E1FC2 /* STPSourceSEPADebitDetails.h in Headers */ = {isa = PBXBuildFile; fileRef = F19491E61E60DD9C001E1FC2 /* STPSourceSEPADebitDetails.h */; settings = {ATTRIBUTES = (Public, ); }; };
		F19491E81E60DD9C001E1FC2 /* STPSourceSEPADebitDetails.h in Headers */ = {isa = PBXBuildFile; fileRef = F19491E61E60DD9C001E1FC2 /* STPSourceSEPADebitDetails.h */; settings = {ATTRIBUTES = (Public, ); }; };
		F1A0197C1EA5733200354301 /* STPSourceParams+Private.h in Headers */ = {isa = PBXBuildFile; fileRef = F1A0197A1EA5733200354301 /* STPSourceParams+Private.h */; };
		F1A0197D1EA5733200354301 /* STPSourceParams+Private.h in Headers */ = {isa = PBXBuildFile; fileRef = F1A0197A1EA5733200354301 /* STPSourceParams+Private.h */; };
		F1A2F92C1EEB6A70006B0456 /* NSCharacterSet+Stripe.h in Headers */ = {isa = PBXBuildFile; fileRef = F1A2F92A1EEB6A70006B0456 /* NSCharacterSet+Stripe.h */; };
		F1A2F92D1EEB6A70006B0456 /* NSCharacterSet+Stripe.h in Headers */ = {isa = PBXBuildFile; fileRef = F1A2F92A1EEB6A70006B0456 /* NSCharacterSet+Stripe.h */; };
		F1A2F92E1EEB6A70006B0456 /* NSCharacterSet+Stripe.m in Sources */ = {isa = PBXBuildFile; fileRef = F1A2F92B1EEB6A70006B0456 /* NSCharacterSet+Stripe.m */; };
		F1A2F92F1EEB6A70006B0456 /* NSCharacterSet+Stripe.m in Sources */ = {isa = PBXBuildFile; fileRef = F1A2F92B1EEB6A70006B0456 /* NSCharacterSet+Stripe.m */; };
		F1A7A0531FE053CE00B47D4A /* FauxPasAnnotations.h in Headers */ = {isa = PBXBuildFile; fileRef = F10239381FDF4144006273B5 /* FauxPasAnnotations.h */; settings = {ATTRIBUTES = (Public, ); }; };
		F1A7A0541FE053D900B47D4A /* FauxPasAnnotations.h in Headers */ = {isa = PBXBuildFile; fileRef = F10239381FDF4144006273B5 /* FauxPasAnnotations.h */; settings = {ATTRIBUTES = (Public, ); }; };
		F1B8534F1FDF544B0065A49E /* FBSnapshotTestCase+STPViewControllerLoading.h in Headers */ = {isa = PBXBuildFile; fileRef = F1B8534D1FDF544B0065A49E /* FBSnapshotTestCase+STPViewControllerLoading.h */; };
		F1B853501FDF544B0065A49E /* FBSnapshotTestCase+STPViewControllerLoading.m in Sources */ = {isa = PBXBuildFile; fileRef = F1B8534E1FDF544B0065A49E /* FBSnapshotTestCase+STPViewControllerLoading.m */; };
		F1B980941DB550E60075332E /* STPPaymentOptionsViewControllerLocalizationTests.m in Sources */ = {isa = PBXBuildFile; fileRef = F1B980931DB550E60075332E /* STPPaymentOptionsViewControllerLocalizationTests.m */; };
		F1BA241E1E57BE5E00E4A1CF /* CardSource.json in Resources */ = {isa = PBXBuildFile; fileRef = F1BA241C1E57BE5700E4A1CF /* CardSource.json */; };
		F1BA24211E57BECA00E4A1CF /* 3DSSource.json in Resources */ = {isa = PBXBuildFile; fileRef = F1BA241F1E57BEC600E4A1CF /* 3DSSource.json */; };
		F1BEB2F91F34F2250043F48C /* STPSourceEnums.h in Headers */ = {isa = PBXBuildFile; fileRef = F1BEB2F81F34F2250043F48C /* STPSourceEnums.h */; settings = {ATTRIBUTES = (Public, ); }; };
		F1BEB2FA1F34F2250043F48C /* STPSourceEnums.h in Headers */ = {isa = PBXBuildFile; fileRef = F1BEB2F81F34F2250043F48C /* STPSourceEnums.h */; settings = {ATTRIBUTES = (Public, ); }; };
		F1BEB2FD1F3508BB0043F48C /* NSError+Stripe.h in Headers */ = {isa = PBXBuildFile; fileRef = F1BEB2FB1F3508BB0043F48C /* NSError+Stripe.h */; };
		F1BEB2FE1F3508BB0043F48C /* NSError+Stripe.h in Headers */ = {isa = PBXBuildFile; fileRef = F1BEB2FB1F3508BB0043F48C /* NSError+Stripe.h */; };
		F1BEB2FF1F3508BB0043F48C /* NSError+Stripe.m in Sources */ = {isa = PBXBuildFile; fileRef = F1BEB2FC1F3508BB0043F48C /* NSError+Stripe.m */; };
		F1BEB3001F3508BB0043F48C /* NSError+Stripe.m in Sources */ = {isa = PBXBuildFile; fileRef = F1BEB2FC1F3508BB0043F48C /* NSError+Stripe.m */; };
		F1C578F11D651AB200912EAE /* stp_card_applepay.png in Resources */ = {isa = PBXBuildFile; fileRef = F1C578F01D651AB200912EAE /* stp_card_applepay.png */; };
		F1C7B8D31DBECF2400D9F6F0 /* STPDispatchFunctions.m in Sources */ = {isa = PBXBuildFile; fileRef = F1C7B8D11DBECF2400D9F6F0 /* STPDispatchFunctions.m */; };
		F1C7B8D41DBECF2400D9F6F0 /* STPDispatchFunctions.m in Sources */ = {isa = PBXBuildFile; fileRef = F1C7B8D11DBECF2400D9F6F0 /* STPDispatchFunctions.m */; };
		F1C7B8D51DBECF2400D9F6F0 /* STPDispatchFunctions.h in Headers */ = {isa = PBXBuildFile; fileRef = F1C7B8D21DBECF2400D9F6F0 /* STPDispatchFunctions.h */; };
		F1C7B8D61DBECF2400D9F6F0 /* STPDispatchFunctions.h in Headers */ = {isa = PBXBuildFile; fileRef = F1C7B8D21DBECF2400D9F6F0 /* STPDispatchFunctions.h */; };
		F1D3A24B1EB012010095BFA9 /* STPFile.m in Sources */ = {isa = PBXBuildFile; fileRef = F1D3A2461EB012010095BFA9 /* STPFile.m */; };
		F1D3A24C1EB012010095BFA9 /* STPMultipartFormDataEncoder.h in Headers */ = {isa = PBXBuildFile; fileRef = F1D3A2471EB012010095BFA9 /* STPMultipartFormDataEncoder.h */; };
		F1D3A24D1EB012010095BFA9 /* STPMultipartFormDataEncoder.m in Sources */ = {isa = PBXBuildFile; fileRef = F1D3A2481EB012010095BFA9 /* STPMultipartFormDataEncoder.m */; };
		F1D3A24E1EB012010095BFA9 /* STPMultipartFormDataPart.h in Headers */ = {isa = PBXBuildFile; fileRef = F1D3A2491EB012010095BFA9 /* STPMultipartFormDataPart.h */; };
		F1D3A24F1EB012010095BFA9 /* STPMultipartFormDataPart.m in Sources */ = {isa = PBXBuildFile; fileRef = F1D3A24A1EB012010095BFA9 /* STPMultipartFormDataPart.m */; };
		F1D3A2511EB0120F0095BFA9 /* STPFile.h in Headers */ = {isa = PBXBuildFile; fileRef = F1D3A2501EB0120F0095BFA9 /* STPFile.h */; settings = {ATTRIBUTES = (Public, ); }; };
		F1D3A2521EB012220095BFA9 /* STPFile.h in Headers */ = {isa = PBXBuildFile; fileRef = F1D3A2501EB0120F0095BFA9 /* STPFile.h */; settings = {ATTRIBUTES = (Public, ); }; };
		F1D3A2531EB012220095BFA9 /* STPFile.m in Sources */ = {isa = PBXBuildFile; fileRef = F1D3A2461EB012010095BFA9 /* STPFile.m */; };
		F1D3A2541EB012350095BFA9 /* STPMultipartFormDataEncoder.h in Headers */ = {isa = PBXBuildFile; fileRef = F1D3A2471EB012010095BFA9 /* STPMultipartFormDataEncoder.h */; };
		F1D3A2551EB012350095BFA9 /* STPMultipartFormDataEncoder.m in Sources */ = {isa = PBXBuildFile; fileRef = F1D3A2481EB012010095BFA9 /* STPMultipartFormDataEncoder.m */; };
		F1D3A2561EB012350095BFA9 /* STPMultipartFormDataPart.h in Headers */ = {isa = PBXBuildFile; fileRef = F1D3A2491EB012010095BFA9 /* STPMultipartFormDataPart.h */; };
		F1D3A2571EB012350095BFA9 /* STPMultipartFormDataPart.m in Sources */ = {isa = PBXBuildFile; fileRef = F1D3A24A1EB012010095BFA9 /* STPMultipartFormDataPart.m */; };
		F1D3A25A1EB014BD0095BFA9 /* UIImage+Stripe.h in Headers */ = {isa = PBXBuildFile; fileRef = F1D3A2581EB014BD0095BFA9 /* UIImage+Stripe.h */; };
		F1D3A25B1EB014BD0095BFA9 /* UIImage+Stripe.h in Headers */ = {isa = PBXBuildFile; fileRef = F1D3A2581EB014BD0095BFA9 /* UIImage+Stripe.h */; };
		F1D3A25C1EB014BD0095BFA9 /* UIImage+Stripe.m in Sources */ = {isa = PBXBuildFile; fileRef = F1D3A2591EB014BD0095BFA9 /* UIImage+Stripe.m */; };
		F1D3A25D1EB014BD0095BFA9 /* UIImage+Stripe.m in Sources */ = {isa = PBXBuildFile; fileRef = F1D3A2591EB014BD0095BFA9 /* UIImage+Stripe.m */; };
		F1D3A25F1EB015B30095BFA9 /* UIImage+StripeTests.m in Sources */ = {isa = PBXBuildFile; fileRef = F1D3A25E1EB015B30095BFA9 /* UIImage+StripeTests.m */; };
		F1D3A2651EBA5BAE0095BFA9 /* STPPaymentCardTextField+Private.h in Headers */ = {isa = PBXBuildFile; fileRef = F1D3A2631EBA5BAE0095BFA9 /* STPPaymentCardTextField+Private.h */; };
		F1D3A2661EBA5BAE0095BFA9 /* STPPaymentCardTextField+Private.h in Headers */ = {isa = PBXBuildFile; fileRef = F1D3A2631EBA5BAE0095BFA9 /* STPPaymentCardTextField+Private.h */; };
		F1D64B2E1D87686E001CDB7C /* WebKit.framework in Frameworks */ = {isa = PBXBuildFile; fileRef = F1D64B2D1D87686E001CDB7C /* WebKit.framework */; };
		F1D765CE1EDE331500F37005 /* CoreLocation.framework in Frameworks */ = {isa = PBXBuildFile; fileRef = F1D765CD1EDE331500F37005 /* CoreLocation.framework */; settings = {ATTRIBUTES = (Required, ); }; };
		F1D777C01D81DD520076FA19 /* STPStringUtilsTest.m in Sources */ = {isa = PBXBuildFile; fileRef = F1D777BF1D81DD520076FA19 /* STPStringUtilsTest.m */; };
		F1D96F961DC7D82400477E64 /* STPLocalizationUtils.h in Headers */ = {isa = PBXBuildFile; fileRef = F1D96F951DC7D82400477E64 /* STPLocalizationUtils.h */; };
		F1D96F971DC7D82400477E64 /* STPLocalizationUtils.h in Headers */ = {isa = PBXBuildFile; fileRef = F1D96F951DC7D82400477E64 /* STPLocalizationUtils.h */; };
		F1D96F9A1DC7DCDE00477E64 /* STPLocalizationUtils+STPTestAdditions.h in Headers */ = {isa = PBXBuildFile; fileRef = F1D96F981DC7DCDE00477E64 /* STPLocalizationUtils+STPTestAdditions.h */; };
		F1D96F9B1DC7DCDE00477E64 /* STPLocalizationUtils+STPTestAdditions.m in Sources */ = {isa = PBXBuildFile; fileRef = F1D96F991DC7DCDE00477E64 /* STPLocalizationUtils+STPTestAdditions.m */; };
		F1DE88011F8D410D00602F4C /* STPPaymentOptionsViewControllerTest.m in Sources */ = {isa = PBXBuildFile; fileRef = F1DE87FF1F8D410D00602F4C /* STPPaymentOptionsViewControllerTest.m */; };
		F1DEB88A1E2047CA0066B8E8 /* STPCoreTableViewController.h in Headers */ = {isa = PBXBuildFile; fileRef = F1DEB8881E2047CA0066B8E8 /* STPCoreTableViewController.h */; settings = {ATTRIBUTES = (Public, ); }; };
		F1DEB88B1E2047CA0066B8E8 /* STPCoreTableViewController.h in Headers */ = {isa = PBXBuildFile; fileRef = F1DEB8881E2047CA0066B8E8 /* STPCoreTableViewController.h */; settings = {ATTRIBUTES = (Public, ); }; };
		F1DEB88C1E2047CA0066B8E8 /* STPCoreTableViewController.m in Sources */ = {isa = PBXBuildFile; fileRef = F1DEB8891E2047CA0066B8E8 /* STPCoreTableViewController.m */; };
		F1DEB88D1E2047CA0066B8E8 /* STPCoreTableViewController.m in Sources */ = {isa = PBXBuildFile; fileRef = F1DEB8891E2047CA0066B8E8 /* STPCoreTableViewController.m */; };
		F1DEB8901E2052150066B8E8 /* STPCoreScrollViewController.h in Headers */ = {isa = PBXBuildFile; fileRef = F1DEB88E1E2052150066B8E8 /* STPCoreScrollViewController.h */; settings = {ATTRIBUTES = (Public, ); }; };
		F1DEB8911E2052150066B8E8 /* STPCoreScrollViewController.h in Headers */ = {isa = PBXBuildFile; fileRef = F1DEB88E1E2052150066B8E8 /* STPCoreScrollViewController.h */; settings = {ATTRIBUTES = (Public, ); }; };
		F1DEB8921E2052150066B8E8 /* STPCoreScrollViewController.m in Sources */ = {isa = PBXBuildFile; fileRef = F1DEB88F1E2052150066B8E8 /* STPCoreScrollViewController.m */; };
		F1DEB8931E2052150066B8E8 /* STPCoreScrollViewController.m in Sources */ = {isa = PBXBuildFile; fileRef = F1DEB88F1E2052150066B8E8 /* STPCoreScrollViewController.m */; };
		F1DEB8991E2074480066B8E8 /* STPCoreViewController.h in Headers */ = {isa = PBXBuildFile; fileRef = F1DEB8971E2074480066B8E8 /* STPCoreViewController.h */; settings = {ATTRIBUTES = (Public, ); }; };
		F1DEB89A1E2074480066B8E8 /* STPCoreViewController.h in Headers */ = {isa = PBXBuildFile; fileRef = F1DEB8971E2074480066B8E8 /* STPCoreViewController.h */; settings = {ATTRIBUTES = (Public, ); }; };
		F1DEB89B1E2074480066B8E8 /* STPCoreViewController.m in Sources */ = {isa = PBXBuildFile; fileRef = F1DEB8981E2074480066B8E8 /* STPCoreViewController.m */; };
		F1DEB89C1E2074480066B8E8 /* STPCoreViewController.m in Sources */ = {isa = PBXBuildFile; fileRef = F1DEB8981E2074480066B8E8 /* STPCoreViewController.m */; };
		F1FA6F921E258F6800EB444D /* STPCoreViewController+Private.h in Headers */ = {isa = PBXBuildFile; fileRef = F1FA6F911E258F6800EB444D /* STPCoreViewController+Private.h */; };
		F1FA6F931E258F6800EB444D /* STPCoreViewController+Private.h in Headers */ = {isa = PBXBuildFile; fileRef = F1FA6F911E258F6800EB444D /* STPCoreViewController+Private.h */; };
		F1FA6F951E25960500EB444D /* STPCoreScrollViewController+Private.h in Headers */ = {isa = PBXBuildFile; fileRef = F1FA6F941E25960500EB444D /* STPCoreScrollViewController+Private.h */; };
		F1FA6F961E25960500EB444D /* STPCoreScrollViewController+Private.h in Headers */ = {isa = PBXBuildFile; fileRef = F1FA6F941E25960500EB444D /* STPCoreScrollViewController+Private.h */; };
		F1FA6F981E25970F00EB444D /* STPCoreTableViewController+Private.h in Headers */ = {isa = PBXBuildFile; fileRef = F1FA6F971E25970F00EB444D /* STPCoreTableViewController+Private.h */; };
		F1FA6F991E25970F00EB444D /* STPCoreTableViewController+Private.h in Headers */ = {isa = PBXBuildFile; fileRef = F1FA6F971E25970F00EB444D /* STPCoreTableViewController+Private.h */; };
/* End PBXBuildFile section */

/* Begin PBXContainerItemProxy section */
		045E7C0A1A5F41DE004751EF /* PBXContainerItemProxy */ = {
			isa = PBXContainerItemProxy;
			containerPortal = 11C74B8F164043050071C2CA /* Project object */;
			proxyType = 1;
			remoteGlobalIDString = 04CDB4411A5F2E1800B854EE;
			remoteInfo = StripeiOS;
		};
		049E85261A608027000B66CD /* PBXContainerItemProxy */ = {
			isa = PBXContainerItemProxy;
			containerPortal = 11C74B8F164043050071C2CA /* Project object */;
			proxyType = 1;
			remoteGlobalIDString = 049E84AA1A605D93000B66CD;
			remoteInfo = StripeiOSStatic;
		};
		3650AA5621C07E3D002B0893 /* PBXContainerItemProxy */ = {
			isa = PBXContainerItemProxy;
			containerPortal = 11C74B8F164043050071C2CA /* Project object */;
			proxyType = 1;
			remoteGlobalIDString = 3650AA3D21C07E3C002B0893;
			remoteInfo = LocalizationTester;
		};
		3650AA6221C087C1002B0893 /* PBXContainerItemProxy */ = {
			isa = PBXContainerItemProxy;
			containerPortal = 11C74B8F164043050071C2CA /* Project object */;
			proxyType = 1;
			remoteGlobalIDString = 04CDB4411A5F2E1800B854EE;
			remoteInfo = StripeiOS;
		};
		C1B630D91D1D86E100A05285 /* PBXContainerItemProxy */ = {
			isa = PBXContainerItemProxy;
			containerPortal = 11C74B8F164043050071C2CA /* Project object */;
			proxyType = 1;
			remoteGlobalIDString = C1B630B21D1D817900A05285;
			remoteInfo = StripeiOSResources;
		};
/* End PBXContainerItemProxy section */

/* Begin PBXCopyFilesBuildPhase section */
		049E84A91A605D93000B66CD /* Copy Files */ = {
			isa = PBXCopyFilesBuildPhase;
			buildActionMask = 2147483647;
			dstPath = "include/$(PRODUCT_NAME)";
			dstSubfolderSpec = 16;
			files = (
			);
			name = "Copy Files";
			runOnlyForDeploymentPostprocessing = 0;
		};
		04B33F321BC744D100DD8120 /* Copy Files */ = {
			isa = PBXCopyFilesBuildPhase;
			buildActionMask = 2147483647;
			dstPath = Stripe.framework;
			dstSubfolderSpec = 16;
			files = (
				04B33F361BC7488D00DD8120 /* Info.plist in Copy Files */,
			);
			name = "Copy Files";
			runOnlyForDeploymentPostprocessing = 0;
		};
		319A60A822E922DF00AACF66 /* CopyFiles */ = {
			isa = PBXCopyFilesBuildPhase;
			buildActionMask = 2147483647;
			dstPath = Stripe.bundle;
			dstSubfolderSpec = 16;
			files = (
				319A60A922E922E900AACF66 /* Stripe3DS2.bundle in CopyFiles */,
			);
			runOnlyForDeploymentPostprocessing = 0;
		};
		365FC5AC21C18F550092ADB0 /* Embed Frameworks */ = {
			isa = PBXCopyFilesBuildPhase;
			buildActionMask = 2147483647;
			dstPath = "";
			dstSubfolderSpec = 10;
			files = (
				365FC5AB21C18F550092ADB0 /* Stripe.framework in Embed Frameworks */,
			);
			name = "Embed Frameworks";
			runOnlyForDeploymentPostprocessing = 0;
		};
		36E582F822B4539A0044F82C /* CopyFiles */ = {
			isa = PBXCopyFilesBuildPhase;
			buildActionMask = 2147483647;
			dstPath = "";
			dstSubfolderSpec = 10;
			files = (
			);
			runOnlyForDeploymentPostprocessing = 0;
		};
		F15AC18F1DBA9CC10009EADE /* CopyFiles */ = {
			isa = PBXCopyFilesBuildPhase;
			buildActionMask = 2147483647;
			dstPath = "";
			dstSubfolderSpec = 10;
			files = (
				04E01F7D21A8C39D0061402F /* OHHTTPStubs.framework in CopyFiles */,
				04E01F7E21A8C39D0061402F /* SWHttpTrafficRecorder.framework in CopyFiles */,
				C18867D41E8AF8F300A77634 /* OCMock.framework in CopyFiles */,
				F15AC1901DBA9CC60009EADE /* FBSnapshotTestCase.framework in CopyFiles */,
			);
			runOnlyForDeploymentPostprocessing = 0;
		};
/* End PBXCopyFilesBuildPhase section */

/* Begin PBXFileReference section */
		0426B96C1CEADC98006AC8DD /* STPColorUtils.h */ = {isa = PBXFileReference; fileEncoding = 4; lastKnownFileType = sourcecode.c.h; path = STPColorUtils.h; sourceTree = "<group>"; };
		0426B96D1CEADC98006AC8DD /* STPColorUtils.m */ = {isa = PBXFileReference; fileEncoding = 4; lastKnownFileType = sourcecode.c.objc; path = STPColorUtils.m; sourceTree = "<group>"; };
		0426B9701CEAE3EB006AC8DD /* UITableViewCell+Stripe_Borders.h */ = {isa = PBXFileReference; fileEncoding = 4; lastKnownFileType = sourcecode.c.h; path = "UITableViewCell+Stripe_Borders.h"; sourceTree = "<group>"; };
		0426B9711CEAE3EB006AC8DD /* UITableViewCell+Stripe_Borders.m */ = {isa = PBXFileReference; fileEncoding = 4; lastKnownFileType = sourcecode.c.objc; path = "UITableViewCell+Stripe_Borders.m"; sourceTree = "<group>"; };
		0426B9741CEBD001006AC8DD /* UINavigationBar+Stripe_Theme.h */ = {isa = PBXFileReference; fileEncoding = 4; lastKnownFileType = sourcecode.c.h; name = "UINavigationBar+Stripe_Theme.h"; path = "PublicHeaders/UINavigationBar+Stripe_Theme.h"; sourceTree = "<group>"; };
		0426B9751CEBD001006AC8DD /* UINavigationBar+Stripe_Theme.m */ = {isa = PBXFileReference; fileEncoding = 4; lastKnownFileType = sourcecode.c.objc; path = "UINavigationBar+Stripe_Theme.m"; sourceTree = "<group>"; };
		0433EB471BD06313003912B4 /* NSDictionary+Stripe.h */ = {isa = PBXFileReference; fileEncoding = 4; lastKnownFileType = sourcecode.c.h; path = "NSDictionary+Stripe.h"; sourceTree = "<group>"; };
		0433EB481BD06313003912B4 /* NSDictionary+Stripe.m */ = {isa = PBXFileReference; fileEncoding = 4; lastKnownFileType = sourcecode.c.objc; path = "NSDictionary+Stripe.m"; sourceTree = "<group>"; };
		04365D2C1A4CF86C00A3E1D4 /* CoreGraphics.framework */ = {isa = PBXFileReference; lastKnownFileType = wrapper.framework; name = CoreGraphics.framework; path = System/Library/Frameworks/CoreGraphics.framework; sourceTree = SDKROOT; };
		0438EF261B7416BB00D506CC /* STPFormTextField.h */ = {isa = PBXFileReference; fileEncoding = 4; lastKnownFileType = sourcecode.c.h; path = STPFormTextField.h; sourceTree = "<group>"; };
		0438EF271B7416BB00D506CC /* STPFormTextField.m */ = {isa = PBXFileReference; fileEncoding = 4; lastKnownFileType = sourcecode.c.objc; path = STPFormTextField.m; sourceTree = "<group>"; };
		0438EF291B7416BB00D506CC /* STPPaymentCardTextField.m */ = {isa = PBXFileReference; fileEncoding = 4; lastKnownFileType = sourcecode.c.objc; path = STPPaymentCardTextField.m; sourceTree = "<group>"; };
		0438EF2A1B7416BB00D506CC /* STPPaymentCardTextFieldViewModel.h */ = {isa = PBXFileReference; fileEncoding = 4; lastKnownFileType = sourcecode.c.h; path = STPPaymentCardTextFieldViewModel.h; sourceTree = "<group>"; };
		0438EF2B1B7416BB00D506CC /* STPPaymentCardTextFieldViewModel.m */ = {isa = PBXFileReference; fileEncoding = 4; lastKnownFileType = sourcecode.c.objc; path = STPPaymentCardTextFieldViewModel.m; sourceTree = "<group>"; };
		0438EF3F1B74170D00D506CC /* STPCardValidator.m */ = {isa = PBXFileReference; fileEncoding = 4; lastKnownFileType = sourcecode.c.objc; path = STPCardValidator.m; sourceTree = "<group>"; };
		0438EF461B74183100D506CC /* STPCardBrand.h */ = {isa = PBXFileReference; fileEncoding = 4; lastKnownFileType = sourcecode.c.h; name = STPCardBrand.h; path = PublicHeaders/STPCardBrand.h; sourceTree = "<group>"; };
		0438EF4A1B741B0100D506CC /* STPCardValidatorTest.m */ = {isa = PBXFileReference; fileEncoding = 4; lastKnownFileType = sourcecode.c.objc; path = STPCardValidatorTest.m; sourceTree = "<group>"; };
		0438EF4B1B741B0100D506CC /* STPPaymentCardTextFieldViewModelTest.m */ = {isa = PBXFileReference; fileEncoding = 4; lastKnownFileType = sourcecode.c.objc; path = STPPaymentCardTextFieldViewModelTest.m; sourceTree = "<group>"; };
		0438EF891B741C2800D506CC /* stp_card_amex.png */ = {isa = PBXFileReference; lastKnownFileType = image.png; path = stp_card_amex.png; sourceTree = "<group>"; };
		0438EF8A1B741C2800D506CC /* stp_card_amex@2x.png */ = {isa = PBXFileReference; lastKnownFileType = image.png; path = "stp_card_amex@2x.png"; sourceTree = "<group>"; };
		0438EF8B1B741C2800D506CC /* stp_card_amex@3x.png */ = {isa = PBXFileReference; lastKnownFileType = image.png; path = "stp_card_amex@3x.png"; sourceTree = "<group>"; };
		0438EF8C1B741C2800D506CC /* stp_card_cvc.png */ = {isa = PBXFileReference; lastKnownFileType = image.png; path = stp_card_cvc.png; sourceTree = "<group>"; };
		0438EF8D1B741C2800D506CC /* stp_card_cvc@2x.png */ = {isa = PBXFileReference; lastKnownFileType = image.png; path = "stp_card_cvc@2x.png"; sourceTree = "<group>"; };
		0438EF8E1B741C2800D506CC /* stp_card_cvc@3x.png */ = {isa = PBXFileReference; lastKnownFileType = image.png; path = "stp_card_cvc@3x.png"; sourceTree = "<group>"; };
		0438EF8F1B741C2800D506CC /* stp_card_cvc_amex.png */ = {isa = PBXFileReference; lastKnownFileType = image.png; path = stp_card_cvc_amex.png; sourceTree = "<group>"; };
		0438EF901B741C2800D506CC /* stp_card_cvc_amex@2x.png */ = {isa = PBXFileReference; lastKnownFileType = image.png; path = "stp_card_cvc_amex@2x.png"; sourceTree = "<group>"; };
		0438EF911B741C2800D506CC /* stp_card_cvc_amex@3x.png */ = {isa = PBXFileReference; lastKnownFileType = image.png; path = "stp_card_cvc_amex@3x.png"; sourceTree = "<group>"; };
		0438EF921B741C2800D506CC /* stp_card_diners.png */ = {isa = PBXFileReference; lastKnownFileType = image.png; path = stp_card_diners.png; sourceTree = "<group>"; };
		0438EF931B741C2800D506CC /* stp_card_diners@2x.png */ = {isa = PBXFileReference; lastKnownFileType = image.png; path = "stp_card_diners@2x.png"; sourceTree = "<group>"; };
		0438EF941B741C2800D506CC /* stp_card_diners@3x.png */ = {isa = PBXFileReference; lastKnownFileType = image.png; path = "stp_card_diners@3x.png"; sourceTree = "<group>"; };
		0438EF951B741C2800D506CC /* stp_card_discover.png */ = {isa = PBXFileReference; lastKnownFileType = image.png; path = stp_card_discover.png; sourceTree = "<group>"; };
		0438EF961B741C2800D506CC /* stp_card_discover@2x.png */ = {isa = PBXFileReference; lastKnownFileType = image.png; path = "stp_card_discover@2x.png"; sourceTree = "<group>"; };
		0438EF971B741C2800D506CC /* stp_card_discover@3x.png */ = {isa = PBXFileReference; lastKnownFileType = image.png; path = "stp_card_discover@3x.png"; sourceTree = "<group>"; };
		0438EF981B741C2800D506CC /* stp_card_jcb.png */ = {isa = PBXFileReference; lastKnownFileType = image.png; path = stp_card_jcb.png; sourceTree = "<group>"; };
		0438EF991B741C2800D506CC /* stp_card_jcb@2x.png */ = {isa = PBXFileReference; lastKnownFileType = image.png; path = "stp_card_jcb@2x.png"; sourceTree = "<group>"; };
		0438EF9A1B741C2800D506CC /* stp_card_jcb@3x.png */ = {isa = PBXFileReference; lastKnownFileType = image.png; path = "stp_card_jcb@3x.png"; sourceTree = "<group>"; };
		0438EF9B1B741C2800D506CC /* stp_card_mastercard.png */ = {isa = PBXFileReference; lastKnownFileType = image.png; path = stp_card_mastercard.png; sourceTree = "<group>"; };
		0438EF9C1B741C2800D506CC /* stp_card_mastercard@2x.png */ = {isa = PBXFileReference; lastKnownFileType = image.png; path = "stp_card_mastercard@2x.png"; sourceTree = "<group>"; };
		0438EF9D1B741C2800D506CC /* stp_card_mastercard@3x.png */ = {isa = PBXFileReference; lastKnownFileType = image.png; path = "stp_card_mastercard@3x.png"; sourceTree = "<group>"; };
		0438EFA11B741C2800D506CC /* stp_card_visa.png */ = {isa = PBXFileReference; lastKnownFileType = image.png; path = stp_card_visa.png; sourceTree = "<group>"; };
		0438EFA21B741C2800D506CC /* stp_card_visa@2x.png */ = {isa = PBXFileReference; lastKnownFileType = image.png; path = "stp_card_visa@2x.png"; sourceTree = "<group>"; };
		0438EFA31B741C2800D506CC /* stp_card_visa@3x.png */ = {isa = PBXFileReference; lastKnownFileType = image.png; path = "stp_card_visa@3x.png"; sourceTree = "<group>"; };
		0439B9851C454F97005A1ED5 /* STPPaymentOptionsViewController.h */ = {isa = PBXFileReference; fileEncoding = 4; lastKnownFileType = sourcecode.c.h; lineEnding = 0; name = STPPaymentOptionsViewController.h; path = PublicHeaders/STPPaymentOptionsViewController.h; sourceTree = "<group>"; xcLanguageSpecificationIdentifier = xcode.lang.objcpp; };
		0439B9861C454F97005A1ED5 /* STPPaymentOptionsViewController.m */ = {isa = PBXFileReference; fileEncoding = 4; lastKnownFileType = sourcecode.c.objc; lineEnding = 0; path = STPPaymentOptionsViewController.m; sourceTree = "<group>"; xcLanguageSpecificationIdentifier = xcode.lang.objc; };
		0451CC421C49AE1C003B2CA6 /* STPPaymentResult.h */ = {isa = PBXFileReference; fileEncoding = 4; lastKnownFileType = sourcecode.c.h; name = STPPaymentResult.h; path = PublicHeaders/STPPaymentResult.h; sourceTree = "<group>"; };
		0451CC431C49AE1C003B2CA6 /* STPPaymentResult.m */ = {isa = PBXFileReference; fileEncoding = 4; lastKnownFileType = sourcecode.c.objc; path = STPPaymentResult.m; sourceTree = "<group>"; };
		045A62AA1B8E7259000165CE /* STPPaymentCardTextFieldTest.m */ = {isa = PBXFileReference; fileEncoding = 4; lastKnownFileType = sourcecode.c.objc; path = STPPaymentCardTextFieldTest.m; sourceTree = "<group>"; };
		045D710C1CEEE30500F6CD65 /* STPAspects.h */ = {isa = PBXFileReference; fileEncoding = 4; lastKnownFileType = sourcecode.c.h; path = STPAspects.h; sourceTree = "<group>"; };
		045D710D1CEEE30500F6CD65 /* STPAspects.m */ = {isa = PBXFileReference; fileEncoding = 4; lastKnownFileType = sourcecode.c.objc; path = STPAspects.m; sourceTree = "<group>"; };
		045D711E1CEFA57000F6CD65 /* UIViewController+Stripe_Promises.h */ = {isa = PBXFileReference; fileEncoding = 4; lastKnownFileType = sourcecode.c.h; path = "UIViewController+Stripe_Promises.h"; sourceTree = "<group>"; };
		045D711F1CEFA57000F6CD65 /* UIViewController+Stripe_Promises.m */ = {isa = PBXFileReference; fileEncoding = 4; lastKnownFileType = sourcecode.c.objc; path = "UIViewController+Stripe_Promises.m"; sourceTree = "<group>"; };
		045D712A1CF4ED7600F6CD65 /* STPBINRange.h */ = {isa = PBXFileReference; fileEncoding = 4; lastKnownFileType = sourcecode.c.h; path = STPBINRange.h; sourceTree = "<group>"; };
		045D712B1CF4ED7600F6CD65 /* STPBINRange.m */ = {isa = PBXFileReference; fileEncoding = 4; lastKnownFileType = sourcecode.c.objc; path = STPBINRange.m; sourceTree = "<group>"; };
		045D71301CF514BB00F6CD65 /* STPBinRangeTest.m */ = {isa = PBXFileReference; fileEncoding = 4; lastKnownFileType = sourcecode.c.objc; path = STPBinRangeTest.m; sourceTree = "<group>"; };
		045E7C031A5F41DE004751EF /* StripeiOS Tests.xctest */ = {isa = PBXFileReference; explicitFileType = wrapper.cfbundle; includeInIndex = 0; path = "StripeiOS Tests.xctest"; sourceTree = BUILT_PRODUCTS_DIR; };
		04633B041CD44F1C009D4FB5 /* STPAPIClient+ApplePay.m */ = {isa = PBXFileReference; fileEncoding = 4; lastKnownFileType = sourcecode.c.objc; path = "STPAPIClient+ApplePay.m"; sourceTree = "<group>"; };
		04633B061CD44F47009D4FB5 /* STPAPIClient+ApplePay.h */ = {isa = PBXFileReference; fileEncoding = 4; lastKnownFileType = sourcecode.c.h; name = "STPAPIClient+ApplePay.h"; path = "PublicHeaders/STPAPIClient+ApplePay.h"; sourceTree = "<group>"; };
		04633B081CD44F6C009D4FB5 /* PKPayment+Stripe.h */ = {isa = PBXFileReference; fileEncoding = 4; lastKnownFileType = sourcecode.c.h; path = "PKPayment+Stripe.h"; sourceTree = "<group>"; };
		04633B091CD44F6C009D4FB5 /* PKPayment+Stripe.m */ = {isa = PBXFileReference; fileEncoding = 4; lastKnownFileType = sourcecode.c.objc; path = "PKPayment+Stripe.m"; sourceTree = "<group>"; };
		04633B0A1CD44F6C009D4FB5 /* STPCategoryLoader.m */ = {isa = PBXFileReference; fileEncoding = 4; lastKnownFileType = sourcecode.c.objc; path = STPCategoryLoader.m; sourceTree = "<group>"; };
		04633B191CD7BF29009D4FB5 /* integrate-dynamic-framework.sh */ = {isa = PBXFileReference; fileEncoding = 4; lastKnownFileType = text.script.sh; path = "integrate-dynamic-framework.sh"; sourceTree = "<group>"; };
		04695AD11C77F9DB00E08063 /* NSString+Stripe.h */ = {isa = PBXFileReference; fileEncoding = 4; lastKnownFileType = sourcecode.c.h; path = "NSString+Stripe.h"; sourceTree = "<group>"; };
		04695AD21C77F9DB00E08063 /* NSString+Stripe.m */ = {isa = PBXFileReference; fileEncoding = 4; lastKnownFileType = sourcecode.c.objc; path = "NSString+Stripe.m"; sourceTree = "<group>"; };
		04695AD51C77F9EF00E08063 /* STPDelegateProxy.h */ = {isa = PBXFileReference; fileEncoding = 4; lastKnownFileType = sourcecode.c.h; path = STPDelegateProxy.h; sourceTree = "<group>"; };
		04695AD61C77F9EF00E08063 /* STPDelegateProxy.m */ = {isa = PBXFileReference; fileEncoding = 4; lastKnownFileType = sourcecode.c.objc; path = STPDelegateProxy.m; sourceTree = "<group>"; };
		04695AD71C77F9EF00E08063 /* STPPhoneNumberValidator.h */ = {isa = PBXFileReference; fileEncoding = 4; lastKnownFileType = sourcecode.c.h; path = STPPhoneNumberValidator.h; sourceTree = "<group>"; };
		04695AD81C77F9EF00E08063 /* STPPhoneNumberValidator.m */ = {isa = PBXFileReference; fileEncoding = 4; lastKnownFileType = sourcecode.c.objc; path = STPPhoneNumberValidator.m; sourceTree = "<group>"; };
		046FE99F1CE55D1D00DA6A7B /* STPPaymentActivityIndicatorView.h */ = {isa = PBXFileReference; fileEncoding = 4; lastKnownFileType = sourcecode.c.h; name = STPPaymentActivityIndicatorView.h; path = PublicHeaders/STPPaymentActivityIndicatorView.h; sourceTree = "<group>"; };
		046FE9A01CE55D1D00DA6A7B /* STPPaymentActivityIndicatorView.m */ = {isa = PBXFileReference; fileEncoding = 4; lastKnownFileType = sourcecode.c.objc; path = STPPaymentActivityIndicatorView.m; sourceTree = "<group>"; };
		04793F551D1D8DDD00B3C551 /* STPSourceProtocol.h */ = {isa = PBXFileReference; fileEncoding = 4; lastKnownFileType = sourcecode.c.h; name = STPSourceProtocol.h; path = PublicHeaders/STPSourceProtocol.h; sourceTree = "<group>"; };
		04827D0E1D2575C6002DB3E8 /* STPImageLibrary.h */ = {isa = PBXFileReference; fileEncoding = 4; lastKnownFileType = sourcecode.c.h; name = STPImageLibrary.h; path = PublicHeaders/STPImageLibrary.h; sourceTree = "<group>"; };
		04827D0F1D2575C6002DB3E8 /* STPImageLibrary.m */ = {isa = PBXFileReference; fileEncoding = 4; lastKnownFileType = sourcecode.c.objc; path = STPImageLibrary.m; sourceTree = "<group>"; };
		04827D141D257764002DB3E8 /* STPImageLibrary+Private.h */ = {isa = PBXFileReference; fileEncoding = 4; lastKnownFileType = sourcecode.c.h; path = "STPImageLibrary+Private.h"; sourceTree = "<group>"; };
		04827D171D257A6C002DB3E8 /* STPImageLibraryTest.m */ = {isa = PBXFileReference; fileEncoding = 4; lastKnownFileType = sourcecode.c.objc; path = STPImageLibraryTest.m; sourceTree = "<group>"; };
		049880FA1CED5A2300EA4FFD /* STPPaymentConfiguration.h */ = {isa = PBXFileReference; fileEncoding = 4; lastKnownFileType = sourcecode.c.h; name = STPPaymentConfiguration.h; path = PublicHeaders/STPPaymentConfiguration.h; sourceTree = "<group>"; };
		049880FB1CED5A2300EA4FFD /* STPPaymentConfiguration.m */ = {isa = PBXFileReference; fileEncoding = 4; lastKnownFileType = sourcecode.c.objc; path = STPPaymentConfiguration.m; sourceTree = "<group>"; };
		049952CD1BCF13510088C703 /* STPAPIRequest.h */ = {isa = PBXFileReference; fileEncoding = 4; lastKnownFileType = sourcecode.c.h; path = STPAPIRequest.h; sourceTree = "<group>"; };
		049952CE1BCF13510088C703 /* STPAPIRequest.m */ = {isa = PBXFileReference; fileEncoding = 4; lastKnownFileType = sourcecode.c.objc; path = STPAPIRequest.m; sourceTree = "<group>"; };
		049952D11BCF13DD0088C703 /* STPAPIClient+Private.h */ = {isa = PBXFileReference; fileEncoding = 4; lastKnownFileType = sourcecode.c.h; path = "STPAPIClient+Private.h"; sourceTree = "<group>"; };
		049A3F781CC18D5300F57DE7 /* UIView+Stripe_FirstResponder.h */ = {isa = PBXFileReference; fileEncoding = 4; lastKnownFileType = sourcecode.c.h; path = "UIView+Stripe_FirstResponder.h"; sourceTree = "<group>"; };
		049A3F791CC18D5300F57DE7 /* UIView+Stripe_FirstResponder.m */ = {isa = PBXFileReference; fileEncoding = 4; lastKnownFileType = sourcecode.c.objc; path = "UIView+Stripe_FirstResponder.m"; sourceTree = "<group>"; };
		049A3F7C1CC1920A00F57DE7 /* UIViewController+Stripe_KeyboardAvoiding.h */ = {isa = PBXFileReference; fileEncoding = 4; lastKnownFileType = sourcecode.c.h; path = "UIViewController+Stripe_KeyboardAvoiding.h"; sourceTree = "<group>"; };
		049A3F7D1CC1920A00F57DE7 /* UIViewController+Stripe_KeyboardAvoiding.m */ = {isa = PBXFileReference; fileEncoding = 4; lastKnownFileType = sourcecode.c.objc; path = "UIViewController+Stripe_KeyboardAvoiding.m"; sourceTree = "<group>"; };
		049A3F871CC73C7100F57DE7 /* STPPaymentContext.h */ = {isa = PBXFileReference; fileEncoding = 4; lastKnownFileType = sourcecode.c.h; name = STPPaymentContext.h; path = PublicHeaders/STPPaymentContext.h; sourceTree = "<group>"; };
		049A3F881CC73C7100F57DE7 /* STPPaymentContext.m */ = {isa = PBXFileReference; fileEncoding = 4; lastKnownFileType = sourcecode.c.objc; path = STPPaymentContext.m; sourceTree = "<group>"; };
		049A3F8F1CC740FF00F57DE7 /* NSDecimalNumber+Stripe_Currency.h */ = {isa = PBXFileReference; fileEncoding = 4; lastKnownFileType = sourcecode.c.h; path = "NSDecimalNumber+Stripe_Currency.h"; sourceTree = "<group>"; };
		049A3F901CC740FF00F57DE7 /* NSDecimalNumber+Stripe_Currency.m */ = {isa = PBXFileReference; fileEncoding = 4; lastKnownFileType = sourcecode.c.objc; path = "NSDecimalNumber+Stripe_Currency.m"; sourceTree = "<group>"; };
		049A3F931CC75B2E00F57DE7 /* STPPromise.h */ = {isa = PBXFileReference; fileEncoding = 4; lastKnownFileType = sourcecode.c.h; path = STPPromise.h; sourceTree = "<group>"; };
		049A3F941CC75B2E00F57DE7 /* STPPromise.m */ = {isa = PBXFileReference; fileEncoding = 4; lastKnownFileType = sourcecode.c.objc; path = STPPromise.m; sourceTree = "<group>"; };
		049A3F971CC76A2400F57DE7 /* NSBundle+Stripe_AppName.h */ = {isa = PBXFileReference; fileEncoding = 4; lastKnownFileType = sourcecode.c.h; path = "NSBundle+Stripe_AppName.h"; sourceTree = "<group>"; };
		049A3F981CC76A2400F57DE7 /* NSBundle+Stripe_AppName.m */ = {isa = PBXFileReference; fileEncoding = 4; lastKnownFileType = sourcecode.c.objc; path = "NSBundle+Stripe_AppName.m"; sourceTree = "<group>"; };
		049A3F9C1CC8006800F57DE7 /* stp_icon_add.png */ = {isa = PBXFileReference; lastKnownFileType = image.png; path = stp_icon_add.png; sourceTree = "<group>"; };
		049A3F9D1CC8006800F57DE7 /* stp_icon_add@2x.png */ = {isa = PBXFileReference; lastKnownFileType = image.png; path = "stp_icon_add@2x.png"; sourceTree = "<group>"; };
		049A3F9E1CC8006800F57DE7 /* stp_icon_add@3x.png */ = {isa = PBXFileReference; lastKnownFileType = image.png; path = "stp_icon_add@3x.png"; sourceTree = "<group>"; };
		049A3FA31CC8071100F57DE7 /* stp_card_applepay@2x.png */ = {isa = PBXFileReference; lastKnownFileType = image.png; path = "stp_card_applepay@2x.png"; sourceTree = "<group>"; };
		049A3FA41CC8071100F57DE7 /* stp_card_applepay@3x.png */ = {isa = PBXFileReference; lastKnownFileType = image.png; path = "stp_card_applepay@3x.png"; sourceTree = "<group>"; };
		049A3FAC1CC9AA9900F57DE7 /* STPAddressViewModel.h */ = {isa = PBXFileReference; fileEncoding = 4; lastKnownFileType = sourcecode.c.h; path = STPAddressViewModel.h; sourceTree = "<group>"; };
		049A3FAD1CC9AA9900F57DE7 /* STPAddressViewModel.m */ = {isa = PBXFileReference; fileEncoding = 4; lastKnownFileType = sourcecode.c.objc; path = STPAddressViewModel.m; sourceTree = "<group>"; };
		049A3FB01CC9FEFC00F57DE7 /* UIToolbar+Stripe_InputAccessory.h */ = {isa = PBXFileReference; fileEncoding = 4; lastKnownFileType = sourcecode.c.h; path = "UIToolbar+Stripe_InputAccessory.h"; sourceTree = "<group>"; };
		049A3FB11CC9FEFC00F57DE7 /* UIToolbar+Stripe_InputAccessory.m */ = {isa = PBXFileReference; fileEncoding = 4; lastKnownFileType = sourcecode.c.objc; path = "UIToolbar+Stripe_InputAccessory.m"; sourceTree = "<group>"; };
		049E84AB1A605D93000B66CD /* libStripe.a */ = {isa = PBXFileReference; explicitFileType = archive.ar; includeInIndex = 0; path = libStripe.a; sourceTree = BUILT_PRODUCTS_DIR; };
		04A488311CA34D3000506E53 /* STPEmailAddressValidator.h */ = {isa = PBXFileReference; fileEncoding = 4; lastKnownFileType = sourcecode.c.h; path = STPEmailAddressValidator.h; sourceTree = "<group>"; };
		04A488321CA34D3000506E53 /* STPEmailAddressValidator.m */ = {isa = PBXFileReference; fileEncoding = 4; lastKnownFileType = sourcecode.c.objc; path = STPEmailAddressValidator.m; sourceTree = "<group>"; };
		04A488351CA34DC600506E53 /* STPEmailAddressValidatorTest.m */ = {isa = PBXFileReference; fileEncoding = 4; lastKnownFileType = sourcecode.c.objc; path = STPEmailAddressValidatorTest.m; sourceTree = "<group>"; };
		04A4883B1CA3568800506E53 /* STPBlocks.h */ = {isa = PBXFileReference; fileEncoding = 4; lastKnownFileType = sourcecode.c.h; name = STPBlocks.h; path = PublicHeaders/STPBlocks.h; sourceTree = "<group>"; };
		04A488401CA3580700506E53 /* UINavigationController+Stripe_Completion.h */ = {isa = PBXFileReference; fileEncoding = 4; lastKnownFileType = sourcecode.c.h; path = "UINavigationController+Stripe_Completion.h"; sourceTree = "<group>"; };
		04A488411CA3580700506E53 /* UINavigationController+Stripe_Completion.m */ = {isa = PBXFileReference; fileEncoding = 4; lastKnownFileType = sourcecode.c.objc; path = "UINavigationController+Stripe_Completion.m"; sourceTree = "<group>"; };
		04A4C3851C4F25F900B3B290 /* NSArray+Stripe.h */ = {isa = PBXFileReference; fileEncoding = 4; lastKnownFileType = sourcecode.c.h; path = "NSArray+Stripe.h"; sourceTree = "<group>"; };
		04A4C3861C4F25F900B3B290 /* NSArray+Stripe.m */ = {isa = PBXFileReference; fileEncoding = 4; lastKnownFileType = sourcecode.c.objc; path = "NSArray+Stripe.m"; sourceTree = "<group>"; };
		04A4C3871C4F25F900B3B290 /* UIViewController+Stripe_ParentViewController.h */ = {isa = PBXFileReference; fileEncoding = 4; lastKnownFileType = sourcecode.c.h; path = "UIViewController+Stripe_ParentViewController.h"; sourceTree = "<group>"; };
		04A4C3881C4F25F900B3B290 /* UIViewController+Stripe_ParentViewController.m */ = {isa = PBXFileReference; fileEncoding = 4; lastKnownFileType = sourcecode.c.objc; path = "UIViewController+Stripe_ParentViewController.m"; sourceTree = "<group>"; };
		04A4C3911C4F263300B3B290 /* NSArray+StripeTest.m */ = {isa = PBXFileReference; fileEncoding = 4; lastKnownFileType = sourcecode.c.objc; path = "NSArray+StripeTest.m"; sourceTree = "<group>"; };
		04A4C3931C4F276100B3B290 /* STPUIVCStripeParentViewControllerTests.m */ = {isa = PBXFileReference; fileEncoding = 4; lastKnownFileType = sourcecode.c.objc; path = STPUIVCStripeParentViewControllerTests.m; sourceTree = "<group>"; };
		04A58A461BC603BB004E7BC2 /* FABKitProtocol.h */ = {isa = PBXFileReference; fileEncoding = 4; lastKnownFileType = sourcecode.c.h; path = FABKitProtocol.h; sourceTree = "<group>"; };
		04A58A471BC603BB004E7BC2 /* Fabric+FABKits.h */ = {isa = PBXFileReference; fileEncoding = 4; lastKnownFileType = sourcecode.c.h; path = "Fabric+FABKits.h"; sourceTree = "<group>"; };
		04A58A481BC603BB004E7BC2 /* Fabric.h */ = {isa = PBXFileReference; fileEncoding = 4; lastKnownFileType = sourcecode.c.h; name = Fabric.h; path = Stripe/Fabric.h; sourceTree = "<group>"; };
		04B31DD21D08E6E200EF1631 /* STPCustomer.h */ = {isa = PBXFileReference; fileEncoding = 4; lastKnownFileType = sourcecode.c.h; name = STPCustomer.h; path = PublicHeaders/STPCustomer.h; sourceTree = "<group>"; };
		04B31DD31D08E6E200EF1631 /* STPCustomer.m */ = {isa = PBXFileReference; fileEncoding = 4; lastKnownFileType = sourcecode.c.objc; path = STPCustomer.m; sourceTree = "<group>"; };
		04B31DD81D09A4DC00EF1631 /* STPPaymentConfiguration+Private.h */ = {isa = PBXFileReference; fileEncoding = 4; lastKnownFileType = sourcecode.c.h; path = "STPPaymentConfiguration+Private.h"; sourceTree = "<group>"; };
		04B31DE41D09D25F00EF1631 /* STPPaymentOptionsInternalViewController.h */ = {isa = PBXFileReference; fileEncoding = 4; lastKnownFileType = sourcecode.c.h; path = STPPaymentOptionsInternalViewController.h; sourceTree = "<group>"; };
		04B31DE51D09D25F00EF1631 /* STPPaymentOptionsInternalViewController.m */ = {isa = PBXFileReference; fileEncoding = 4; lastKnownFileType = sourcecode.c.objc; path = STPPaymentOptionsInternalViewController.m; sourceTree = "<group>"; };
		04B31DF01D09F0A800EF1631 /* UIViewController+Stripe_NavigationItemProxy.h */ = {isa = PBXFileReference; fileEncoding = 4; lastKnownFileType = sourcecode.c.h; path = "UIViewController+Stripe_NavigationItemProxy.h"; sourceTree = "<group>"; };
		04B31DF11D09F0A800EF1631 /* UIViewController+Stripe_NavigationItemProxy.m */ = {isa = PBXFileReference; fileEncoding = 4; lastKnownFileType = sourcecode.c.objc; path = "UIViewController+Stripe_NavigationItemProxy.m"; sourceTree = "<group>"; };
		04B31DF71D11AC6400EF1631 /* STPUserInformation.h */ = {isa = PBXFileReference; fileEncoding = 4; lastKnownFileType = sourcecode.c.h; name = STPUserInformation.h; path = PublicHeaders/STPUserInformation.h; sourceTree = "<group>"; };
		04B31DF81D11AC6400EF1631 /* STPUserInformation.m */ = {isa = PBXFileReference; fileEncoding = 4; lastKnownFileType = sourcecode.c.objc; path = STPUserInformation.m; sourceTree = "<group>"; };
		04B31DFD1D131D9000EF1631 /* STPPaymentCardTextFieldCell.h */ = {isa = PBXFileReference; fileEncoding = 4; lastKnownFileType = sourcecode.c.h; path = STPPaymentCardTextFieldCell.h; sourceTree = "<group>"; };
		04B31DFE1D131D9000EF1631 /* STPPaymentCardTextFieldCell.m */ = {isa = PBXFileReference; fileEncoding = 4; lastKnownFileType = sourcecode.c.objc; path = STPPaymentCardTextFieldCell.m; sourceTree = "<group>"; };
		04B33F301BC7417B00DD8120 /* Info.plist */ = {isa = PBXFileReference; fileEncoding = 4; lastKnownFileType = text.plist.xml; path = Info.plist; sourceTree = "<group>"; };
		04B94BC71A47B78A00092C46 /* AddressBook.framework */ = {isa = PBXFileReference; lastKnownFileType = wrapper.framework; name = AddressBook.framework; path = System/Library/Frameworks/AddressBook.framework; sourceTree = SDKROOT; };
		04BC29A21CD8697900318357 /* STPTheme.h */ = {isa = PBXFileReference; fileEncoding = 4; lastKnownFileType = sourcecode.c.h; name = STPTheme.h; path = PublicHeaders/STPTheme.h; sourceTree = "<group>"; };
		04BC29A31CD8697900318357 /* STPTheme.m */ = {isa = PBXFileReference; fileEncoding = 4; lastKnownFileType = sourcecode.c.objc; path = STPTheme.m; sourceTree = "<group>"; };
		04BC29BB1CDD535700318357 /* STPSwitchTableViewCell.h */ = {isa = PBXFileReference; fileEncoding = 4; lastKnownFileType = sourcecode.c.h; path = STPSwitchTableViewCell.h; sourceTree = "<group>"; };
		04BC29BC1CDD535700318357 /* STPSwitchTableViewCell.m */ = {isa = PBXFileReference; fileEncoding = 4; lastKnownFileType = sourcecode.c.objc; path = STPSwitchTableViewCell.m; sourceTree = "<group>"; };
		04BFFFD81D240B13005F2340 /* STPAddCardViewController+Private.h */ = {isa = PBXFileReference; fileEncoding = 4; lastKnownFileType = sourcecode.c.h; path = "STPAddCardViewController+Private.h"; sourceTree = "<group>"; };
		04CB86B81BA89CD400E4F61E /* PKPayment+StripeTest.m */ = {isa = PBXFileReference; fileEncoding = 4; lastKnownFileType = sourcecode.c.objc; path = "PKPayment+StripeTest.m"; sourceTree = "<group>"; };
		04CDB4421A5F2E1800B854EE /* Stripe.framework */ = {isa = PBXFileReference; explicitFileType = wrapper.framework; includeInIndex = 0; path = Stripe.framework; sourceTree = BUILT_PRODUCTS_DIR; };
		04CDB4A91A5F30A700B854EE /* Stripe.h */ = {isa = PBXFileReference; fileEncoding = 4; lastKnownFileType = sourcecode.c.h; lineEnding = 0; name = Stripe.h; path = PublicHeaders/Stripe.h; sourceTree = "<group>"; xcLanguageSpecificationIdentifier = xcode.lang.objcpp; };
		04CDB4C21A5F30A700B854EE /* STPAPIClient.h */ = {isa = PBXFileReference; fileEncoding = 4; lastKnownFileType = sourcecode.c.h; lineEnding = 0; name = STPAPIClient.h; path = PublicHeaders/STPAPIClient.h; sourceTree = "<group>"; xcLanguageSpecificationIdentifier = xcode.lang.objcpp; };
		04CDB4C31A5F30A700B854EE /* STPAPIClient.m */ = {isa = PBXFileReference; fileEncoding = 4; lastKnownFileType = sourcecode.c.objc; path = STPAPIClient.m; sourceTree = "<group>"; };
		04CDB4C41A5F30A700B854EE /* STPFormEncoder.h */ = {isa = PBXFileReference; fileEncoding = 4; lastKnownFileType = sourcecode.c.h; path = STPFormEncoder.h; sourceTree = "<group>"; };
		04CDB4C51A5F30A700B854EE /* STPFormEncoder.m */ = {isa = PBXFileReference; fileEncoding = 4; lastKnownFileType = sourcecode.c.objc; path = STPFormEncoder.m; sourceTree = "<group>"; };
		04CDB4C81A5F30A700B854EE /* STPBankAccount.h */ = {isa = PBXFileReference; fileEncoding = 4; lastKnownFileType = sourcecode.c.h; name = STPBankAccount.h; path = PublicHeaders/STPBankAccount.h; sourceTree = "<group>"; };
		04CDB4C91A5F30A700B854EE /* STPBankAccount.m */ = {isa = PBXFileReference; fileEncoding = 4; lastKnownFileType = sourcecode.c.objc; path = STPBankAccount.m; sourceTree = "<group>"; };
		04CDB4CA1A5F30A700B854EE /* STPCard.h */ = {isa = PBXFileReference; fileEncoding = 4; lastKnownFileType = sourcecode.c.h; name = STPCard.h; path = PublicHeaders/STPCard.h; sourceTree = "<group>"; };
		04CDB4CB1A5F30A700B854EE /* STPCard.m */ = {isa = PBXFileReference; fileEncoding = 4; lastKnownFileType = sourcecode.c.objc; path = STPCard.m; sourceTree = "<group>"; };
		04CDB4CC1A5F30A700B854EE /* STPToken.h */ = {isa = PBXFileReference; fileEncoding = 4; lastKnownFileType = sourcecode.c.h; name = STPToken.h; path = PublicHeaders/STPToken.h; sourceTree = "<group>"; };
		04CDB4CD1A5F30A700B854EE /* STPToken.m */ = {isa = PBXFileReference; fileEncoding = 4; lastKnownFileType = sourcecode.c.objc; path = STPToken.m; sourceTree = "<group>"; };
		04CDB4CE1A5F30A700B854EE /* StripeError.h */ = {isa = PBXFileReference; fileEncoding = 4; lastKnownFileType = sourcecode.c.h; name = StripeError.h; path = PublicHeaders/StripeError.h; sourceTree = "<group>"; };
		04CDB4CF1A5F30A700B854EE /* StripeError.m */ = {isa = PBXFileReference; fileEncoding = 4; lastKnownFileType = sourcecode.c.objc; path = StripeError.m; sourceTree = "<group>"; };
		04CDB51E1A5F3A9300B854EE /* STPAPIClientTest.m */ = {isa = PBXFileReference; fileEncoding = 4; lastKnownFileType = sourcecode.c.objc; path = STPAPIClientTest.m; sourceTree = "<group>"; };
		04CDB51F1A5F3A9300B854EE /* STPFormEncoderTest.m */ = {isa = PBXFileReference; fileEncoding = 4; lastKnownFileType = sourcecode.c.objc; path = STPFormEncoderTest.m; sourceTree = "<group>"; };
		04CDB5211A5F3A9300B854EE /* STPApplePayFunctionalTest.m */ = {isa = PBXFileReference; fileEncoding = 4; lastKnownFileType = sourcecode.c.objc; path = STPApplePayFunctionalTest.m; sourceTree = "<group>"; };
		04CDB5221A5F3A9300B854EE /* STPBankAccountFunctionalTest.m */ = {isa = PBXFileReference; fileEncoding = 4; lastKnownFileType = sourcecode.c.objc; path = STPBankAccountFunctionalTest.m; sourceTree = "<group>"; };
		04CDB5231A5F3A9300B854EE /* STPBankAccountTest.m */ = {isa = PBXFileReference; fileEncoding = 4; lastKnownFileType = sourcecode.c.objc; path = STPBankAccountTest.m; sourceTree = "<group>"; };
		04CDB5241A5F3A9300B854EE /* STPCardFunctionalTest.m */ = {isa = PBXFileReference; fileEncoding = 4; lastKnownFileType = sourcecode.c.objc; path = STPCardFunctionalTest.m; sourceTree = "<group>"; };
		04CDB5251A5F3A9300B854EE /* STPCardTest.m */ = {isa = PBXFileReference; fileEncoding = 4; lastKnownFileType = sourcecode.c.objc; path = STPCardTest.m; sourceTree = "<group>"; };
		04CDB5261A5F3A9300B854EE /* STPCertTest.m */ = {isa = PBXFileReference; fileEncoding = 4; lastKnownFileType = sourcecode.c.objc; path = STPCertTest.m; sourceTree = "<group>"; };
		04CDB5271A5F3A9300B854EE /* STPTokenTest.m */ = {isa = PBXFileReference; fileEncoding = 4; lastKnownFileType = sourcecode.c.objc; path = STPTokenTest.m; sourceTree = "<group>"; };
		04CDE5B41BC1F1F100548833 /* STPCardParams.m */ = {isa = PBXFileReference; fileEncoding = 4; lastKnownFileType = sourcecode.c.objc; path = STPCardParams.m; sourceTree = "<group>"; };
		04CDE5BB1BC1F21500548833 /* STPCardParams.h */ = {isa = PBXFileReference; fileEncoding = 4; lastKnownFileType = sourcecode.c.h; name = STPCardParams.h; path = PublicHeaders/STPCardParams.h; sourceTree = "<group>"; };
		04CDE5C11BC20AF800548833 /* STPBankAccountParams.m */ = {isa = PBXFileReference; fileEncoding = 4; lastKnownFileType = sourcecode.c.objc; path = STPBankAccountParams.m; sourceTree = "<group>"; };
		04CDE5C81BC20B1D00548833 /* STPBankAccountParams.h */ = {isa = PBXFileReference; fileEncoding = 4; lastKnownFileType = sourcecode.c.h; name = STPBankAccountParams.h; path = PublicHeaders/STPBankAccountParams.h; sourceTree = "<group>"; };
		04D5BF9019BF958F009521A5 /* PassKit.framework */ = {isa = PBXFileReference; lastKnownFileType = wrapper.framework; name = PassKit.framework; path = System/Library/Frameworks/PassKit.framework; sourceTree = SDKROOT; };
		04E01F7921A8C37C0061402F /* OHHTTPStubs.framework */ = {isa = PBXFileReference; lastKnownFileType = wrapper.framework; name = OHHTTPStubs.framework; path = Carthage/Build/iOS/OHHTTPStubs.framework; sourceTree = "<group>"; };
		04E01F7A21A8C37D0061402F /* SWHttpTrafficRecorder.framework */ = {isa = PBXFileReference; lastKnownFileType = wrapper.framework; name = SWHttpTrafficRecorder.framework; path = Carthage/Build/iOS/SWHttpTrafficRecorder.framework; sourceTree = "<group>"; };
		04E01F8321AA36320061402F /* STPNetworkStubbingTestCase.h */ = {isa = PBXFileReference; lastKnownFileType = sourcecode.c.h; path = STPNetworkStubbingTestCase.h; sourceTree = "<group>"; };
		04E01F8421AA36320061402F /* STPNetworkStubbingTestCase.m */ = {isa = PBXFileReference; lastKnownFileType = sourcecode.c.objc; path = STPNetworkStubbingTestCase.m; sourceTree = "<group>"; };
		04E01F8921AA55E30061402F /* recorded_network_traffic */ = {isa = PBXFileReference; lastKnownFileType = folder; name = recorded_network_traffic; path = Tests/recorded_network_traffic; sourceTree = SOURCE_ROOT; };
		04E32A9C1B7A9490009C9E35 /* STPPaymentCardTextField.h */ = {isa = PBXFileReference; fileEncoding = 4; lastKnownFileType = sourcecode.c.h; name = STPPaymentCardTextField.h; path = PublicHeaders/STPPaymentCardTextField.h; sourceTree = "<group>"; };
		04E39F501CECF7A100AF3B96 /* STPPaymentOptionTuple.h */ = {isa = PBXFileReference; fileEncoding = 4; lastKnownFileType = sourcecode.c.h; path = STPPaymentOptionTuple.h; sourceTree = "<group>"; };
		04E39F511CECF7A100AF3B96 /* STPPaymentOptionTuple.m */ = {isa = PBXFileReference; fileEncoding = 4; lastKnownFileType = sourcecode.c.objc; path = STPPaymentOptionTuple.m; sourceTree = "<group>"; };
		04E39F561CECF9A800AF3B96 /* STPPaymentOptionsViewController+Private.h */ = {isa = PBXFileReference; fileEncoding = 4; lastKnownFileType = sourcecode.c.h; path = "STPPaymentOptionsViewController+Private.h"; sourceTree = "<group>"; };
		04E39F5A1CECFAFD00AF3B96 /* STPPaymentContext+Private.h */ = {isa = PBXFileReference; fileEncoding = 4; lastKnownFileType = sourcecode.c.h; path = "STPPaymentContext+Private.h"; sourceTree = "<group>"; };
		04E39F681CED48D500AF3B96 /* UIBarButtonItem+Stripe.h */ = {isa = PBXFileReference; fileEncoding = 4; lastKnownFileType = sourcecode.c.h; path = "UIBarButtonItem+Stripe.h"; sourceTree = "<group>"; };
		04E39F691CED48D500AF3B96 /* UIBarButtonItem+Stripe.m */ = {isa = PBXFileReference; fileEncoding = 4; lastKnownFileType = sourcecode.c.objc; path = "UIBarButtonItem+Stripe.m"; sourceTree = "<group>"; };
		04EBC7511B7533C300A0E6AE /* STPCardValidationState.h */ = {isa = PBXFileReference; fileEncoding = 4; lastKnownFileType = sourcecode.c.h; name = STPCardValidationState.h; path = PublicHeaders/STPCardValidationState.h; sourceTree = "<group>"; };
		04EBC7521B7533C300A0E6AE /* STPCardValidator.h */ = {isa = PBXFileReference; fileEncoding = 4; lastKnownFileType = sourcecode.c.h; name = STPCardValidator.h; path = PublicHeaders/STPCardValidator.h; sourceTree = "<group>"; };
		04F213301BCEAB61001D6F22 /* STPFormEncodable.h */ = {isa = PBXFileReference; fileEncoding = 4; lastKnownFileType = sourcecode.c.h; name = STPFormEncodable.h; path = PublicHeaders/STPFormEncodable.h; sourceTree = "<group>"; };
		04F213341BCECB1C001D6F22 /* STPAPIResponseDecodable.h */ = {isa = PBXFileReference; fileEncoding = 4; lastKnownFileType = sourcecode.c.h; name = STPAPIResponseDecodable.h; path = PublicHeaders/STPAPIResponseDecodable.h; sourceTree = "<group>"; };
		04F39F0A1AEF2AFE005B926E /* Project-Debug.xcconfig */ = {isa = PBXFileReference; lastKnownFileType = text.xcconfig; path = "Project-Debug.xcconfig"; sourceTree = "<group>"; };
		04F39F0B1AEF2AFE005B926E /* Project-Release.xcconfig */ = {isa = PBXFileReference; lastKnownFileType = text.xcconfig; path = "Project-Release.xcconfig"; sourceTree = "<group>"; };
		04F39F0C1AEF2AFE005B926E /* Project-Shared.xcconfig */ = {isa = PBXFileReference; lastKnownFileType = text.xcconfig; path = "Project-Shared.xcconfig"; sourceTree = "<group>"; };
		04F39F0D1AEF2AFE005B926E /* StripeiOS Tests-Debug.xcconfig */ = {isa = PBXFileReference; lastKnownFileType = text.xcconfig; path = "StripeiOS Tests-Debug.xcconfig"; sourceTree = "<group>"; };
		04F39F0E1AEF2AFE005B926E /* StripeiOS Tests-Release.xcconfig */ = {isa = PBXFileReference; lastKnownFileType = text.xcconfig; path = "StripeiOS Tests-Release.xcconfig"; sourceTree = "<group>"; };
		04F39F0F1AEF2AFE005B926E /* StripeiOS Tests-Shared.xcconfig */ = {isa = PBXFileReference; lastKnownFileType = text.xcconfig; path = "StripeiOS Tests-Shared.xcconfig"; sourceTree = "<group>"; };
		04F39F101AEF2AFE005B926E /* StripeiOS-Debug.xcconfig */ = {isa = PBXFileReference; lastKnownFileType = text.xcconfig; path = "StripeiOS-Debug.xcconfig"; sourceTree = "<group>"; };
		04F39F111AEF2AFE005B926E /* StripeiOS-Release.xcconfig */ = {isa = PBXFileReference; lastKnownFileType = text.xcconfig; path = "StripeiOS-Release.xcconfig"; sourceTree = "<group>"; };
		04F39F121AEF2AFE005B926E /* StripeiOS-Shared.xcconfig */ = {isa = PBXFileReference; lastKnownFileType = text.xcconfig; path = "StripeiOS-Shared.xcconfig"; sourceTree = "<group>"; };
		04F39F151AEF2AFE005B926E /* StripeiOSStatic.xcconfig */ = {isa = PBXFileReference; lastKnownFileType = text.xcconfig; path = StripeiOSStatic.xcconfig; sourceTree = "<group>"; };
		04F39F181AEF2AFE005B926E /* StripeiOSStaticFramework.xcconfig */ = {isa = PBXFileReference; lastKnownFileType = text.xcconfig; path = StripeiOSStaticFramework.xcconfig; sourceTree = "<group>"; };
		04F416241CA3639500486FB5 /* STPAddCardViewController.h */ = {isa = PBXFileReference; fileEncoding = 4; lastKnownFileType = sourcecode.c.h; lineEnding = 0; name = STPAddCardViewController.h; path = PublicHeaders/STPAddCardViewController.h; sourceTree = "<group>"; xcLanguageSpecificationIdentifier = xcode.lang.objcpp; };
		04F416251CA3639500486FB5 /* STPAddCardViewController.m */ = {isa = PBXFileReference; fileEncoding = 4; lastKnownFileType = sourcecode.c.objc; lineEnding = 0; path = STPAddCardViewController.m; sourceTree = "<group>"; xcLanguageSpecificationIdentifier = xcode.lang.objc; };
		04F94D6F1D21CB20004FC826 /* StripeiOSResources.xcconfig */ = {isa = PBXFileReference; fileEncoding = 4; lastKnownFileType = text.xcconfig; path = StripeiOSResources.xcconfig; sourceTree = "<group>"; };
		04FCFA171BD59A8C00297732 /* STPCategoryLoader.h */ = {isa = PBXFileReference; fileEncoding = 4; lastKnownFileType = sourcecode.c.h; path = STPCategoryLoader.h; sourceTree = "<group>"; };
		0731328D2277A3F60019CE3F /* STPPinManagementService.h */ = {isa = PBXFileReference; fileEncoding = 4; lastKnownFileType = sourcecode.c.h; name = STPPinManagementService.h; path = PublicHeaders/STPPinManagementService.h; sourceTree = "<group>"; };
		0731328E2277A3F60019CE3F /* STPPinManagementService.m */ = {isa = PBXFileReference; fileEncoding = 4; lastKnownFileType = sourcecode.c.objc; path = STPPinManagementService.m; sourceTree = "<group>"; };
		073132932277A72D0019CE3F /* STPIssuingCardPin.h */ = {isa = PBXFileReference; fileEncoding = 4; lastKnownFileType = sourcecode.c.h; name = STPIssuingCardPin.h; path = PublicHeaders/STPIssuingCardPin.h; sourceTree = "<group>"; };
		073132942277A72D0019CE3F /* STPIssuingCardPin.m */ = {isa = PBXFileReference; fileEncoding = 4; lastKnownFileType = sourcecode.c.objc; path = STPIssuingCardPin.m; sourceTree = "<group>"; };
		0731329A2277AA200019CE3F /* STPPinManagementServiceFunctionalTest.m */ = {isa = PBXFileReference; fileEncoding = 4; lastKnownFileType = sourcecode.c.objc; path = STPPinManagementServiceFunctionalTest.m; sourceTree = "<group>"; };
		11C74B9B164043050071C2CA /* Foundation.framework */ = {isa = PBXFileReference; lastKnownFileType = wrapper.framework; name = Foundation.framework; path = System/Library/Frameworks/Foundation.framework; sourceTree = SDKROOT; };
		315CB85222E7BD0D00E612A3 /* libStripe3DS2.a */ = {isa = PBXFileReference; lastKnownFileType = archive.ar; name = libStripe3DS2.a; path = InternalFrameworks/libStripe3DS2.a; sourceTree = "<group>"; };
		315CB85422E7BD1400E612A3 /* Stripe3DS2.bundle */ = {isa = PBXFileReference; lastKnownFileType = "wrapper.plug-in"; name = Stripe3DS2.bundle; path = ../InternalFrameworks/Stripe3DS2.bundle; sourceTree = "<group>"; };
		315CB8A322E7D95E00E612A3 /* STDSChallengeStatusReceiver.h */ = {isa = PBXFileReference; lastKnownFileType = sourcecode.c.h; path = STDSChallengeStatusReceiver.h; sourceTree = "<group>"; };
		315CB8A422E7D95E00E612A3 /* STDSRuntimeException.h */ = {isa = PBXFileReference; lastKnownFileType = sourcecode.c.h; path = STDSRuntimeException.h; sourceTree = "<group>"; };
		315CB8A522E7D95E00E612A3 /* STDSButtonCustomization.h */ = {isa = PBXFileReference; lastKnownFileType = sourcecode.c.h; path = STDSButtonCustomization.h; sourceTree = "<group>"; };
		315CB8A622E7D95E00E612A3 /* STDSWarning.h */ = {isa = PBXFileReference; lastKnownFileType = sourcecode.c.h; path = STDSWarning.h; sourceTree = "<group>"; };
		315CB8A722E7D95E00E612A3 /* STDSSelectionCustomization.h */ = {isa = PBXFileReference; lastKnownFileType = sourcecode.c.h; path = STDSSelectionCustomization.h; sourceTree = "<group>"; };
		315CB8A822E7D95F00E612A3 /* STDSException.h */ = {isa = PBXFileReference; lastKnownFileType = sourcecode.c.h; path = STDSException.h; sourceTree = "<group>"; };
		315CB8A922E7D95F00E612A3 /* STDSTextFieldCustomization.h */ = {isa = PBXFileReference; lastKnownFileType = sourcecode.c.h; path = STDSTextFieldCustomization.h; sourceTree = "<group>"; };
		315CB8AA22E7D95F00E612A3 /* STDSUICustomization.h */ = {isa = PBXFileReference; lastKnownFileType = sourcecode.c.h; path = STDSUICustomization.h; sourceTree = "<group>"; };
		315CB8AB22E7D95F00E612A3 /* STDSNavigationBarCustomization.h */ = {isa = PBXFileReference; lastKnownFileType = sourcecode.c.h; path = STDSNavigationBarCustomization.h; sourceTree = "<group>"; };
		315CB8AC22E7D95F00E612A3 /* STDSTransaction.h */ = {isa = PBXFileReference; lastKnownFileType = sourcecode.c.h; path = STDSTransaction.h; sourceTree = "<group>"; };
		315CB8AD22E7D95F00E612A3 /* STDSLabelCustomization.h */ = {isa = PBXFileReference; lastKnownFileType = sourcecode.c.h; path = STDSLabelCustomization.h; sourceTree = "<group>"; };
		315CB8AE22E7D95F00E612A3 /* STDSCustomization.h */ = {isa = PBXFileReference; lastKnownFileType = sourcecode.c.h; path = STDSCustomization.h; sourceTree = "<group>"; };
		315CB8AF22E7D95F00E612A3 /* STDSAuthenticationRequestParameters.h */ = {isa = PBXFileReference; lastKnownFileType = sourcecode.c.h; path = STDSAuthenticationRequestParameters.h; sourceTree = "<group>"; };
		315CB8B022E7D95F00E612A3 /* STDSRuntimeErrorEvent.h */ = {isa = PBXFileReference; lastKnownFileType = sourcecode.c.h; path = STDSRuntimeErrorEvent.h; sourceTree = "<group>"; };
		315CB8B122E7D95F00E612A3 /* STDSErrorMessage.h */ = {isa = PBXFileReference; lastKnownFileType = sourcecode.c.h; path = STDSErrorMessage.h; sourceTree = "<group>"; };
		315CB8B222E7D95F00E612A3 /* STDSCompletionEvent.h */ = {isa = PBXFileReference; lastKnownFileType = sourcecode.c.h; path = STDSCompletionEvent.h; sourceTree = "<group>"; };
		315CB8B322E7D95F00E612A3 /* STDSThreeDSProtocolVersion.h */ = {isa = PBXFileReference; lastKnownFileType = sourcecode.c.h; path = STDSThreeDSProtocolVersion.h; sourceTree = "<group>"; };
		315CB8B422E7D95F00E612A3 /* STDSAuthenticationResponse.h */ = {isa = PBXFileReference; lastKnownFileType = sourcecode.c.h; path = STDSAuthenticationResponse.h; sourceTree = "<group>"; };
		315CB8B522E7D95F00E612A3 /* STDSThreeDS2Service.h */ = {isa = PBXFileReference; lastKnownFileType = sourcecode.c.h; path = STDSThreeDS2Service.h; sourceTree = "<group>"; };
		315CB8B622E7D96000E612A3 /* STDSFooterCustomization.h */ = {isa = PBXFileReference; lastKnownFileType = sourcecode.c.h; path = STDSFooterCustomization.h; sourceTree = "<group>"; };
		315CB8B722E7D96000E612A3 /* STDSAlreadyInitializedException.h */ = {isa = PBXFileReference; lastKnownFileType = sourcecode.c.h; path = STDSAlreadyInitializedException.h; sourceTree = "<group>"; };
		315CB8B822E7D96000E612A3 /* STDSJSONEncoder.h */ = {isa = PBXFileReference; lastKnownFileType = sourcecode.c.h; path = STDSJSONEncoder.h; sourceTree = "<group>"; };
		315CB8B922E7D96000E612A3 /* STDSChallengeParameters.h */ = {isa = PBXFileReference; lastKnownFileType = sourcecode.c.h; path = STDSChallengeParameters.h; sourceTree = "<group>"; };
		315CB8BA22E7D96000E612A3 /* STDSJSONDecodable.h */ = {isa = PBXFileReference; lastKnownFileType = sourcecode.c.h; path = STDSJSONDecodable.h; sourceTree = "<group>"; };
		315CB8BB22E7D96000E612A3 /* STDSJSONEncodable.h */ = {isa = PBXFileReference; lastKnownFileType = sourcecode.c.h; path = STDSJSONEncodable.h; sourceTree = "<group>"; };
		315CB8BC22E7D96000E612A3 /* STDSInvalidInputException.h */ = {isa = PBXFileReference; lastKnownFileType = sourcecode.c.h; path = STDSInvalidInputException.h; sourceTree = "<group>"; };
		315CB8BD22E7D96000E612A3 /* STDSProtocolErrorEvent.h */ = {isa = PBXFileReference; lastKnownFileType = sourcecode.c.h; path = STDSProtocolErrorEvent.h; sourceTree = "<group>"; };
		315CB8BE22E7D96000E612A3 /* Stripe3DS2.h */ = {isa = PBXFileReference; lastKnownFileType = sourcecode.c.h; path = Stripe3DS2.h; sourceTree = "<group>"; };
		315CB8BF22E7D96000E612A3 /* STDSNotInitializedException.h */ = {isa = PBXFileReference; lastKnownFileType = sourcecode.c.h; path = STDSNotInitializedException.h; sourceTree = "<group>"; };
		315CB8C022E7D96000E612A3 /* STDSConfigParameters.h */ = {isa = PBXFileReference; lastKnownFileType = sourcecode.c.h; path = STDSConfigParameters.h; sourceTree = "<group>"; };
		315CB8C122E7D96000E612A3 /* STDSStripe3DS2Error.h */ = {isa = PBXFileReference; lastKnownFileType = sourcecode.c.h; path = STDSStripe3DS2Error.h; sourceTree = "<group>"; };
		3604006722C18C77004CF80B /* STPThreeDSFooterCustomization.h */ = {isa = PBXFileReference; fileEncoding = 4; lastKnownFileType = sourcecode.c.h; name = STPThreeDSFooterCustomization.h; path = Stripe/PublicHeaders/STPThreeDSFooterCustomization.h; sourceTree = SOURCE_ROOT; };
		3604006822C18C77004CF80B /* STPThreeDSLabelCustomization.h */ = {isa = PBXFileReference; fileEncoding = 4; lastKnownFileType = sourcecode.c.h; name = STPThreeDSLabelCustomization.h; path = Stripe/PublicHeaders/STPThreeDSLabelCustomization.h; sourceTree = SOURCE_ROOT; };
		3604006922C18C77004CF80B /* STPThreeDSNavigationBarCustomization.h */ = {isa = PBXFileReference; fileEncoding = 4; lastKnownFileType = sourcecode.c.h; name = STPThreeDSNavigationBarCustomization.h; path = Stripe/PublicHeaders/STPThreeDSNavigationBarCustomization.h; sourceTree = SOURCE_ROOT; };
		3604006A22C18C77004CF80B /* STPThreeDSUICustomization.h */ = {isa = PBXFileReference; fileEncoding = 4; lastKnownFileType = sourcecode.c.h; name = STPThreeDSUICustomization.h; path = Stripe/PublicHeaders/STPThreeDSUICustomization.h; sourceTree = SOURCE_ROOT; };
		3604006B22C18C78004CF80B /* STPThreeDSButtonCustomization.h */ = {isa = PBXFileReference; fileEncoding = 4; lastKnownFileType = sourcecode.c.h; name = STPThreeDSButtonCustomization.h; path = Stripe/PublicHeaders/STPThreeDSButtonCustomization.h; sourceTree = SOURCE_ROOT; };
		3604006C22C18C78004CF80B /* STPThreeDSSelectionCustomization.h */ = {isa = PBXFileReference; fileEncoding = 4; lastKnownFileType = sourcecode.c.h; name = STPThreeDSSelectionCustomization.h; path = Stripe/PublicHeaders/STPThreeDSSelectionCustomization.h; sourceTree = SOURCE_ROOT; };
		3604006D22C18C78004CF80B /* STPThreeDSTextFieldCustomization.h */ = {isa = PBXFileReference; fileEncoding = 4; lastKnownFileType = sourcecode.c.h; name = STPThreeDSTextFieldCustomization.h; path = Stripe/PublicHeaders/STPThreeDSTextFieldCustomization.h; sourceTree = SOURCE_ROOT; };
		3617A51220FE5BBB001A9E6A /* NSLocale+STPSwizzling.h */ = {isa = PBXFileReference; lastKnownFileType = sourcecode.c.h; path = "NSLocale+STPSwizzling.h"; sourceTree = "<group>"; };
		3617A51320FE5BBB001A9E6A /* NSLocale+STPSwizzling.m */ = {isa = PBXFileReference; lastKnownFileType = sourcecode.c.objc; path = "NSLocale+STPSwizzling.m"; sourceTree = "<group>"; };
		3620B62E21C41E08009FC6FB /* MockCustomerContext.h */ = {isa = PBXFileReference; lastKnownFileType = sourcecode.c.h; path = MockCustomerContext.h; sourceTree = "<group>"; };
		3620B62F21C41E08009FC6FB /* MockCustomerContext.m */ = {isa = PBXFileReference; lastKnownFileType = sourcecode.c.objc; path = MockCustomerContext.m; sourceTree = "<group>"; };
		3621DDC722A5E4FC00281BC4 /* STPAuthenticationContext.h */ = {isa = PBXFileReference; fileEncoding = 4; lastKnownFileType = sourcecode.c.h; name = STPAuthenticationContext.h; path = Stripe/PublicHeaders/STPAuthenticationContext.h; sourceTree = SOURCE_ROOT; };
		3621DDC822A5E4FC00281BC4 /* STPPaymentHandler.h */ = {isa = PBXFileReference; fileEncoding = 4; lastKnownFileType = sourcecode.c.h; name = STPPaymentHandler.h; path = Stripe/PublicHeaders/STPPaymentHandler.h; sourceTree = SOURCE_ROOT; };
		3621DDC922A5E4FC00281BC4 /* STPThreeDSCustomizationSettings.h */ = {isa = PBXFileReference; fileEncoding = 4; lastKnownFileType = sourcecode.c.h; name = STPThreeDSCustomizationSettings.h; path = Stripe/PublicHeaders/STPThreeDSCustomizationSettings.h; sourceTree = SOURCE_ROOT; };
		36239BAC2295EA23004FB1A5 /* STP3DS2AuthenticateResponse.h */ = {isa = PBXFileReference; lastKnownFileType = sourcecode.c.h; path = STP3DS2AuthenticateResponse.h; sourceTree = "<group>"; };
		36239BAD2295EA23004FB1A5 /* STP3DS2AuthenticateResponse.m */ = {isa = PBXFileReference; lastKnownFileType = sourcecode.c.objc; path = STP3DS2AuthenticateResponse.m; sourceTree = "<group>"; };
		36239BB022960D52004FB1A5 /* STPIntentAction+Private.h */ = {isa = PBXFileReference; lastKnownFileType = sourcecode.c.h; path = "STPIntentAction+Private.h"; sourceTree = "<group>"; };
		3634DB292241845F00E4AA7E /* LocalizationTester-Shared.xcconfig */ = {isa = PBXFileReference; lastKnownFileType = text.xcconfig; path = "LocalizationTester-Shared.xcconfig"; sourceTree = "<group>"; };
		3634DB2A2241879400E4AA7E /* LocalizationTesterUITests.xcconfig */ = {isa = PBXFileReference; lastKnownFileType = text.xcconfig; path = LocalizationTesterUITests.xcconfig; sourceTree = "<group>"; };
		3635C33122B03E00004298B8 /* STPEmptyStripeResponse.h */ = {isa = PBXFileReference; lastKnownFileType = sourcecode.c.h; path = STPEmptyStripeResponse.h; sourceTree = "<group>"; };
		3635C33222B03E00004298B8 /* STPEmptyStripeResponse.m */ = {isa = PBXFileReference; lastKnownFileType = sourcecode.c.objc; path = STPEmptyStripeResponse.m; sourceTree = "<group>"; };
		3650AA3E21C07E3C002B0893 /* LocalizationTester.app */ = {isa = PBXFileReference; explicitFileType = wrapper.application; includeInIndex = 0; path = LocalizationTester.app; sourceTree = BUILT_PRODUCTS_DIR; };
		3650AA4021C07E3C002B0893 /* AppDelegate.h */ = {isa = PBXFileReference; lastKnownFileType = sourcecode.c.h; path = AppDelegate.h; sourceTree = "<group>"; };
		3650AA4121C07E3C002B0893 /* AppDelegate.m */ = {isa = PBXFileReference; lastKnownFileType = sourcecode.c.objc; path = AppDelegate.m; sourceTree = "<group>"; };
		3650AA4321C07E3C002B0893 /* ViewController.h */ = {isa = PBXFileReference; lastKnownFileType = sourcecode.c.h; path = ViewController.h; sourceTree = "<group>"; };
		3650AA4421C07E3C002B0893 /* ViewController.m */ = {isa = PBXFileReference; lastKnownFileType = sourcecode.c.objc; path = ViewController.m; sourceTree = "<group>"; };
		3650AA4921C07E3D002B0893 /* Assets.xcassets */ = {isa = PBXFileReference; lastKnownFileType = folder.assetcatalog; path = Assets.xcassets; sourceTree = "<group>"; };
		3650AA4C21C07E3D002B0893 /* Base */ = {isa = PBXFileReference; lastKnownFileType = file.storyboard; name = Base; path = Base.lproj/LaunchScreen.storyboard; sourceTree = "<group>"; };
		3650AA4E21C07E3D002B0893 /* Info.plist */ = {isa = PBXFileReference; lastKnownFileType = text.plist.xml; path = Info.plist; sourceTree = "<group>"; };
		3650AA4F21C07E3D002B0893 /* main.m */ = {isa = PBXFileReference; lastKnownFileType = sourcecode.c.objc; path = main.m; sourceTree = "<group>"; };
		3650AA5521C07E3D002B0893 /* LocalizationTesterUITests.xctest */ = {isa = PBXFileReference; explicitFileType = wrapper.cfbundle; includeInIndex = 0; path = LocalizationTesterUITests.xctest; sourceTree = BUILT_PRODUCTS_DIR; };
		3650AA5921C07E3D002B0893 /* LocalizationTesterUITests.m */ = {isa = PBXFileReference; lastKnownFileType = sourcecode.c.objc; path = LocalizationTesterUITests.m; sourceTree = "<group>"; };
		3650AA5B21C07E3D002B0893 /* Info.plist */ = {isa = PBXFileReference; lastKnownFileType = text.plist.xml; path = Info.plist; sourceTree = "<group>"; };
		365BE89C2285F6080068D824 /* STPPaymentHandler.m */ = {isa = PBXFileReference; lastKnownFileType = sourcecode.c.objc; path = STPPaymentHandler.m; sourceTree = "<group>"; };
		365BE8A0228CAB6A0068D824 /* STPIntentActionUseStripeSDK.h */ = {isa = PBXFileReference; lastKnownFileType = sourcecode.c.h; path = STPIntentActionUseStripeSDK.h; sourceTree = "<group>"; };
		365BE8A1228CAB6A0068D824 /* STPIntentActionUseStripeSDK.m */ = {isa = PBXFileReference; lastKnownFileType = sourcecode.c.objc; path = STPIntentActionUseStripeSDK.m; sourceTree = "<group>"; };
		367B46D522A0969000730BE0 /* STPThreeDSCustomizationSettings.m */ = {isa = PBXFileReference; lastKnownFileType = sourcecode.c.objc; path = STPThreeDSCustomizationSettings.m; sourceTree = "<group>"; };
		3691EB6F2119111A008C49E1 /* STPCardValidator+Private.h */ = {isa = PBXFileReference; lastKnownFileType = sourcecode.c.h; path = "STPCardValidator+Private.h"; sourceTree = "<group>"; };
		3691EB702119111A008C49E1 /* STPCardValidator+Private.m */ = {isa = PBXFileReference; lastKnownFileType = sourcecode.c.objc; path = "STPCardValidator+Private.m"; sourceTree = "<group>"; };
		3691EB73211A4F31008C49E1 /* STPShippingAddressViewControllerTest.m */ = {isa = PBXFileReference; lastKnownFileType = sourcecode.c.objc; path = STPShippingAddressViewControllerTest.m; sourceTree = "<group>"; };
		36BE41CC21CB0B600054EAE5 /* en */ = {isa = PBXFileReference; lastKnownFileType = text.plist.strings; name = en; path = en.lproj/LaunchScreen.strings; sourceTree = "<group>"; };
		36BE41CE21CB0B610054EAE5 /* zh-Hans */ = {isa = PBXFileReference; lastKnownFileType = text.plist.strings; name = "zh-Hans"; path = "zh-Hans.lproj/LaunchScreen.strings"; sourceTree = "<group>"; };
		36BE41D021CB0B620054EAE5 /* de */ = {isa = PBXFileReference; lastKnownFileType = text.plist.strings; name = de; path = de.lproj/LaunchScreen.strings; sourceTree = "<group>"; };
		36BE41D221CB0B630054EAE5 /* es */ = {isa = PBXFileReference; lastKnownFileType = text.plist.strings; name = es; path = es.lproj/LaunchScreen.strings; sourceTree = "<group>"; };
		36BE41D421CB0B640054EAE5 /* it */ = {isa = PBXFileReference; lastKnownFileType = text.plist.strings; name = it; path = it.lproj/LaunchScreen.strings; sourceTree = "<group>"; };
		36BE41D621CB0B640054EAE5 /* ja */ = {isa = PBXFileReference; lastKnownFileType = text.plist.strings; name = ja; path = ja.lproj/LaunchScreen.strings; sourceTree = "<group>"; };
		36BE41D821CB0B650054EAE5 /* nl */ = {isa = PBXFileReference; lastKnownFileType = text.plist.strings; name = nl; path = nl.lproj/LaunchScreen.strings; sourceTree = "<group>"; };
		36BE41DA21CB0B660054EAE5 /* fr */ = {isa = PBXFileReference; lastKnownFileType = text.plist.strings; name = fr; path = fr.lproj/LaunchScreen.strings; sourceTree = "<group>"; };
		36BE41DC21CB0B670054EAE5 /* fi */ = {isa = PBXFileReference; lastKnownFileType = text.plist.strings; name = fi; path = fi.lproj/LaunchScreen.strings; sourceTree = "<group>"; };
		36BE41DE21CB0B670054EAE5 /* nb */ = {isa = PBXFileReference; lastKnownFileType = text.plist.strings; name = nb; path = nb.lproj/LaunchScreen.strings; sourceTree = "<group>"; };
		36BE41E021CB0B680054EAE5 /* da */ = {isa = PBXFileReference; lastKnownFileType = text.plist.strings; name = da; path = da.lproj/LaunchScreen.strings; sourceTree = "<group>"; };
		36BE41E221CB0B680054EAE5 /* es-AR */ = {isa = PBXFileReference; lastKnownFileType = text.plist.strings; name = "es-AR"; path = "es-AR.lproj/LaunchScreen.strings"; sourceTree = "<group>"; };
		36BE41E421CB0B690054EAE5 /* fr-CA */ = {isa = PBXFileReference; lastKnownFileType = text.plist.strings; name = "fr-CA"; path = "fr-CA.lproj/LaunchScreen.strings"; sourceTree = "<group>"; };
		36BE41E621CB0B690054EAE5 /* nn-NO */ = {isa = PBXFileReference; lastKnownFileType = text.plist.strings; name = "nn-NO"; path = "nn-NO.lproj/LaunchScreen.strings"; sourceTree = "<group>"; };
		36BE41E821CB0B6A0054EAE5 /* pt-BR */ = {isa = PBXFileReference; lastKnownFileType = text.plist.strings; name = "pt-BR"; path = "pt-BR.lproj/LaunchScreen.strings"; sourceTree = "<group>"; };
		36BE41EA21CB0B6B0054EAE5 /* pt-PT */ = {isa = PBXFileReference; lastKnownFileType = text.plist.strings; name = "pt-PT"; path = "pt-PT.lproj/LaunchScreen.strings"; sourceTree = "<group>"; };
		36BE41EC21CB0B6C0054EAE5 /* sv */ = {isa = PBXFileReference; lastKnownFileType = text.plist.strings; name = sv; path = sv.lproj/LaunchScreen.strings; sourceTree = "<group>"; };
		36D153B521AE0FDC00567EFE /* da */ = {isa = PBXFileReference; fileEncoding = 4; lastKnownFileType = text.plist.strings; name = da; path = Localizations/da.lproj/Localizable.strings; sourceTree = "<group>"; };
		36D153B621AE101F00567EFE /* es-AR */ = {isa = PBXFileReference; fileEncoding = 4; lastKnownFileType = text.plist.strings; name = "es-AR"; path = "Localizations/es-AR.lproj/Localizable.strings"; sourceTree = "<group>"; };
		36D153B721AE106D00567EFE /* fr-CA */ = {isa = PBXFileReference; fileEncoding = 4; lastKnownFileType = text.plist.strings; name = "fr-CA"; path = "Localizations/fr-CA.lproj/Localizable.strings"; sourceTree = "<group>"; };
		36D153B821AE10E300567EFE /* nn-NO */ = {isa = PBXFileReference; fileEncoding = 4; lastKnownFileType = text.plist.strings; name = "nn-NO"; path = "Localizations/nn-NO.lproj/Localizable.strings"; sourceTree = "<group>"; };
		36D153B921AE111500567EFE /* pt-BR */ = {isa = PBXFileReference; fileEncoding = 4; lastKnownFileType = text.plist.strings; name = "pt-BR"; path = "Localizations/pt-BR.lproj/Localizable.strings"; sourceTree = "<group>"; };
		36D153BA21AE111F00567EFE /* pt-PT */ = {isa = PBXFileReference; fileEncoding = 4; lastKnownFileType = text.plist.strings; name = "pt-PT"; path = "Localizations/pt-PT.lproj/Localizable.strings"; sourceTree = "<group>"; };
		36D153BB21AE11CF00567EFE /* sv */ = {isa = PBXFileReference; fileEncoding = 4; lastKnownFileType = text.plist.strings; name = sv; path = Localizations/sv.lproj/Localizable.strings; sourceTree = "<group>"; };
		36D4EA6022DD33DF00619BA8 /* STPSetupIntentConfirmParamsTest.m */ = {isa = PBXFileReference; lastKnownFileType = sourcecode.c.objc; path = STPSetupIntentConfirmParamsTest.m; sourceTree = "<group>"; };
		36FA86272241710700D5B4D4 /* LocalizationTester-Debug.xcconfig */ = {isa = PBXFileReference; lastKnownFileType = text.xcconfig; path = "LocalizationTester-Debug.xcconfig"; sourceTree = "<group>"; };
		36FA86292241718F00D5B4D4 /* LocalizationTester-Release.xcconfig */ = {isa = PBXFileReference; lastKnownFileType = text.xcconfig; path = "LocalizationTester-Release.xcconfig"; sourceTree = "<group>"; };
		4A0D74F918F6106100966D7B /* Security.framework */ = {isa = PBXFileReference; lastKnownFileType = wrapper.framework; name = Security.framework; path = System/Library/Frameworks/Security.framework; sourceTree = SDKROOT; };
		7E0B1132203572FB00271AD3 /* fi */ = {isa = PBXFileReference; fileEncoding = 4; lastKnownFileType = text.plist.strings; name = fi; path = Localizations/fi.lproj/Localizable.strings; sourceTree = "<group>"; };
		8B013C881F1E784A00DD831B /* STPPaymentConfigurationTest.m */ = {isa = PBXFileReference; fileEncoding = 4; lastKnownFileType = sourcecode.c.objc; path = STPPaymentConfigurationTest.m; sourceTree = "<group>"; };
		8B39127F20E2F6A500098401 /* BancontactSource.json */ = {isa = PBXFileReference; fileEncoding = 4; lastKnownFileType = text.json; path = BancontactSource.json; sourceTree = "<group>"; };
		8B39128120E2F99600098401 /* EPSSource.json */ = {isa = PBXFileReference; lastKnownFileType = text.json; path = EPSSource.json; sourceTree = "<group>"; };
		8B39128420E2F9C400098401 /* GiropaySource.json */ = {isa = PBXFileReference; lastKnownFileType = text.json; path = GiropaySource.json; sourceTree = "<group>"; };
		8B39128620E2F9D300098401 /* MultibancoSource.json */ = {isa = PBXFileReference; lastKnownFileType = text.json; path = MultibancoSource.json; sourceTree = "<group>"; };
		8B39128820E2F9E000098401 /* P24Source.json */ = {isa = PBXFileReference; lastKnownFileType = text.json; path = P24Source.json; sourceTree = "<group>"; };
		8B39128A20E2F9F500098401 /* SOFORTSource.json */ = {isa = PBXFileReference; lastKnownFileType = text.json; path = SOFORTSource.json; sourceTree = "<group>"; };
		8B429AD71EF9D4A300F95F34 /* STPBankAccountParams+Private.h */ = {isa = PBXFileReference; lastKnownFileType = sourcecode.c.h; path = "STPBankAccountParams+Private.h"; sourceTree = "<group>"; };
		8B429ADD1EF9EFF600F95F34 /* STPFile+Private.h */ = {isa = PBXFileReference; lastKnownFileType = sourcecode.c.h; path = "STPFile+Private.h"; sourceTree = "<group>"; };
		8B5B4B431EFDD925005CF475 /* STPSourceOwnerTest.m */ = {isa = PBXFileReference; fileEncoding = 4; lastKnownFileType = sourcecode.c.objc; path = STPSourceOwnerTest.m; sourceTree = "<group>"; };
		8B6DC9741F0171D20025E811 /* STPSourceReceiverTest.m */ = {isa = PBXFileReference; fileEncoding = 4; lastKnownFileType = sourcecode.c.objc; path = STPSourceReceiverTest.m; sourceTree = "<group>"; };
		8B6DC9761F0172640025E811 /* STPSourceSEPADebitDetailsTest.m */ = {isa = PBXFileReference; fileEncoding = 4; lastKnownFileType = sourcecode.c.objc; path = STPSourceSEPADebitDetailsTest.m; sourceTree = "<group>"; };
		8B82C5C91F2BC78F009639F7 /* STPApplePayPaymentOptionTest.m */ = {isa = PBXFileReference; fileEncoding = 4; lastKnownFileType = sourcecode.c.objc; path = STPApplePayPaymentOptionTest.m; sourceTree = "<group>"; };
		8B8DDBB21EF887A4004B141F /* STPBankAccountParamsTest.m */ = {isa = PBXFileReference; fileEncoding = 4; lastKnownFileType = sourcecode.c.objc; path = STPBankAccountParamsTest.m; sourceTree = "<group>"; };
		8BB97F071F26645B0095122A /* NSDictionary+StripeTest.m */ = {isa = PBXFileReference; fileEncoding = 4; lastKnownFileType = sourcecode.c.objc; path = "NSDictionary+StripeTest.m"; sourceTree = "<group>"; };
		8BCB6E4A2053389600629978 /* stp_card_unionpay_template_en.png */ = {isa = PBXFileReference; lastKnownFileType = image.png; path = stp_card_unionpay_template_en.png; sourceTree = "<group>"; };
		8BCB6E4B2053389600629978 /* stp_card_unionpay_template_zh.png */ = {isa = PBXFileReference; lastKnownFileType = image.png; path = stp_card_unionpay_template_zh.png; sourceTree = "<group>"; };
		8BCB6E4C2053389600629978 /* stp_card_unionpay_template_zh@3x.png */ = {isa = PBXFileReference; lastKnownFileType = image.png; path = "stp_card_unionpay_template_zh@3x.png"; sourceTree = "<group>"; };
		8BCB6E4D2053389600629978 /* stp_card_unionpay_template_en@3x.png */ = {isa = PBXFileReference; lastKnownFileType = image.png; path = "stp_card_unionpay_template_en@3x.png"; sourceTree = "<group>"; };
		8BCB6E4E2053389700629978 /* stp_card_unionpay_template_en@2x.png */ = {isa = PBXFileReference; lastKnownFileType = image.png; path = "stp_card_unionpay_template_en@2x.png"; sourceTree = "<group>"; };
		8BCB6E4F2053389700629978 /* stp_card_unionpay_en.png */ = {isa = PBXFileReference; lastKnownFileType = image.png; path = stp_card_unionpay_en.png; sourceTree = "<group>"; };
		8BCB6E502053389700629978 /* stp_card_unionpay_en@2x.png */ = {isa = PBXFileReference; lastKnownFileType = image.png; path = "stp_card_unionpay_en@2x.png"; sourceTree = "<group>"; };
		8BCB6E512053389700629978 /* stp_card_unionpay_zh.png */ = {isa = PBXFileReference; lastKnownFileType = image.png; path = stp_card_unionpay_zh.png; sourceTree = "<group>"; };
		8BCB6E522053389700629978 /* stp_card_unionpay_zh@3x.png */ = {isa = PBXFileReference; lastKnownFileType = image.png; path = "stp_card_unionpay_zh@3x.png"; sourceTree = "<group>"; };
		8BCB6E532053389700629978 /* stp_card_unionpay_template_zh@2x.png */ = {isa = PBXFileReference; lastKnownFileType = image.png; path = "stp_card_unionpay_template_zh@2x.png"; sourceTree = "<group>"; };
		8BCB6E542053389700629978 /* stp_card_unionpay_zh@2x.png */ = {isa = PBXFileReference; lastKnownFileType = image.png; path = "stp_card_unionpay_zh@2x.png"; sourceTree = "<group>"; };
		8BCB6E552053389800629978 /* stp_card_unionpay_en@3x.png */ = {isa = PBXFileReference; lastKnownFileType = image.png; path = "stp_card_unionpay_en@3x.png"; sourceTree = "<group>"; };
		8BD213361F044B57007F6FD1 /* BankAccount.json */ = {isa = PBXFileReference; fileEncoding = 4; lastKnownFileType = text.json; path = BankAccount.json; sourceTree = "<group>"; };
		8BD213381F0457A1007F6FD1 /* FileUpload.json */ = {isa = PBXFileReference; fileEncoding = 4; lastKnownFileType = text.json; path = FileUpload.json; sourceTree = "<group>"; };
		8BD2133D1F045D31007F6FD1 /* SEPADebitSource.json */ = {isa = PBXFileReference; fileEncoding = 4; lastKnownFileType = text.json; path = SEPADebitSource.json; sourceTree = "<group>"; };
		8BD87B871EFB131400269C2B /* STPSourceCardDetails+Private.h */ = {isa = PBXFileReference; lastKnownFileType = sourcecode.c.h; path = "STPSourceCardDetails+Private.h"; sourceTree = "<group>"; };
		8BD87B8A1EFB136F00269C2B /* STPSourceCardDetailsTest.m */ = {isa = PBXFileReference; fileEncoding = 4; lastKnownFileType = sourcecode.c.objc; path = STPSourceCardDetailsTest.m; sourceTree = "<group>"; };
		8BD87B8C1EFB152800269C2B /* STPSourceRedirect+Private.h */ = {isa = PBXFileReference; lastKnownFileType = sourcecode.c.h; path = "STPSourceRedirect+Private.h"; sourceTree = "<group>"; };
		8BD87B8F1EFB17AA00269C2B /* STPSourceRedirectTest.m */ = {isa = PBXFileReference; fileEncoding = 4; lastKnownFileType = sourcecode.c.objc; path = STPSourceRedirectTest.m; sourceTree = "<group>"; };
		8BD87B911EFB1C1E00269C2B /* STPSourceVerification+Private.h */ = {isa = PBXFileReference; fileEncoding = 4; lastKnownFileType = sourcecode.c.h; path = "STPSourceVerification+Private.h"; sourceTree = "<group>"; };
		8BD87B941EFB1CB100269C2B /* STPSourceVerificationTest.m */ = {isa = PBXFileReference; fileEncoding = 4; lastKnownFileType = sourcecode.c.objc; path = STPSourceVerificationTest.m; sourceTree = "<group>"; };
		8BE5AE8A1EF8905B0081A33C /* STPCardParamsTest.m */ = {isa = PBXFileReference; fileEncoding = 4; lastKnownFileType = sourcecode.c.objc; path = STPCardParamsTest.m; sourceTree = "<group>"; };
		B318518220BE011700EE8C0F /* STPColorUtilsTest.m */ = {isa = PBXFileReference; lastKnownFileType = sourcecode.c.objc; path = STPColorUtilsTest.m; sourceTree = "<group>"; };
		B3213F8F21A3903C00FB4FC7 /* stp_card_form_amex_cvc.png */ = {isa = PBXFileReference; lastKnownFileType = image.png; path = stp_card_form_amex_cvc.png; sourceTree = "<group>"; };
		B3213F9021A3903C00FB4FC7 /* stp_card_form_amex_cvc@3x.png */ = {isa = PBXFileReference; lastKnownFileType = image.png; path = "stp_card_form_amex_cvc@3x.png"; sourceTree = "<group>"; };
		B3213F9121A3903C00FB4FC7 /* stp_card_form_amex_cvc@2x.png */ = {isa = PBXFileReference; lastKnownFileType = image.png; path = "stp_card_form_amex_cvc@2x.png"; sourceTree = "<group>"; };
		B32B175C20F6D2C4000D6EF8 /* STPGenericStripeObject.h */ = {isa = PBXFileReference; lastKnownFileType = sourcecode.c.h; path = STPGenericStripeObject.h; sourceTree = "<group>"; };
		B32B175D20F6D2C4000D6EF8 /* STPGenericStripeObject.m */ = {isa = PBXFileReference; lastKnownFileType = sourcecode.c.objc; path = STPGenericStripeObject.m; sourceTree = "<group>"; };
		B32B176220F6D722000D6EF8 /* STPGenericStripeObjectTest.m */ = {isa = PBXFileReference; lastKnownFileType = sourcecode.c.objc; path = STPGenericStripeObjectTest.m; sourceTree = "<group>"; };
		B32B176420F80442000D6EF8 /* STPRedirectContext+Private.h */ = {isa = PBXFileReference; lastKnownFileType = sourcecode.c.h; path = "STPRedirectContext+Private.h"; sourceTree = "<group>"; };
		B3302F452006FBA7005DDBE9 /* STPConnectAccountParamsTest.m */ = {isa = PBXFileReference; lastKnownFileType = sourcecode.c.objc; path = STPConnectAccountParamsTest.m; sourceTree = "<group>"; };
		B3302F4B200700AB005DDBE9 /* STPLegalEntityParamsTest.m */ = {isa = PBXFileReference; lastKnownFileType = sourcecode.c.objc; path = STPLegalEntityParamsTest.m; sourceTree = "<group>"; };
		B347DD461FE35423006B3BAC /* STPValidatedTextField.h */ = {isa = PBXFileReference; lastKnownFileType = sourcecode.c.h; path = STPValidatedTextField.h; sourceTree = "<group>"; };
		B347DD471FE35423006B3BAC /* STPValidatedTextField.m */ = {isa = PBXFileReference; lastKnownFileType = sourcecode.c.objc; path = STPValidatedTextField.m; sourceTree = "<group>"; };
		B36C6D6B2193671400D17575 /* STPPaymentIntentSourceAction.h */ = {isa = PBXFileReference; lastKnownFileType = sourcecode.c.h; name = STPPaymentIntentSourceAction.h; path = PublicHeaders/STPPaymentIntentSourceAction.h; sourceTree = "<group>"; };
		B36C6D712193676600D17575 /* STPPaymentIntentSourceActionAuthorizeWithURL.h */ = {isa = PBXFileReference; lastKnownFileType = sourcecode.c.h; name = STPPaymentIntentSourceActionAuthorizeWithURL.h; path = PublicHeaders/STPPaymentIntentSourceActionAuthorizeWithURL.h; sourceTree = "<group>"; };
		B36C6D772193A16F00D17575 /* STPIntentActionTest.m */ = {isa = PBXFileReference; lastKnownFileType = sourcecode.c.objc; path = STPIntentActionTest.m; sourceTree = "<group>"; };
		B3A241371FFEB57400A2F00D /* STPConnectAccountParams.h */ = {isa = PBXFileReference; lastKnownFileType = sourcecode.c.h; name = STPConnectAccountParams.h; path = PublicHeaders/STPConnectAccountParams.h; sourceTree = "<group>"; };
		B3A241381FFEB57400A2F00D /* STPConnectAccountParams.m */ = {isa = PBXFileReference; lastKnownFileType = sourcecode.c.objc; path = STPConnectAccountParams.m; sourceTree = "<group>"; };
		B3A99BC11FEAF2CA003F6ED3 /* STPLegalEntityParams.h */ = {isa = PBXFileReference; lastKnownFileType = sourcecode.c.h; name = STPLegalEntityParams.h; path = PublicHeaders/STPLegalEntityParams.h; sourceTree = "<group>"; };
		B3A99BC21FEAF2CA003F6ED3 /* STPLegalEntityParams.m */ = {isa = PBXFileReference; lastKnownFileType = sourcecode.c.objc; path = STPLegalEntityParams.m; sourceTree = "<group>"; };
		B3BDCAC020EEF2150034F7F5 /* STPPaymentIntent.m */ = {isa = PBXFileReference; fileEncoding = 4; lastKnownFileType = sourcecode.c.objc; path = STPPaymentIntent.m; sourceTree = "<group>"; };
		B3BDCAC120EEF2150034F7F5 /* STPPaymentIntent+Private.h */ = {isa = PBXFileReference; fileEncoding = 4; lastKnownFileType = sourcecode.c.h; path = "STPPaymentIntent+Private.h"; sourceTree = "<group>"; };
		B3BDCAC620EEF22D0034F7F5 /* STPPaymentIntent.h */ = {isa = PBXFileReference; fileEncoding = 4; lastKnownFileType = sourcecode.c.h; name = STPPaymentIntent.h; path = PublicHeaders/STPPaymentIntent.h; sourceTree = "<group>"; };
		B3BDCAC720EEF22D0034F7F5 /* STPPaymentIntentEnums.h */ = {isa = PBXFileReference; fileEncoding = 4; lastKnownFileType = sourcecode.c.h; name = STPPaymentIntentEnums.h; path = PublicHeaders/STPPaymentIntentEnums.h; sourceTree = "<group>"; };
		B3BDCACC20EEF4540034F7F5 /* STPPaymentIntentTest.m */ = {isa = PBXFileReference; fileEncoding = 4; lastKnownFileType = sourcecode.c.objc; path = STPPaymentIntentTest.m; sourceTree = "<group>"; };
		B3BDCACE20EEF4640034F7F5 /* STPPaymentIntentFunctionalTest.m */ = {isa = PBXFileReference; fileEncoding = 4; lastKnownFileType = sourcecode.c.objc; path = STPPaymentIntentFunctionalTest.m; sourceTree = "<group>"; };
		B3BDCAD020EEF5B90034F7F5 /* STPPaymentIntentParamsTest.m */ = {isa = PBXFileReference; fileEncoding = 4; lastKnownFileType = sourcecode.c.objc; path = STPPaymentIntentParamsTest.m; sourceTree = "<group>"; };
		B3BDCAD220EEF5E00034F7F5 /* STPPaymentIntentParams.m */ = {isa = PBXFileReference; fileEncoding = 4; lastKnownFileType = sourcecode.c.objc; path = STPPaymentIntentParams.m; sourceTree = "<group>"; };
		B3BDCAD520EEF5EC0034F7F5 /* STPPaymentIntentParams.h */ = {isa = PBXFileReference; fileEncoding = 4; lastKnownFileType = sourcecode.c.h; name = STPPaymentIntentParams.h; path = PublicHeaders/STPPaymentIntentParams.h; sourceTree = "<group>"; };
		B3BDCADE20F0142C0034F7F5 /* PaymentIntent.json */ = {isa = PBXFileReference; fileEncoding = 4; lastKnownFileType = text.json; path = PaymentIntent.json; sourceTree = "<group>"; };
		B3C9CF2C2004595A005502ED /* STPConnectAccountFunctionalTest.m */ = {isa = PBXFileReference; lastKnownFileType = sourcecode.c.objc; path = STPConnectAccountFunctionalTest.m; sourceTree = "<group>"; };
		B600F3C2223088F900264403 /* STPPaymentMethodFunctionalTest.m */ = {isa = PBXFileReference; fileEncoding = 4; lastKnownFileType = sourcecode.c.objc; path = STPPaymentMethodFunctionalTest.m; sourceTree = "<group>"; };
		B6027BC02230ABAE0025DB29 /* STPPaymentMethodCardParams.h */ = {isa = PBXFileReference; lastKnownFileType = sourcecode.c.h; name = STPPaymentMethodCardParams.h; path = PublicHeaders/STPPaymentMethodCardParams.h; sourceTree = "<group>"; };
		B6027BC12230ABAE0025DB29 /* STPPaymentMethodCardParams.m */ = {isa = PBXFileReference; lastKnownFileType = sourcecode.c.objc; path = STPPaymentMethodCardParams.m; sourceTree = "<group>"; };
		B604CF1F22C56E9B00A23CC4 /* STPIntentActionRedirectToURL.h */ = {isa = PBXFileReference; lastKnownFileType = sourcecode.c.h; name = STPIntentActionRedirectToURL.h; path = PublicHeaders/STPIntentActionRedirectToURL.h; sourceTree = "<group>"; };
		B604CF2022C56E9B00A23CC4 /* STPIntentActionRedirectToURL.m */ = {isa = PBXFileReference; lastKnownFileType = sourcecode.c.objc; path = STPIntentActionRedirectToURL.m; sourceTree = "<group>"; };
		B613DD3022C536C900C7603F /* STPSetupIntent.h */ = {isa = PBXFileReference; lastKnownFileType = sourcecode.c.h; name = STPSetupIntent.h; path = PublicHeaders/STPSetupIntent.h; sourceTree = "<group>"; };
		B613DD3122C536C900C7603F /* STPSetupIntent.m */ = {isa = PBXFileReference; lastKnownFileType = sourcecode.c.objc; path = STPSetupIntent.m; sourceTree = "<group>"; };
		B613DD3522C5452500C7603F /* STPSetupIntentEnums.h */ = {isa = PBXFileReference; lastKnownFileType = sourcecode.c.h; name = STPSetupIntentEnums.h; path = PublicHeaders/STPSetupIntentEnums.h; sourceTree = "<group>"; };
		B613DD3B22C54AA800C7603F /* STPSetupIntentTest.m */ = {isa = PBXFileReference; lastKnownFileType = sourcecode.c.objc; path = STPSetupIntentTest.m; sourceTree = "<group>"; };
		B613DD3D22C54BA700C7603F /* SetupIntent.json */ = {isa = PBXFileReference; fileEncoding = 4; lastKnownFileType = text.json; path = SetupIntent.json; sourceTree = "<group>"; };
		B613DD3F22C55F9500C7603F /* STPIntentAction.h */ = {isa = PBXFileReference; lastKnownFileType = sourcecode.c.h; name = STPIntentAction.h; path = PublicHeaders/STPIntentAction.h; sourceTree = "<group>"; };
		B613DD4022C55F9500C7603F /* STPIntentAction.m */ = {isa = PBXFileReference; lastKnownFileType = sourcecode.c.objc; path = STPIntentAction.m; sourceTree = "<group>"; };
		B61C996322BBFA12004980FD /* STPAppInfo.h */ = {isa = PBXFileReference; lastKnownFileType = sourcecode.c.h; name = STPAppInfo.h; path = PublicHeaders/STPAppInfo.h; sourceTree = "<group>"; };
		B61C996422BBFA12004980FD /* STPAppInfo.m */ = {isa = PBXFileReference; lastKnownFileType = sourcecode.c.objc; path = STPAppInfo.m; sourceTree = "<group>"; };
		B621F051223454E9002141B7 /* STPPaymentMethodCardWallet.h */ = {isa = PBXFileReference; lastKnownFileType = sourcecode.c.h; name = STPPaymentMethodCardWallet.h; path = PublicHeaders/STPPaymentMethodCardWallet.h; sourceTree = "<group>"; };
		B621F052223454E9002141B7 /* STPPaymentMethodCardWallet.m */ = {isa = PBXFileReference; lastKnownFileType = sourcecode.c.objc; path = STPPaymentMethodCardWallet.m; sourceTree = "<group>"; };
		B621F05722346243002141B7 /* STPPaymentMethodCardWalletMasterpass.h */ = {isa = PBXFileReference; lastKnownFileType = sourcecode.c.h; name = STPPaymentMethodCardWalletMasterpass.h; path = PublicHeaders/STPPaymentMethodCardWalletMasterpass.h; sourceTree = "<group>"; };
		B621F05822346243002141B7 /* STPPaymentMethodCardWalletMasterpass.m */ = {isa = PBXFileReference; lastKnownFileType = sourcecode.c.objc; path = STPPaymentMethodCardWalletMasterpass.m; sourceTree = "<group>"; };
		B621F05D223465EE002141B7 /* STPPaymentMethodCardWalletVisaCheckout.h */ = {isa = PBXFileReference; lastKnownFileType = sourcecode.c.h; name = STPPaymentMethodCardWalletVisaCheckout.h; path = PublicHeaders/STPPaymentMethodCardWalletVisaCheckout.h; sourceTree = "<group>"; };
		B621F05E223465EE002141B7 /* STPPaymentMethodCardWalletVisaCheckout.m */ = {isa = PBXFileReference; lastKnownFileType = sourcecode.c.objc; path = STPPaymentMethodCardWalletVisaCheckout.m; sourceTree = "<group>"; };
		B628476122307A4100957149 /* STPPaymentMethodCardTest.m */ = {isa = PBXFileReference; lastKnownFileType = sourcecode.c.objc; path = STPPaymentMethodCardTest.m; sourceTree = "<group>"; };
		B632989E2295BDD80007D287 /* ApplePayPaymentMethod.json */ = {isa = PBXFileReference; fileEncoding = 4; lastKnownFileType = text.json; path = ApplePayPaymentMethod.json; sourceTree = "<group>"; };
		B634497722A5BC91003881DC /* STPCardBrandTest.m */ = {isa = PBXFileReference; lastKnownFileType = sourcecode.c.objc; path = STPCardBrandTest.m; sourceTree = "<group>"; };
		B63E42782231F8FE007B5B95 /* STPPaymentMethodParamsTest.m */ = {isa = PBXFileReference; lastKnownFileType = sourcecode.c.objc; path = STPPaymentMethodParamsTest.m; sourceTree = "<group>"; };
		B640DB1022C58E82003C8810 /* STPSetupIntentConfirmParams.h */ = {isa = PBXFileReference; lastKnownFileType = sourcecode.c.h; name = STPSetupIntentConfirmParams.h; path = PublicHeaders/STPSetupIntentConfirmParams.h; sourceTree = "<group>"; };
		B640DB1122C58E82003C8810 /* STPSetupIntentConfirmParams.m */ = {isa = PBXFileReference; lastKnownFileType = sourcecode.c.objc; path = STPSetupIntentConfirmParams.m; sourceTree = "<group>"; };
		B640DB1622C69A8E003C8810 /* STPSetupIntent+Private.h */ = {isa = PBXFileReference; lastKnownFileType = sourcecode.c.h; path = "STPSetupIntent+Private.h"; sourceTree = "<group>"; };
		B640DB1922C69C01003C8810 /* STPSetupIntentFunctionalTest.m */ = {isa = PBXFileReference; lastKnownFileType = sourcecode.c.objc; path = STPSetupIntentFunctionalTest.m; sourceTree = "<group>"; };
		B664D64722B800AF00E6354B /* STPThreeDSButtonCustomization.m */ = {isa = PBXFileReference; lastKnownFileType = sourcecode.c.objc; path = STPThreeDSButtonCustomization.m; sourceTree = "<group>"; };
		B664D64A22B8034D00E6354B /* STPThreeDSCustomization+Private.h */ = {isa = PBXFileReference; lastKnownFileType = sourcecode.c.h; path = "STPThreeDSCustomization+Private.h"; sourceTree = "<group>"; };
		B664D64D22B8085900E6354B /* STPThreeDSUICustomization.m */ = {isa = PBXFileReference; lastKnownFileType = sourcecode.c.objc; path = STPThreeDSUICustomization.m; sourceTree = "<group>"; };
		B664D65022B810D500E6354B /* STPThreeDSUICustomizationTest.m */ = {isa = PBXFileReference; lastKnownFileType = sourcecode.c.objc; path = STPThreeDSUICustomizationTest.m; sourceTree = "<group>"; };
		B664D65222B813EC00E6354B /* STPThreeDSButtonCustomizationTest.m */ = {isa = PBXFileReference; lastKnownFileType = sourcecode.c.objc; path = STPThreeDSButtonCustomizationTest.m; sourceTree = "<group>"; };
		B664D65522B817C800E6354B /* STPThreeDSFooterCustomization.m */ = {isa = PBXFileReference; lastKnownFileType = sourcecode.c.objc; path = STPThreeDSFooterCustomization.m; sourceTree = "<group>"; };
		B664D65822B81C1700E6354B /* STPThreeDSFooterCustomizationTest.m */ = {isa = PBXFileReference; lastKnownFileType = sourcecode.c.objc; path = STPThreeDSFooterCustomizationTest.m; sourceTree = "<group>"; };
		B664D65B22B839DD00E6354B /* STPThreeDSLabelCustomization.m */ = {isa = PBXFileReference; lastKnownFileType = sourcecode.c.objc; path = STPThreeDSLabelCustomization.m; sourceTree = "<group>"; };
		B664D66122B83BAF00E6354B /* STPThreeDSLabelCustomizationTest.m */ = {isa = PBXFileReference; lastKnownFileType = sourcecode.c.objc; path = STPThreeDSLabelCustomizationTest.m; sourceTree = "<group>"; };
		B664D66422B83CF800E6354B /* STPThreeDSNavigationBarCustomization.m */ = {isa = PBXFileReference; lastKnownFileType = sourcecode.c.objc; path = STPThreeDSNavigationBarCustomization.m; sourceTree = "<group>"; };
		B664D66722B8409200E6354B /* STPThreeDSNavigationBarCustomizationTest.m */ = {isa = PBXFileReference; lastKnownFileType = sourcecode.c.objc; path = STPThreeDSNavigationBarCustomizationTest.m; sourceTree = "<group>"; };
		B664D66A22B9661200E6354B /* STPThreeDSSelectionCustomization.m */ = {isa = PBXFileReference; lastKnownFileType = sourcecode.c.objc; path = STPThreeDSSelectionCustomization.m; sourceTree = "<group>"; };
		B664D66D22B9684700E6354B /* STPThreeDSSelectionCustomizationTest.m */ = {isa = PBXFileReference; lastKnownFileType = sourcecode.c.objc; path = STPThreeDSSelectionCustomizationTest.m; sourceTree = "<group>"; };
		B664D67022B96A1300E6354B /* STPThreeDSTextFieldCustomization.m */ = {isa = PBXFileReference; lastKnownFileType = sourcecode.c.objc; path = STPThreeDSTextFieldCustomization.m; sourceTree = "<group>"; };
		B664D67322B96C9B00E6354B /* STPThreeDSTextFieldCustomizationTest.m */ = {isa = PBXFileReference; lastKnownFileType = sourcecode.c.objc; path = STPThreeDSTextFieldCustomizationTest.m; sourceTree = "<group>"; };
		B665CE45228DE4C4008B546F /* STPPaymentMethodListDeserializer.h */ = {isa = PBXFileReference; lastKnownFileType = sourcecode.c.h; path = STPPaymentMethodListDeserializer.h; sourceTree = "<group>"; };
		B665CE46228DE4C4008B546F /* STPPaymentMethodListDeserializer.m */ = {isa = PBXFileReference; lastKnownFileType = sourcecode.c.objc; path = STPPaymentMethodListDeserializer.m; sourceTree = "<group>"; };
		B66AC61222C6E6590064C551 /* STPPaymentHandlerActionParams.h */ = {isa = PBXFileReference; lastKnownFileType = sourcecode.c.h; path = STPPaymentHandlerActionParams.h; sourceTree = "<group>"; };
		B66AC61322C6E6590064C551 /* STPPaymentHandlerActionParams.m */ = {isa = PBXFileReference; lastKnownFileType = sourcecode.c.objc; path = STPPaymentHandlerActionParams.m; sourceTree = "<group>"; };
		B66B39B3223044A2006D1CAD /* STPPaymentMethodTest.m */ = {isa = PBXFileReference; lastKnownFileType = sourcecode.c.objc; path = STPPaymentMethodTest.m; sourceTree = "<group>"; };
		B66B39B5223045EF006D1CAD /* PaymentMethod.json */ = {isa = PBXFileReference; fileEncoding = 4; lastKnownFileType = text.json; path = PaymentMethod.json; sourceTree = "<group>"; };
		B66D5020222F5611004A9210 /* STPPaymentMethodCardChecks.m */ = {isa = PBXFileReference; fileEncoding = 4; lastKnownFileType = sourcecode.c.objc; path = STPPaymentMethodCardChecks.m; sourceTree = "<group>"; };
		B66D5023222F5A27004A9210 /* STPPaymentMethodThreeDSecureUsageTest.m */ = {isa = PBXFileReference; lastKnownFileType = sourcecode.c.objc; path = STPPaymentMethodThreeDSecureUsageTest.m; sourceTree = "<group>"; };
		B66D5026222F8605004A9210 /* STPPaymentMethodCardChecksTest.m */ = {isa = PBXFileReference; lastKnownFileType = sourcecode.c.objc; path = STPPaymentMethodCardChecksTest.m; sourceTree = "<group>"; };
		B68F1C782234740B0030B438 /* STPPaymentMethodCardWalletTest.m */ = {isa = PBXFileReference; lastKnownFileType = sourcecode.c.objc; path = STPPaymentMethodCardWalletTest.m; sourceTree = "<group>"; };
		B690DDEA222F01BF000B902D /* STPPaymentMethodBillingDetails.h */ = {isa = PBXFileReference; lastKnownFileType = sourcecode.c.h; name = STPPaymentMethodBillingDetails.h; path = PublicHeaders/STPPaymentMethodBillingDetails.h; sourceTree = "<group>"; };
		B690DDEB222F01BF000B902D /* STPPaymentMethodBillingDetails.m */ = {isa = PBXFileReference; lastKnownFileType = sourcecode.c.objc; path = STPPaymentMethodBillingDetails.m; sourceTree = "<group>"; };
		B690DDF0222F0211000B902D /* STPPaymentMethodAddress.h */ = {isa = PBXFileReference; lastKnownFileType = sourcecode.c.h; name = STPPaymentMethodAddress.h; path = PublicHeaders/STPPaymentMethodAddress.h; sourceTree = "<group>"; };
		B690DDF1222F0211000B902D /* STPPaymentMethodAddress.m */ = {isa = PBXFileReference; lastKnownFileType = sourcecode.c.objc; path = STPPaymentMethodAddress.m; sourceTree = "<group>"; };
		B690DDF6222F0564000B902D /* STPPaymentMethodCard.h */ = {isa = PBXFileReference; lastKnownFileType = sourcecode.c.h; name = STPPaymentMethodCard.h; path = PublicHeaders/STPPaymentMethodCard.h; sourceTree = "<group>"; };
		B690DDF7222F0564000B902D /* STPPaymentMethodCard.m */ = {isa = PBXFileReference; lastKnownFileType = sourcecode.c.objc; path = STPPaymentMethodCard.m; sourceTree = "<group>"; };
		B69CFB432236F8E3001E9885 /* STPPaymentMethodCardPresent.h */ = {isa = PBXFileReference; lastKnownFileType = sourcecode.c.h; name = STPPaymentMethodCardPresent.h; path = PublicHeaders/STPPaymentMethodCardPresent.h; sourceTree = "<group>"; };
		B69CFB442236F8E3001E9885 /* STPPaymentMethodCardPresent.m */ = {isa = PBXFileReference; lastKnownFileType = sourcecode.c.objc; path = STPPaymentMethodCardPresent.m; sourceTree = "<group>"; };
		B69CFB4922370547001E9885 /* STPPaymentMethodCardChecks+Private.h */ = {isa = PBXFileReference; lastKnownFileType = sourcecode.c.h; path = "STPPaymentMethodCardChecks+Private.h"; sourceTree = "<group>"; };
		B69FEC3C222EE8FE00273A16 /* STPPaymentMethod.m */ = {isa = PBXFileReference; lastKnownFileType = sourcecode.c.objc; path = STPPaymentMethod.m; sourceTree = "<group>"; };
		B69FEC41222EE9E000273A16 /* STPPaymentMethod.h */ = {isa = PBXFileReference; fileEncoding = 4; lastKnownFileType = sourcecode.c.h; name = STPPaymentMethod.h; path = PublicHeaders/STPPaymentMethod.h; sourceTree = "<group>"; };
		B6B41F70223476AE0020BA7F /* STPPaymentMethodCardWalletMasterpassTest.m */ = {isa = PBXFileReference; lastKnownFileType = sourcecode.c.objc; path = STPPaymentMethodCardWalletMasterpassTest.m; sourceTree = "<group>"; };
		B6B41F72223476B90020BA7F /* STPPaymentMethodCardWalletVisaCheckoutTest.m */ = {isa = PBXFileReference; lastKnownFileType = sourcecode.c.objc; path = STPPaymentMethodCardWalletVisaCheckoutTest.m; sourceTree = "<group>"; };
		B6B41F74223481BA0020BA7F /* STPPaymentMethodCardWallet+Private.h */ = {isa = PBXFileReference; lastKnownFileType = sourcecode.c.h; path = "STPPaymentMethodCardWallet+Private.h"; sourceTree = "<group>"; };
		B6B41F77223484280020BA7F /* STPPaymentMethodiDEAL.h */ = {isa = PBXFileReference; lastKnownFileType = sourcecode.c.h; name = STPPaymentMethodiDEAL.h; path = PublicHeaders/STPPaymentMethodiDEAL.h; sourceTree = "<group>"; };
		B6B41F78223484280020BA7F /* STPPaymentMethodiDEAL.m */ = {isa = PBXFileReference; lastKnownFileType = sourcecode.c.objc; path = STPPaymentMethodiDEAL.m; sourceTree = "<group>"; };
		B6B41F7D22348A1E0020BA7F /* STPPaymentMethodiDEALParams.h */ = {isa = PBXFileReference; lastKnownFileType = sourcecode.c.h; name = STPPaymentMethodiDEALParams.h; path = PublicHeaders/STPPaymentMethodiDEALParams.h; sourceTree = "<group>"; };
		B6B41F7E22348A1E0020BA7F /* STPPaymentMethodiDEALParams.m */ = {isa = PBXFileReference; lastKnownFileType = sourcecode.c.objc; path = STPPaymentMethodiDEALParams.m; sourceTree = "<group>"; };
		B6B5FC3F222F4C0200440249 /* STPPaymentMethodThreeDSecureUsage.h */ = {isa = PBXFileReference; lastKnownFileType = sourcecode.c.h; name = STPPaymentMethodThreeDSecureUsage.h; path = PublicHeaders/STPPaymentMethodThreeDSecureUsage.h; sourceTree = "<group>"; };
		B6B5FC40222F4C0200440249 /* STPPaymentMethodThreeDSecureUsage.m */ = {isa = PBXFileReference; lastKnownFileType = sourcecode.c.objc; path = STPPaymentMethodThreeDSecureUsage.m; sourceTree = "<group>"; };
		B6C42816229897EF0044E419 /* NSURLComponents_StripeTest.m */ = {isa = PBXFileReference; lastKnownFileType = sourcecode.c.objc; path = NSURLComponents_StripeTest.m; sourceTree = "<group>"; };
		B6CF3134229D8C3500BA8AC2 /* STPCardBrand.m */ = {isa = PBXFileReference; lastKnownFileType = sourcecode.c.objc; path = STPCardBrand.m; sourceTree = "<group>"; };
		B6D6C932223076600092AFC8 /* STPPaymentMethodAddressTest.m */ = {isa = PBXFileReference; lastKnownFileType = sourcecode.c.objc; path = STPPaymentMethodAddressTest.m; sourceTree = "<group>"; };
		B6D6C934223078840092AFC8 /* STPPaymentMethodBillingDetailsTest.m */ = {isa = PBXFileReference; lastKnownFileType = sourcecode.c.objc; path = STPPaymentMethodBillingDetailsTest.m; sourceTree = "<group>"; };
		B6DB0CA5223817A300AEF640 /* STPPaymentMethodEnums.h */ = {isa = PBXFileReference; lastKnownFileType = sourcecode.c.h; name = STPPaymentMethodEnums.h; path = PublicHeaders/STPPaymentMethodEnums.h; sourceTree = "<group>"; };
		B6DB0CA822381B4900AEF640 /* STPPaymentMethod+Private.h */ = {isa = PBXFileReference; lastKnownFileType = sourcecode.c.h; path = "STPPaymentMethod+Private.h"; sourceTree = "<group>"; };
		B6DE52D92230981200B70A66 /* STPPaymentMethodParams.h */ = {isa = PBXFileReference; lastKnownFileType = sourcecode.c.h; name = STPPaymentMethodParams.h; path = PublicHeaders/STPPaymentMethodParams.h; sourceTree = "<group>"; };
		B6DE52DA2230981200B70A66 /* STPPaymentMethodParams.m */ = {isa = PBXFileReference; lastKnownFileType = sourcecode.c.objc; path = STPPaymentMethodParams.m; sourceTree = "<group>"; };
		B6E2F306222F442E0001FED4 /* STPPaymentMethodCardChecks.h */ = {isa = PBXFileReference; lastKnownFileType = sourcecode.c.h; name = STPPaymentMethodCardChecks.h; path = PublicHeaders/STPPaymentMethodCardChecks.h; sourceTree = "<group>"; };
		B6EC63C922348D4600E4C0FB /* STPPaymentMethodiDEALTest.m */ = {isa = PBXFileReference; lastKnownFileType = sourcecode.c.objc; path = STPPaymentMethodiDEALTest.m; sourceTree = "<group>"; };
		B6F1608E223350640088C970 /* STPPaymentIntentAction.h */ = {isa = PBXFileReference; lastKnownFileType = sourcecode.c.h; name = STPPaymentIntentAction.h; path = PublicHeaders/STPPaymentIntentAction.h; sourceTree = "<group>"; };
		B6F16094223351C20088C970 /* STPPaymentIntentActionRedirectToURL.h */ = {isa = PBXFileReference; lastKnownFileType = sourcecode.c.h; name = STPPaymentIntentActionRedirectToURL.h; path = PublicHeaders/STPPaymentIntentActionRedirectToURL.h; sourceTree = "<group>"; };
		C1054F901FE197AE0033C87E /* STPPaymentContextSnapshotTests.m */ = {isa = PBXFileReference; lastKnownFileType = sourcecode.c.objc; path = STPPaymentContextSnapshotTests.m; sourceTree = "<group>"; };
		C1080F471CBECF7B007B2D89 /* STPAddress.h */ = {isa = PBXFileReference; fileEncoding = 4; lastKnownFileType = sourcecode.c.h; name = STPAddress.h; path = PublicHeaders/STPAddress.h; sourceTree = "<group>"; };
		C1080F481CBECF7B007B2D89 /* STPAddress.m */ = {isa = PBXFileReference; fileEncoding = 4; lastKnownFileType = sourcecode.c.objc; path = STPAddress.m; sourceTree = "<group>"; };
		C1080F4B1CBED48A007B2D89 /* STPAddressTests.m */ = {isa = PBXFileReference; fileEncoding = 4; lastKnownFileType = sourcecode.c.objc; path = STPAddressTests.m; sourceTree = "<group>"; };
		C113D2171EBB9A36006FACC2 /* STPEphemeralKey.h */ = {isa = PBXFileReference; fileEncoding = 4; lastKnownFileType = sourcecode.c.h; path = STPEphemeralKey.h; sourceTree = "<group>"; };
		C113D2181EBB9A36006FACC2 /* STPEphemeralKey.m */ = {isa = PBXFileReference; fileEncoding = 4; lastKnownFileType = sourcecode.c.objc; path = STPEphemeralKey.m; sourceTree = "<group>"; };
		C11810851CC6AF4C0022FB55 /* STPPaymentOption.h */ = {isa = PBXFileReference; fileEncoding = 4; lastKnownFileType = sourcecode.c.h; name = STPPaymentOption.h; path = PublicHeaders/STPPaymentOption.h; sourceTree = "<group>"; };
		C11810871CC6B00D0022FB55 /* STPApplePayPaymentOption.h */ = {isa = PBXFileReference; fileEncoding = 4; lastKnownFileType = sourcecode.c.h; name = STPApplePayPaymentOption.h; path = PublicHeaders/STPApplePayPaymentOption.h; sourceTree = "<group>"; };
		C11810881CC6B00D0022FB55 /* STPApplePayPaymentOption.m */ = {isa = PBXFileReference; fileEncoding = 4; lastKnownFileType = sourcecode.c.objc; path = STPApplePayPaymentOption.m; sourceTree = "<group>"; };
		C11810931CC6C4700022FB55 /* PKPaymentAuthorizationViewController+Stripe_Blocks.h */ = {isa = PBXFileReference; fileEncoding = 4; lastKnownFileType = sourcecode.c.h; path = "PKPaymentAuthorizationViewController+Stripe_Blocks.h"; sourceTree = "<group>"; };
		C11810941CC6C4700022FB55 /* PKPaymentAuthorizationViewController+Stripe_Blocks.m */ = {isa = PBXFileReference; fileEncoding = 4; lastKnownFileType = sourcecode.c.objc; path = "PKPaymentAuthorizationViewController+Stripe_Blocks.m"; sourceTree = "<group>"; };
		C11810981CC6D46D0022FB55 /* NSDecimalNumber+StripeTest.m */ = {isa = PBXFileReference; fileEncoding = 4; lastKnownFileType = sourcecode.c.objc; path = "NSDecimalNumber+StripeTest.m"; sourceTree = "<group>"; };
		C11810A61CC6E2160022FB55 /* STPBackendAPIAdapter.h */ = {isa = PBXFileReference; lastKnownFileType = sourcecode.c.h; name = STPBackendAPIAdapter.h; path = PublicHeaders/STPBackendAPIAdapter.h; sourceTree = "<group>"; };
		C11810B81CC7DA290022FB55 /* stp_card_form_back.png */ = {isa = PBXFileReference; lastKnownFileType = image.png; path = stp_card_form_back.png; sourceTree = "<group>"; };
		C11810B91CC7DA290022FB55 /* stp_card_form_back@2x.png */ = {isa = PBXFileReference; lastKnownFileType = image.png; path = "stp_card_form_back@2x.png"; sourceTree = "<group>"; };
		C11810BA1CC7DA290022FB55 /* stp_card_form_back@3x.png */ = {isa = PBXFileReference; lastKnownFileType = image.png; path = "stp_card_form_back@3x.png"; sourceTree = "<group>"; };
		C11810BB1CC7DA290022FB55 /* stp_card_form_front.png */ = {isa = PBXFileReference; lastKnownFileType = image.png; path = stp_card_form_front.png; sourceTree = "<group>"; };
		C11810BC1CC7DA290022FB55 /* stp_card_form_front@2x.png */ = {isa = PBXFileReference; lastKnownFileType = image.png; path = "stp_card_form_front@2x.png"; sourceTree = "<group>"; };
		C11810BD1CC7DA290022FB55 /* stp_card_form_front@3x.png */ = {isa = PBXFileReference; lastKnownFileType = image.png; path = "stp_card_form_front@3x.png"; sourceTree = "<group>"; };
		C11B14961E8AE316000F760C /* OCMock.framework */ = {isa = PBXFileReference; lastKnownFileType = wrapper.framework; name = OCMock.framework; path = Carthage/Build/iOS/OCMock.framework; sourceTree = "<group>"; };
		C124A16E1CCA968B007D42EE /* STPAnalyticsClient.h */ = {isa = PBXFileReference; fileEncoding = 4; lastKnownFileType = sourcecode.c.h; path = STPAnalyticsClient.h; sourceTree = "<group>"; };
		C124A16F1CCA968B007D42EE /* STPAnalyticsClient.m */ = {isa = PBXFileReference; fileEncoding = 4; lastKnownFileType = sourcecode.c.objc; path = STPAnalyticsClient.m; sourceTree = "<group>"; };
		C124A17A1CCAA0C2007D42EE /* NSMutableURLRequest+Stripe.h */ = {isa = PBXFileReference; fileEncoding = 4; lastKnownFileType = sourcecode.c.h; path = "NSMutableURLRequest+Stripe.h"; sourceTree = "<group>"; };
		C124A17B1CCAA0C2007D42EE /* NSMutableURLRequest+Stripe.m */ = {isa = PBXFileReference; fileEncoding = 4; lastKnownFileType = sourcecode.c.objc; path = "NSMutableURLRequest+Stripe.m"; sourceTree = "<group>"; };
		C124A1801CCAA1BF007D42EE /* NSMutableURLRequest+StripeTest.m */ = {isa = PBXFileReference; fileEncoding = 4; lastKnownFileType = sourcecode.c.objc; path = "NSMutableURLRequest+StripeTest.m"; sourceTree = "<group>"; };
		C124A1841CCAB750007D42EE /* STPAnalyticsClientTest.m */ = {isa = PBXFileReference; fileEncoding = 4; lastKnownFileType = sourcecode.c.objc; path = STPAnalyticsClientTest.m; sourceTree = "<group>"; };
		C12711091DBA7E490087840D /* STPAddressViewModelTest.m */ = {isa = PBXFileReference; fileEncoding = 4; lastKnownFileType = sourcecode.c.objc; path = STPAddressViewModelTest.m; sourceTree = "<group>"; };
		C1300D1D1EB8D38A0080AF7B /* stp_card_unknown.png */ = {isa = PBXFileReference; lastKnownFileType = image.png; path = stp_card_unknown.png; sourceTree = "<group>"; };
		C1300D1E1EB8D38A0080AF7B /* stp_card_unknown@2x.png */ = {isa = PBXFileReference; lastKnownFileType = image.png; path = "stp_card_unknown@2x.png"; sourceTree = "<group>"; };
		C1300D1F1EB8D38A0080AF7B /* stp_card_unknown@3x.png */ = {isa = PBXFileReference; lastKnownFileType = image.png; path = "stp_card_unknown@3x.png"; sourceTree = "<group>"; };
		C1300D231EB8D3AB0080AF7B /* stp_card_error_amex.png */ = {isa = PBXFileReference; lastKnownFileType = image.png; path = stp_card_error_amex.png; sourceTree = "<group>"; };
		C1300D241EB8D3AB0080AF7B /* stp_card_error_amex@2x.png */ = {isa = PBXFileReference; lastKnownFileType = image.png; path = "stp_card_error_amex@2x.png"; sourceTree = "<group>"; };
		C1300D251EB8D3AB0080AF7B /* stp_card_error_amex@3x.png */ = {isa = PBXFileReference; lastKnownFileType = image.png; path = "stp_card_error_amex@3x.png"; sourceTree = "<group>"; };
		C1300D261EB8D3AB0080AF7B /* stp_card_error.png */ = {isa = PBXFileReference; lastKnownFileType = image.png; path = stp_card_error.png; sourceTree = "<group>"; };
		C1300D271EB8D3AB0080AF7B /* stp_card_error@2x.png */ = {isa = PBXFileReference; lastKnownFileType = image.png; path = "stp_card_error@2x.png"; sourceTree = "<group>"; };
		C1300D281EB8D3AB0080AF7B /* stp_card_error@3x.png */ = {isa = PBXFileReference; lastKnownFileType = image.png; path = "stp_card_error@3x.png"; sourceTree = "<group>"; };
		C13538071D2C2186003F6157 /* STPAddCardViewControllerTest.m */ = {isa = PBXFileReference; fileEncoding = 4; lastKnownFileType = sourcecode.c.objc; path = STPAddCardViewControllerTest.m; sourceTree = "<group>"; };
		C1363BAC1D76337400EB82B4 /* stp_icon_checkmark.png */ = {isa = PBXFileReference; lastKnownFileType = image.png; path = stp_icon_checkmark.png; sourceTree = "<group>"; };
		C1363BAD1D76337400EB82B4 /* stp_icon_checkmark@2x.png */ = {isa = PBXFileReference; lastKnownFileType = image.png; path = "stp_icon_checkmark@2x.png"; sourceTree = "<group>"; };
		C1363BAE1D76337400EB82B4 /* stp_icon_checkmark@3x.png */ = {isa = PBXFileReference; lastKnownFileType = image.png; path = "stp_icon_checkmark@3x.png"; sourceTree = "<group>"; };
		C1363BB51D7633D800EB82B4 /* STPPaymentOptionTableViewCell.h */ = {isa = PBXFileReference; fileEncoding = 4; lastKnownFileType = sourcecode.c.h; path = STPPaymentOptionTableViewCell.h; sourceTree = "<group>"; };
		C1363BB61D7633D800EB82B4 /* STPPaymentOptionTableViewCell.m */ = {isa = PBXFileReference; fileEncoding = 4; lastKnownFileType = sourcecode.c.objc; path = STPPaymentOptionTableViewCell.m; sourceTree = "<group>"; };
		C14C4DB01EC3B34500C2FDF6 /* STPAPIRequestTest.m */ = {isa = PBXFileReference; fileEncoding = 4; lastKnownFileType = sourcecode.c.objc; path = STPAPIRequestTest.m; sourceTree = "<group>"; };
		C15608DB1FE08F2E0032AE66 /* UIView+Stripe_SafeAreaBounds.h */ = {isa = PBXFileReference; lastKnownFileType = sourcecode.c.h; path = "UIView+Stripe_SafeAreaBounds.h"; sourceTree = "<group>"; };
		C15608DC1FE08F2E0032AE66 /* UIView+Stripe_SafeAreaBounds.m */ = {isa = PBXFileReference; lastKnownFileType = sourcecode.c.objc; path = "UIView+Stripe_SafeAreaBounds.m"; sourceTree = "<group>"; };
		C158AB3D1E1EE98900348D01 /* STPSectionHeaderView.h */ = {isa = PBXFileReference; fileEncoding = 4; lastKnownFileType = sourcecode.c.h; path = STPSectionHeaderView.h; sourceTree = "<group>"; };
		C158AB3E1E1EE98900348D01 /* STPSectionHeaderView.m */ = {isa = PBXFileReference; fileEncoding = 4; lastKnownFileType = sourcecode.c.objc; path = STPSectionHeaderView.m; sourceTree = "<group>"; };
		C15993201D8807930047950D /* stp_shipping_form.png */ = {isa = PBXFileReference; lastKnownFileType = image.png; path = stp_shipping_form.png; sourceTree = "<group>"; };
		C15993211D8807930047950D /* stp_shipping_form@2x.png */ = {isa = PBXFileReference; lastKnownFileType = image.png; path = "stp_shipping_form@2x.png"; sourceTree = "<group>"; };
		C15993221D8807930047950D /* stp_shipping_form@3x.png */ = {isa = PBXFileReference; lastKnownFileType = image.png; path = "stp_shipping_form@3x.png"; sourceTree = "<group>"; };
		C15993261D8808490047950D /* STPShippingAddressViewController.h */ = {isa = PBXFileReference; fileEncoding = 4; lastKnownFileType = sourcecode.c.h; name = STPShippingAddressViewController.h; path = PublicHeaders/STPShippingAddressViewController.h; sourceTree = "<group>"; };
		C159932C1D8808680047950D /* STPShippingAddressViewController.m */ = {isa = PBXFileReference; fileEncoding = 4; lastKnownFileType = sourcecode.c.objc; path = STPShippingAddressViewController.m; sourceTree = "<group>"; };
		C159932F1D8808680047950D /* STPShippingMethodsViewController.h */ = {isa = PBXFileReference; fileEncoding = 4; lastKnownFileType = sourcecode.c.h; path = STPShippingMethodsViewController.h; sourceTree = "<group>"; };
		C15993301D8808680047950D /* STPShippingMethodsViewController.m */ = {isa = PBXFileReference; fileEncoding = 4; lastKnownFileType = sourcecode.c.objc; path = STPShippingMethodsViewController.m; sourceTree = "<group>"; };
		C15993311D8808680047950D /* STPShippingMethodTableViewCell.h */ = {isa = PBXFileReference; fileEncoding = 4; lastKnownFileType = sourcecode.c.h; path = STPShippingMethodTableViewCell.h; sourceTree = "<group>"; };
		C15993321D8808680047950D /* STPShippingMethodTableViewCell.m */ = {isa = PBXFileReference; fileEncoding = 4; lastKnownFileType = sourcecode.c.objc; path = STPShippingMethodTableViewCell.m; sourceTree = "<group>"; };
		C15B02721EA176090026E606 /* StripeErrorTest.m */ = {isa = PBXFileReference; fileEncoding = 4; lastKnownFileType = sourcecode.c.objc; path = StripeErrorTest.m; sourceTree = "<group>"; };
		C16F66AA1CA21BAC006A21B5 /* STPFormTextFieldTest.m */ = {isa = PBXFileReference; fileEncoding = 4; lastKnownFileType = sourcecode.c.objc; path = STPFormTextFieldTest.m; sourceTree = "<group>"; };
		C175B7931FE834A3009F5A0E /* STPCustomer+Private.h */ = {isa = PBXFileReference; lastKnownFileType = sourcecode.c.h; path = "STPCustomer+Private.h"; sourceTree = "<group>"; };
		C1785F5A1EC60B5E00E9CFAC /* STPCardIOProxy.h */ = {isa = PBXFileReference; fileEncoding = 4; lastKnownFileType = sourcecode.c.h; path = STPCardIOProxy.h; sourceTree = "<group>"; };
		C1785F5B1EC60B5E00E9CFAC /* STPCardIOProxy.m */ = {isa = PBXFileReference; fileEncoding = 4; lastKnownFileType = sourcecode.c.objc; path = STPCardIOProxy.m; sourceTree = "<group>"; };
		C17A030B1CBEE7A2006C819F /* STPAddressFieldTableViewCell.h */ = {isa = PBXFileReference; fileEncoding = 4; lastKnownFileType = sourcecode.c.h; path = STPAddressFieldTableViewCell.h; sourceTree = "<group>"; };
		C17A030C1CBEE7A2006C819F /* STPAddressFieldTableViewCell.m */ = {isa = PBXFileReference; fileEncoding = 4; lastKnownFileType = sourcecode.c.objc; path = STPAddressFieldTableViewCell.m; sourceTree = "<group>"; };
		C17D24ED1E37DBAC005CB188 /* STPSourceTest.m */ = {isa = PBXFileReference; fileEncoding = 4; lastKnownFileType = sourcecode.c.objc; path = STPSourceTest.m; sourceTree = "<group>"; };
		C18021181E3A58710089D712 /* STPSourcePoller.h */ = {isa = PBXFileReference; fileEncoding = 4; lastKnownFileType = sourcecode.c.h; path = STPSourcePoller.h; sourceTree = "<group>"; };
		C18021191E3A58710089D712 /* STPSourcePoller.m */ = {isa = PBXFileReference; fileEncoding = 4; lastKnownFileType = sourcecode.c.objc; path = STPSourcePoller.m; sourceTree = "<group>"; };
		C18410741EC2529400178149 /* STPEphemeralKeyManager.h */ = {isa = PBXFileReference; fileEncoding = 4; lastKnownFileType = sourcecode.c.h; path = STPEphemeralKeyManager.h; sourceTree = "<group>"; };
		C18410751EC2529400178149 /* STPEphemeralKeyManager.m */ = {isa = PBXFileReference; fileEncoding = 4; lastKnownFileType = sourcecode.c.objc; path = STPEphemeralKeyManager.m; sourceTree = "<group>"; };
		C184107A1EC2539F00178149 /* STPEphemeralKeyProvider.h */ = {isa = PBXFileReference; fileEncoding = 4; lastKnownFileType = sourcecode.c.h; name = STPEphemeralKeyProvider.h; path = PublicHeaders/STPEphemeralKeyProvider.h; sourceTree = "<group>"; };
		C184107D1EC2704700178149 /* STPEphemeralKeyManagerTest.m */ = {isa = PBXFileReference; fileEncoding = 4; lastKnownFileType = sourcecode.c.objc; path = STPEphemeralKeyManagerTest.m; sourceTree = "<group>"; };
		C18867D91E8B0C4100A77634 /* STPFixtures.h */ = {isa = PBXFileReference; fileEncoding = 4; lastKnownFileType = sourcecode.c.h; lineEnding = 0; path = STPFixtures.h; sourceTree = "<group>"; xcLanguageSpecificationIdentifier = xcode.lang.objcpp; };
		C18867DA1E8B0C4100A77634 /* STPFixtures.m */ = {isa = PBXFileReference; fileEncoding = 4; lastKnownFileType = sourcecode.c.objc; lineEnding = 0; path = STPFixtures.m; sourceTree = "<group>"; xcLanguageSpecificationIdentifier = xcode.lang.objc; };
		C192269B1EBA99F900BED563 /* STPCustomerContext.h */ = {isa = PBXFileReference; fileEncoding = 4; lastKnownFileType = sourcecode.c.h; name = STPCustomerContext.h; path = PublicHeaders/STPCustomerContext.h; sourceTree = "<group>"; };
		C192269E1EBA9A0800BED563 /* STPCustomerContext.m */ = {isa = PBXFileReference; fileEncoding = 4; lastKnownFileType = sourcecode.c.objc; path = STPCustomerContext.m; sourceTree = "<group>"; };
		C19D098D1EAEAE4000A4AB3E /* STPTelemetryClient.h */ = {isa = PBXFileReference; fileEncoding = 4; lastKnownFileType = sourcecode.c.h; path = STPTelemetryClient.h; sourceTree = "<group>"; };
		C19D098E1EAEAE4000A4AB3E /* STPTelemetryClient.m */ = {isa = PBXFileReference; fileEncoding = 4; lastKnownFileType = sourcecode.c.objc; path = STPTelemetryClient.m; sourceTree = "<group>"; };
		C19D09911EAEAE5200A4AB3E /* STPTelemetryClientTest.m */ = {isa = PBXFileReference; fileEncoding = 4; lastKnownFileType = sourcecode.c.objc; path = STPTelemetryClientTest.m; sourceTree = "<group>"; };
		C1A06F0F1E1D8A6E004DCA06 /* STPCard+Private.h */ = {isa = PBXFileReference; lastKnownFileType = sourcecode.c.h; path = "STPCard+Private.h"; sourceTree = "<group>"; };
		C1AED1551EE0C8C6008BEFBF /* STPApplePayTest.m */ = {isa = PBXFileReference; fileEncoding = 4; lastKnownFileType = sourcecode.c.objc; path = STPApplePayTest.m; sourceTree = "<group>"; };
		C1B630B31D1D817900A05285 /* Stripe.bundle */ = {isa = PBXFileReference; explicitFileType = wrapper.cfbundle; includeInIndex = 0; path = Stripe.bundle; sourceTree = BUILT_PRODUCTS_DIR; };
		C1B630B51D1D817900A05285 /* Info.plist */ = {isa = PBXFileReference; lastKnownFileType = text.plist.xml; path = Info.plist; sourceTree = "<group>"; };
		C1BD9B1E1E390A2700CEE925 /* STPSourceParamsTest.m */ = {isa = PBXFileReference; fileEncoding = 4; lastKnownFileType = sourcecode.c.objc; path = STPSourceParamsTest.m; sourceTree = "<group>"; };
		C1BD9B201E393FFE00CEE925 /* STPSourceReceiver.h */ = {isa = PBXFileReference; fileEncoding = 4; lastKnownFileType = sourcecode.c.h; name = STPSourceReceiver.h; path = PublicHeaders/STPSourceReceiver.h; sourceTree = "<group>"; };
		C1BD9B211E393FFE00CEE925 /* STPSourceReceiver.m */ = {isa = PBXFileReference; fileEncoding = 4; lastKnownFileType = sourcecode.c.objc; path = STPSourceReceiver.m; sourceTree = "<group>"; };
		C1BD9B271E39406C00CEE925 /* STPSourceOwner.m */ = {isa = PBXFileReference; fileEncoding = 4; lastKnownFileType = sourcecode.c.objc; path = STPSourceOwner.m; sourceTree = "<group>"; };
		C1BD9B2C1E3940A200CEE925 /* STPSourceRedirect.h */ = {isa = PBXFileReference; fileEncoding = 4; lastKnownFileType = sourcecode.c.h; name = STPSourceRedirect.h; path = PublicHeaders/STPSourceRedirect.h; sourceTree = "<group>"; };
		C1BD9B2D1E3940A200CEE925 /* STPSourceRedirect.m */ = {isa = PBXFileReference; fileEncoding = 4; lastKnownFileType = sourcecode.c.objc; path = STPSourceRedirect.m; sourceTree = "<group>"; };
		C1BD9B321E3940C400CEE925 /* STPSourceVerification.h */ = {isa = PBXFileReference; fileEncoding = 4; lastKnownFileType = sourcecode.c.h; name = STPSourceVerification.h; path = PublicHeaders/STPSourceVerification.h; sourceTree = "<group>"; };
		C1BD9B331E3940C400CEE925 /* STPSourceVerification.m */ = {isa = PBXFileReference; fileEncoding = 4; lastKnownFileType = sourcecode.c.objc; path = STPSourceVerification.m; sourceTree = "<group>"; };
		C1BD9B381E39416700CEE925 /* STPSourceOwner.h */ = {isa = PBXFileReference; fileEncoding = 4; lastKnownFileType = sourcecode.c.h; name = STPSourceOwner.h; path = PublicHeaders/STPSourceOwner.h; sourceTree = "<group>"; };
		C1C02CCA1ECCD0E500DF5643 /* EphemeralKey.json */ = {isa = PBXFileReference; fileEncoding = 4; lastKnownFileType = text.json; path = EphemeralKey.json; sourceTree = "<group>"; };
		C1C02CCD1ECCE92900DF5643 /* STPEphemeralKeyTest.m */ = {isa = PBXFileReference; fileEncoding = 4; lastKnownFileType = sourcecode.c.objc; path = STPEphemeralKeyTest.m; sourceTree = "<group>"; };
		C1C1012C1E57A26F00C7BFAE /* STPSource+Private.h */ = {isa = PBXFileReference; fileEncoding = 4; lastKnownFileType = sourcecode.c.h; path = "STPSource+Private.h"; sourceTree = "<group>"; };
		C1CFCB661ED4E38900BE45DF /* STPInternalAPIResponseDecodable.h */ = {isa = PBXFileReference; fileEncoding = 4; lastKnownFileType = sourcecode.c.h; path = STPInternalAPIResponseDecodable.h; sourceTree = "<group>"; };
		C1CFCB691ED5E0F400BE45DF /* STPMocks.h */ = {isa = PBXFileReference; fileEncoding = 4; lastKnownFileType = sourcecode.c.h; path = STPMocks.h; sourceTree = "<group>"; };
		C1CFCB6A1ED5E0F400BE45DF /* STPMocks.m */ = {isa = PBXFileReference; fileEncoding = 4; lastKnownFileType = sourcecode.c.objc; path = STPMocks.m; sourceTree = "<group>"; };
		C1CFCB6F1ED5E11500BE45DF /* STPFileFunctionalTest.m */ = {isa = PBXFileReference; fileEncoding = 4; lastKnownFileType = sourcecode.c.objc; path = STPFileFunctionalTest.m; sourceTree = "<group>"; };
		C1CFCB701ED5E11500BE45DF /* STPFileTest.m */ = {isa = PBXFileReference; fileEncoding = 4; lastKnownFileType = sourcecode.c.objc; path = STPFileTest.m; sourceTree = "<group>"; };
		C1CFCB711ED5E11500BE45DF /* STPPIIFunctionalTest.m */ = {isa = PBXFileReference; fileEncoding = 4; lastKnownFileType = sourcecode.c.objc; path = STPPIIFunctionalTest.m; sourceTree = "<group>"; };
		C1CFCB781ED5F85A00BE45DF /* stp_test_upload_image.jpeg */ = {isa = PBXFileReference; lastKnownFileType = image.jpeg; name = stp_test_upload_image.jpeg; path = Stripe/Resources/Images/stp_test_upload_image.jpeg; sourceTree = SOURCE_ROOT; };
		C1D23FAC1D37F81F002FD83C /* STPCustomerTest.m */ = {isa = PBXFileReference; fileEncoding = 4; lastKnownFileType = sourcecode.c.objc; path = STPCustomerTest.m; sourceTree = "<group>"; };
		C1D23FAF1D37FC90002FD83C /* STPTestUtils.h */ = {isa = PBXFileReference; fileEncoding = 4; lastKnownFileType = sourcecode.c.h; path = STPTestUtils.h; sourceTree = "<group>"; };
		C1D23FB01D37FC90002FD83C /* STPTestUtils.m */ = {isa = PBXFileReference; fileEncoding = 4; lastKnownFileType = sourcecode.c.objc; path = STPTestUtils.m; sourceTree = "<group>"; };
		C1D23FB31D37FE0B002FD83C /* Card.json */ = {isa = PBXFileReference; fileEncoding = 4; lastKnownFileType = text.json; path = Card.json; sourceTree = "<group>"; };
		C1D23FB41D37FE0B002FD83C /* Customer.json */ = {isa = PBXFileReference; fileEncoding = 4; lastKnownFileType = text.json; path = Customer.json; sourceTree = "<group>"; };
		C1D7B5181E36B8B9002181F5 /* STPSourceParams.h */ = {isa = PBXFileReference; fileEncoding = 4; lastKnownFileType = sourcecode.c.h; name = STPSourceParams.h; path = PublicHeaders/STPSourceParams.h; sourceTree = "<group>"; };
		C1D7B5191E36B8B9002181F5 /* STPSourceParams.m */ = {isa = PBXFileReference; fileEncoding = 4; lastKnownFileType = sourcecode.c.objc; path = STPSourceParams.m; sourceTree = "<group>"; };
		C1D7B51E1E36C32F002181F5 /* STPSource.h */ = {isa = PBXFileReference; fileEncoding = 4; lastKnownFileType = sourcecode.c.h; name = STPSource.h; path = PublicHeaders/STPSource.h; sourceTree = "<group>"; };
		C1D7B51F1E36C32F002181F5 /* STPSource.m */ = {isa = PBXFileReference; fileEncoding = 4; lastKnownFileType = sourcecode.c.objc; path = STPSource.m; sourceTree = "<group>"; };
		C1D7B5241E36C70D002181F5 /* STPSourceFunctionalTest.m */ = {isa = PBXFileReference; fileEncoding = 4; lastKnownFileType = sourcecode.c.objc; path = STPSourceFunctionalTest.m; sourceTree = "<group>"; };
		C1E4F8051EBBEB0F00E611F5 /* STPCustomerContextTest.m */ = {isa = PBXFileReference; fileEncoding = 4; lastKnownFileType = sourcecode.c.objc; path = STPCustomerContextTest.m; sourceTree = "<group>"; };
		C1EEDCC51CA2126000A54582 /* STPDelegateProxyTest.m */ = {isa = PBXFileReference; fileEncoding = 4; lastKnownFileType = sourcecode.c.objc; path = STPDelegateProxyTest.m; sourceTree = "<group>"; };
		C1EEDCC71CA2172700A54582 /* NSString+StripeTest.m */ = {isa = PBXFileReference; fileEncoding = 4; lastKnownFileType = sourcecode.c.objc; path = "NSString+StripeTest.m"; sourceTree = "<group>"; };
		C1EEDCC91CA2186300A54582 /* STPPhoneNumberValidatorTest.m */ = {isa = PBXFileReference; fileEncoding = 4; lastKnownFileType = sourcecode.c.objc; path = STPPhoneNumberValidatorTest.m; sourceTree = "<group>"; };
		C1EF04491DD2396200FBF452 /* STPShippingAddressViewControllerLocalizationTests.m */ = {isa = PBXFileReference; fileEncoding = 4; lastKnownFileType = sourcecode.c.objc; path = STPShippingAddressViewControllerLocalizationTests.m; sourceTree = "<group>"; };
		C1EF044A1DD2396200FBF452 /* STPShippingMethodsViewControllerLocalizationTests.m */ = {isa = PBXFileReference; fileEncoding = 4; lastKnownFileType = sourcecode.c.objc; path = STPShippingMethodsViewControllerLocalizationTests.m; sourceTree = "<group>"; };
		C1FEE5941CBFF11400A7632B /* STPPostalCodeValidator.h */ = {isa = PBXFileReference; fileEncoding = 4; lastKnownFileType = sourcecode.c.h; path = STPPostalCodeValidator.h; sourceTree = "<group>"; };
		C1FEE5951CBFF11400A7632B /* STPPostalCodeValidator.m */ = {isa = PBXFileReference; fileEncoding = 4; lastKnownFileType = sourcecode.c.objc; path = STPPostalCodeValidator.m; sourceTree = "<group>"; };
		C1FEE5981CBFF24000A7632B /* STPPostalCodeValidatorTest.m */ = {isa = PBXFileReference; fileEncoding = 4; lastKnownFileType = sourcecode.c.objc; path = STPPostalCodeValidatorTest.m; sourceTree = "<group>"; };
		ED627D57207EA348007EFC56 /* nb */ = {isa = PBXFileReference; fileEncoding = 4; lastKnownFileType = text.plist.strings; name = nb; path = Localizations/nb.lproj/Localizable.strings; sourceTree = "<group>"; };
		F10239381FDF4144006273B5 /* FauxPasAnnotations.h */ = {isa = PBXFileReference; lastKnownFileType = sourcecode.c.h; name = FauxPasAnnotations.h; path = PublicHeaders/FauxPasAnnotations.h; sourceTree = "<group>"; };
		F1122A7D1DFB84E000A8B1AF /* UINavigationBar+StripeTest.m */ = {isa = PBXFileReference; fileEncoding = 4; lastKnownFileType = sourcecode.c.objc; path = "UINavigationBar+StripeTest.m"; sourceTree = "<group>"; };
		F12829D81D7747E4008B10D6 /* STPBundleLocator.h */ = {isa = PBXFileReference; fileEncoding = 4; lastKnownFileType = sourcecode.c.h; path = STPBundleLocator.h; sourceTree = "<group>"; };
		F12829D91D7747E4008B10D6 /* STPBundleLocator.m */ = {isa = PBXFileReference; fileEncoding = 4; lastKnownFileType = sourcecode.c.objc; path = STPBundleLocator.m; sourceTree = "<group>"; };
		F12C8DBE1D63DE9F00ADA0D7 /* STPPaymentContextAmountModel.h */ = {isa = PBXFileReference; fileEncoding = 4; lastKnownFileType = sourcecode.c.h; path = STPPaymentContextAmountModel.h; sourceTree = "<group>"; };
		F12C8DBF1D63DE9F00ADA0D7 /* STPPaymentContextAmountModel.m */ = {isa = PBXFileReference; fileEncoding = 4; lastKnownFileType = sourcecode.c.objc; path = STPPaymentContextAmountModel.m; sourceTree = "<group>"; };
		F132DFE21D51372A002FF5B7 /* STPWeakStrongMacros.h */ = {isa = PBXFileReference; fileEncoding = 4; lastKnownFileType = sourcecode.c.h; path = STPWeakStrongMacros.h; sourceTree = "<group>"; };
		F148ABC31D5D334B0014FD92 /* STPLocalizationUtils.m */ = {isa = PBXFileReference; fileEncoding = 4; lastKnownFileType = sourcecode.c.objc; path = STPLocalizationUtils.m; sourceTree = "<group>"; };
		F148ABE71D5E805A0014FD92 /* en */ = {isa = PBXFileReference; fileEncoding = 4; lastKnownFileType = text.plist.strings; name = en; path = Localizations/en.lproj/Localizable.strings; sourceTree = "<group>"; };
		F148ABEA1D5E80790014FD92 /* zh-Hans */ = {isa = PBXFileReference; fileEncoding = 4; lastKnownFileType = text.plist.strings; name = "zh-Hans"; path = "Localizations/zh-Hans.lproj/Localizable.strings"; sourceTree = "<group>"; };
		F148ABEC1D5E80860014FD92 /* de */ = {isa = PBXFileReference; fileEncoding = 4; lastKnownFileType = text.plist.strings; name = de; path = Localizations/de.lproj/Localizable.strings; sourceTree = "<group>"; };
		F148ABED1D5E808B0014FD92 /* es */ = {isa = PBXFileReference; fileEncoding = 4; lastKnownFileType = text.plist.strings; name = es; path = Localizations/es.lproj/Localizable.strings; sourceTree = "<group>"; };
		F148ABEE1D5E80990014FD92 /* it */ = {isa = PBXFileReference; fileEncoding = 4; lastKnownFileType = text.plist.strings; name = it; path = Localizations/it.lproj/Localizable.strings; sourceTree = "<group>"; };
		F148ABEF1D5E809D0014FD92 /* ja */ = {isa = PBXFileReference; fileEncoding = 4; lastKnownFileType = text.plist.strings; name = ja; path = Localizations/ja.lproj/Localizable.strings; sourceTree = "<group>"; };
		F148ABF01D5E80A00014FD92 /* nl */ = {isa = PBXFileReference; fileEncoding = 4; lastKnownFileType = text.plist.strings; name = nl; path = Localizations/nl.lproj/Localizable.strings; sourceTree = "<group>"; };
		F148ABF11D5E81EB0014FD92 /* fr */ = {isa = PBXFileReference; fileEncoding = 4; lastKnownFileType = text.plist.strings; name = fr; path = Localizations/fr.lproj/Localizable.strings; sourceTree = "<group>"; };
		F14C872E1D4FCDBA00C7CC6A /* STPPaymentContextApplePayTest.m */ = {isa = PBXFileReference; fileEncoding = 4; lastKnownFileType = sourcecode.c.objc; path = STPPaymentContextApplePayTest.m; sourceTree = "<group>"; };
		F1510AFC1D5A4C93000731AD /* stp_card_amex_template.png */ = {isa = PBXFileReference; lastKnownFileType = image.png; path = stp_card_amex_template.png; sourceTree = "<group>"; };
		F1510AFD1D5A4C93000731AD /* stp_card_amex_template@2x.png */ = {isa = PBXFileReference; lastKnownFileType = image.png; path = "stp_card_amex_template@2x.png"; sourceTree = "<group>"; };
		F1510AFE1D5A4C93000731AD /* stp_card_amex_template@3x.png */ = {isa = PBXFileReference; lastKnownFileType = image.png; path = "stp_card_amex_template@3x.png"; sourceTree = "<group>"; };
		F1510B021D5A4C93000731AD /* stp_card_discover_template.png */ = {isa = PBXFileReference; lastKnownFileType = image.png; path = stp_card_discover_template.png; sourceTree = "<group>"; };
		F1510B031D5A4C93000731AD /* stp_card_discover_template@2x.png */ = {isa = PBXFileReference; lastKnownFileType = image.png; path = "stp_card_discover_template@2x.png"; sourceTree = "<group>"; };
		F1510B041D5A4C93000731AD /* stp_card_discover_template@3x.png */ = {isa = PBXFileReference; lastKnownFileType = image.png; path = "stp_card_discover_template@3x.png"; sourceTree = "<group>"; };
		F1510B051D5A4C93000731AD /* stp_card_mastercard_template.png */ = {isa = PBXFileReference; lastKnownFileType = image.png; path = stp_card_mastercard_template.png; sourceTree = "<group>"; };
		F1510B061D5A4C93000731AD /* stp_card_mastercard_template@2x.png */ = {isa = PBXFileReference; lastKnownFileType = image.png; path = "stp_card_mastercard_template@2x.png"; sourceTree = "<group>"; };
		F1510B071D5A4C93000731AD /* stp_card_mastercard_template@3x.png */ = {isa = PBXFileReference; lastKnownFileType = image.png; path = "stp_card_mastercard_template@3x.png"; sourceTree = "<group>"; };
		F1510B081D5A4C93000731AD /* stp_card_visa_template.png */ = {isa = PBXFileReference; lastKnownFileType = image.png; path = stp_card_visa_template.png; sourceTree = "<group>"; };
		F1510B091D5A4C93000731AD /* stp_card_visa_template@2x.png */ = {isa = PBXFileReference; lastKnownFileType = image.png; path = "stp_card_visa_template@2x.png"; sourceTree = "<group>"; };
		F1510B0A1D5A4C93000731AD /* stp_card_visa_template@3x.png */ = {isa = PBXFileReference; lastKnownFileType = image.png; path = "stp_card_visa_template@3x.png"; sourceTree = "<group>"; };
		F1510BA41D5A77F6000731AD /* stp_card_diners_template.png */ = {isa = PBXFileReference; lastKnownFileType = image.png; path = stp_card_diners_template.png; sourceTree = "<group>"; };
		F1510BA51D5A77F6000731AD /* stp_card_diners_template@2x.png */ = {isa = PBXFileReference; lastKnownFileType = image.png; path = "stp_card_diners_template@2x.png"; sourceTree = "<group>"; };
		F1510BA61D5A77F6000731AD /* stp_card_diners_template@3x.png */ = {isa = PBXFileReference; lastKnownFileType = image.png; path = "stp_card_diners_template@3x.png"; sourceTree = "<group>"; };
		F1510BBC1D5A8146000731AD /* stp_card_jcb_template.png */ = {isa = PBXFileReference; lastKnownFileType = image.png; path = stp_card_jcb_template.png; sourceTree = "<group>"; };
		F1510BBD1D5A8146000731AD /* stp_card_jcb_template@2x.png */ = {isa = PBXFileReference; lastKnownFileType = image.png; path = "stp_card_jcb_template@2x.png"; sourceTree = "<group>"; };
		F1510BBE1D5A8146000731AD /* stp_card_jcb_template@3x.png */ = {isa = PBXFileReference; lastKnownFileType = image.png; path = "stp_card_jcb_template@3x.png"; sourceTree = "<group>"; };
		F152321A1EA92F9D00D65C67 /* STPRedirectContextTest.m */ = {isa = PBXFileReference; fileEncoding = 4; lastKnownFileType = sourcecode.c.objc; path = STPRedirectContextTest.m; sourceTree = "<group>"; };
		F152321C1EA92FC100D65C67 /* STPRedirectContext.m */ = {isa = PBXFileReference; fileEncoding = 4; lastKnownFileType = sourcecode.c.objc; path = STPRedirectContext.m; sourceTree = "<group>"; };
		F152321F1EA92FCF00D65C67 /* STPRedirectContext.h */ = {isa = PBXFileReference; fileEncoding = 4; lastKnownFileType = sourcecode.c.h; name = STPRedirectContext.h; path = PublicHeaders/STPRedirectContext.h; sourceTree = "<group>"; };
		F15232221EA9303800D65C67 /* STPURLCallbackHandler.h */ = {isa = PBXFileReference; fileEncoding = 4; lastKnownFileType = sourcecode.c.h; path = STPURLCallbackHandler.h; sourceTree = "<group>"; };
		F15232231EA9303800D65C67 /* STPURLCallbackHandler.m */ = {isa = PBXFileReference; fileEncoding = 4; lastKnownFileType = sourcecode.c.objc; path = STPURLCallbackHandler.m; sourceTree = "<group>"; };
		F15232281EA9306100D65C67 /* NSURLComponents+Stripe.h */ = {isa = PBXFileReference; fileEncoding = 4; lastKnownFileType = sourcecode.c.h; path = "NSURLComponents+Stripe.h"; sourceTree = "<group>"; };
		F15232291EA9306100D65C67 /* NSURLComponents+Stripe.m */ = {isa = PBXFileReference; fileEncoding = 4; lastKnownFileType = sourcecode.c.objc; path = "NSURLComponents+Stripe.m"; sourceTree = "<group>"; };
		F152322E1EA9344000D65C67 /* iDEALSource.json */ = {isa = PBXFileReference; lastKnownFileType = text.json; path = iDEALSource.json; sourceTree = "<group>"; };
		F15232301EA93E6800D65C67 /* Contacts.framework */ = {isa = PBXFileReference; lastKnownFileType = wrapper.framework; name = Contacts.framework; path = System/Library/Frameworks/Contacts.framework; sourceTree = SDKROOT; };
		F156753F1DB544D3004468E3 /* STPAddCardViewControllerLocalizationTests.m */ = {isa = PBXFileReference; fileEncoding = 4; lastKnownFileType = sourcecode.c.objc; path = STPAddCardViewControllerLocalizationTests.m; sourceTree = "<group>"; };
		F15AC18D1DBA9CA90009EADE /* FBSnapshotTestCase.framework */ = {isa = PBXFileReference; lastKnownFileType = wrapper.framework; name = FBSnapshotTestCase.framework; path = Carthage/Build/iOS/FBSnapshotTestCase.framework; sourceTree = "<group>"; };
		F16AA26D1F5A05A100207FFF /* AlipaySource.json */ = {isa = PBXFileReference; fileEncoding = 4; lastKnownFileType = text.json; path = AlipaySource.json; sourceTree = "<group>"; };
		F1852F911D80B6EC00367C86 /* STPStringUtils.h */ = {isa = PBXFileReference; fileEncoding = 4; lastKnownFileType = sourcecode.c.h; path = STPStringUtils.h; sourceTree = "<group>"; };
		F1852F921D80B6EC00367C86 /* STPStringUtils.m */ = {isa = PBXFileReference; fileEncoding = 4; lastKnownFileType = sourcecode.c.objc; path = STPStringUtils.m; sourceTree = "<group>"; };
		F19491D81E5F606F001E1FC2 /* STPSourceCardDetails.m */ = {isa = PBXFileReference; fileEncoding = 4; lastKnownFileType = sourcecode.c.objc; path = STPSourceCardDetails.m; sourceTree = "<group>"; };
		F19491DD1E5F6B8C001E1FC2 /* STPSourceCardDetails.h */ = {isa = PBXFileReference; fileEncoding = 4; lastKnownFileType = sourcecode.c.h; name = STPSourceCardDetails.h; path = PublicHeaders/STPSourceCardDetails.h; sourceTree = "<group>"; };
		F19491E11E60DD72001E1FC2 /* STPSourceSEPADebitDetails.m */ = {isa = PBXFileReference; fileEncoding = 4; lastKnownFileType = sourcecode.c.objc; path = STPSourceSEPADebitDetails.m; sourceTree = "<group>"; };
		F19491E61E60DD9C001E1FC2 /* STPSourceSEPADebitDetails.h */ = {isa = PBXFileReference; fileEncoding = 4; lastKnownFileType = sourcecode.c.h; name = STPSourceSEPADebitDetails.h; path = PublicHeaders/STPSourceSEPADebitDetails.h; sourceTree = "<group>"; };
		F1A0197A1EA5733200354301 /* STPSourceParams+Private.h */ = {isa = PBXFileReference; fileEncoding = 4; lastKnownFileType = sourcecode.c.h; path = "STPSourceParams+Private.h"; sourceTree = "<group>"; };
		F1A2F92A1EEB6A70006B0456 /* NSCharacterSet+Stripe.h */ = {isa = PBXFileReference; fileEncoding = 4; lastKnownFileType = sourcecode.c.h; path = "NSCharacterSet+Stripe.h"; sourceTree = "<group>"; };
		F1A2F92B1EEB6A70006B0456 /* NSCharacterSet+Stripe.m */ = {isa = PBXFileReference; fileEncoding = 4; lastKnownFileType = sourcecode.c.objc; path = "NSCharacterSet+Stripe.m"; sourceTree = "<group>"; };
		F1B8534D1FDF544B0065A49E /* FBSnapshotTestCase+STPViewControllerLoading.h */ = {isa = PBXFileReference; lastKnownFileType = sourcecode.c.h; path = "FBSnapshotTestCase+STPViewControllerLoading.h"; sourceTree = "<group>"; };
		F1B8534E1FDF544B0065A49E /* FBSnapshotTestCase+STPViewControllerLoading.m */ = {isa = PBXFileReference; lastKnownFileType = sourcecode.c.objc; path = "FBSnapshotTestCase+STPViewControllerLoading.m"; sourceTree = "<group>"; };
		F1B980931DB550E60075332E /* STPPaymentOptionsViewControllerLocalizationTests.m */ = {isa = PBXFileReference; fileEncoding = 4; lastKnownFileType = sourcecode.c.objc; path = STPPaymentOptionsViewControllerLocalizationTests.m; sourceTree = "<group>"; };
		F1BA241C1E57BE5700E4A1CF /* CardSource.json */ = {isa = PBXFileReference; fileEncoding = 4; lastKnownFileType = text.json; path = CardSource.json; sourceTree = "<group>"; };
		F1BA241F1E57BEC600E4A1CF /* 3DSSource.json */ = {isa = PBXFileReference; fileEncoding = 4; lastKnownFileType = text.json; path = 3DSSource.json; sourceTree = "<group>"; };
		F1BEB2F81F34F2250043F48C /* STPSourceEnums.h */ = {isa = PBXFileReference; fileEncoding = 4; lastKnownFileType = sourcecode.c.h; name = STPSourceEnums.h; path = PublicHeaders/STPSourceEnums.h; sourceTree = "<group>"; };
		F1BEB2FB1F3508BB0043F48C /* NSError+Stripe.h */ = {isa = PBXFileReference; fileEncoding = 4; lastKnownFileType = sourcecode.c.h; path = "NSError+Stripe.h"; sourceTree = "<group>"; };
		F1BEB2FC1F3508BB0043F48C /* NSError+Stripe.m */ = {isa = PBXFileReference; fileEncoding = 4; lastKnownFileType = sourcecode.c.objc; path = "NSError+Stripe.m"; sourceTree = "<group>"; };
		F1C578F01D651AB200912EAE /* stp_card_applepay.png */ = {isa = PBXFileReference; lastKnownFileType = image.png; path = stp_card_applepay.png; sourceTree = "<group>"; };
		F1C7B8D11DBECF2400D9F6F0 /* STPDispatchFunctions.m */ = {isa = PBXFileReference; fileEncoding = 4; lastKnownFileType = sourcecode.c.objc; path = STPDispatchFunctions.m; sourceTree = "<group>"; };
		F1C7B8D21DBECF2400D9F6F0 /* STPDispatchFunctions.h */ = {isa = PBXFileReference; fileEncoding = 4; lastKnownFileType = sourcecode.c.h; path = STPDispatchFunctions.h; sourceTree = "<group>"; };
		F1D3A2461EB012010095BFA9 /* STPFile.m */ = {isa = PBXFileReference; fileEncoding = 4; lastKnownFileType = sourcecode.c.objc; path = STPFile.m; sourceTree = "<group>"; };
		F1D3A2471EB012010095BFA9 /* STPMultipartFormDataEncoder.h */ = {isa = PBXFileReference; fileEncoding = 4; lastKnownFileType = sourcecode.c.h; path = STPMultipartFormDataEncoder.h; sourceTree = "<group>"; };
		F1D3A2481EB012010095BFA9 /* STPMultipartFormDataEncoder.m */ = {isa = PBXFileReference; fileEncoding = 4; lastKnownFileType = sourcecode.c.objc; path = STPMultipartFormDataEncoder.m; sourceTree = "<group>"; };
		F1D3A2491EB012010095BFA9 /* STPMultipartFormDataPart.h */ = {isa = PBXFileReference; fileEncoding = 4; lastKnownFileType = sourcecode.c.h; path = STPMultipartFormDataPart.h; sourceTree = "<group>"; };
		F1D3A24A1EB012010095BFA9 /* STPMultipartFormDataPart.m */ = {isa = PBXFileReference; fileEncoding = 4; lastKnownFileType = sourcecode.c.objc; path = STPMultipartFormDataPart.m; sourceTree = "<group>"; };
		F1D3A2501EB0120F0095BFA9 /* STPFile.h */ = {isa = PBXFileReference; fileEncoding = 4; lastKnownFileType = sourcecode.c.h; name = STPFile.h; path = PublicHeaders/STPFile.h; sourceTree = "<group>"; };
		F1D3A2581EB014BD0095BFA9 /* UIImage+Stripe.h */ = {isa = PBXFileReference; fileEncoding = 4; lastKnownFileType = sourcecode.c.h; path = "UIImage+Stripe.h"; sourceTree = "<group>"; };
		F1D3A2591EB014BD0095BFA9 /* UIImage+Stripe.m */ = {isa = PBXFileReference; fileEncoding = 4; lastKnownFileType = sourcecode.c.objc; path = "UIImage+Stripe.m"; sourceTree = "<group>"; };
		F1D3A25E1EB015B30095BFA9 /* UIImage+StripeTests.m */ = {isa = PBXFileReference; fileEncoding = 4; lastKnownFileType = sourcecode.c.objc; path = "UIImage+StripeTests.m"; sourceTree = "<group>"; };
		F1D3A2631EBA5BAE0095BFA9 /* STPPaymentCardTextField+Private.h */ = {isa = PBXFileReference; fileEncoding = 4; lastKnownFileType = sourcecode.c.h; path = "STPPaymentCardTextField+Private.h"; sourceTree = "<group>"; };
		F1D64B2D1D87686E001CDB7C /* WebKit.framework */ = {isa = PBXFileReference; lastKnownFileType = wrapper.framework; name = WebKit.framework; path = System/Library/Frameworks/WebKit.framework; sourceTree = SDKROOT; };
		F1D765CD1EDE331500F37005 /* CoreLocation.framework */ = {isa = PBXFileReference; lastKnownFileType = wrapper.framework; name = CoreLocation.framework; path = System/Library/Frameworks/CoreLocation.framework; sourceTree = SDKROOT; };
		F1D777BF1D81DD520076FA19 /* STPStringUtilsTest.m */ = {isa = PBXFileReference; fileEncoding = 4; lastKnownFileType = sourcecode.c.objc; path = STPStringUtilsTest.m; sourceTree = "<group>"; };
		F1D96F951DC7D82400477E64 /* STPLocalizationUtils.h */ = {isa = PBXFileReference; fileEncoding = 4; lastKnownFileType = sourcecode.c.h; path = STPLocalizationUtils.h; sourceTree = "<group>"; };
		F1D96F981DC7DCDE00477E64 /* STPLocalizationUtils+STPTestAdditions.h */ = {isa = PBXFileReference; fileEncoding = 4; lastKnownFileType = sourcecode.c.h; path = "STPLocalizationUtils+STPTestAdditions.h"; sourceTree = "<group>"; };
		F1D96F991DC7DCDE00477E64 /* STPLocalizationUtils+STPTestAdditions.m */ = {isa = PBXFileReference; fileEncoding = 4; lastKnownFileType = sourcecode.c.objc; path = "STPLocalizationUtils+STPTestAdditions.m"; sourceTree = "<group>"; };
		F1DE87FF1F8D410D00602F4C /* STPPaymentOptionsViewControllerTest.m */ = {isa = PBXFileReference; fileEncoding = 4; lastKnownFileType = sourcecode.c.objc; path = STPPaymentOptionsViewControllerTest.m; sourceTree = "<group>"; };
		F1DEB8881E2047CA0066B8E8 /* STPCoreTableViewController.h */ = {isa = PBXFileReference; fileEncoding = 4; lastKnownFileType = sourcecode.c.h; name = STPCoreTableViewController.h; path = PublicHeaders/STPCoreTableViewController.h; sourceTree = "<group>"; };
		F1DEB8891E2047CA0066B8E8 /* STPCoreTableViewController.m */ = {isa = PBXFileReference; fileEncoding = 4; lastKnownFileType = sourcecode.c.objc; path = STPCoreTableViewController.m; sourceTree = "<group>"; };
		F1DEB88E1E2052150066B8E8 /* STPCoreScrollViewController.h */ = {isa = PBXFileReference; fileEncoding = 4; lastKnownFileType = sourcecode.c.h; name = STPCoreScrollViewController.h; path = PublicHeaders/STPCoreScrollViewController.h; sourceTree = "<group>"; };
		F1DEB88F1E2052150066B8E8 /* STPCoreScrollViewController.m */ = {isa = PBXFileReference; fileEncoding = 4; lastKnownFileType = sourcecode.c.objc; path = STPCoreScrollViewController.m; sourceTree = "<group>"; };
		F1DEB8971E2074480066B8E8 /* STPCoreViewController.h */ = {isa = PBXFileReference; fileEncoding = 4; lastKnownFileType = sourcecode.c.h; name = STPCoreViewController.h; path = PublicHeaders/STPCoreViewController.h; sourceTree = "<group>"; };
		F1DEB8981E2074480066B8E8 /* STPCoreViewController.m */ = {isa = PBXFileReference; fileEncoding = 4; lastKnownFileType = sourcecode.c.objc; path = STPCoreViewController.m; sourceTree = "<group>"; };
		F1FA6F911E258F6800EB444D /* STPCoreViewController+Private.h */ = {isa = PBXFileReference; fileEncoding = 4; lastKnownFileType = sourcecode.c.h; path = "STPCoreViewController+Private.h"; sourceTree = "<group>"; };
		F1FA6F941E25960500EB444D /* STPCoreScrollViewController+Private.h */ = {isa = PBXFileReference; fileEncoding = 4; lastKnownFileType = sourcecode.c.h; path = "STPCoreScrollViewController+Private.h"; sourceTree = "<group>"; };
		F1FA6F971E25970F00EB444D /* STPCoreTableViewController+Private.h */ = {isa = PBXFileReference; fileEncoding = 4; lastKnownFileType = sourcecode.c.h; path = "STPCoreTableViewController+Private.h"; sourceTree = "<group>"; };
		FAFC12C516E5767F0066297F /* UIKit.framework */ = {isa = PBXFileReference; lastKnownFileType = wrapper.framework; name = UIKit.framework; path = System/Library/Frameworks/UIKit.framework; sourceTree = SDKROOT; };
/* End PBXFileReference section */

/* Begin PBXFrameworksBuildPhase section */
		045E7C001A5F41DE004751EF /* Frameworks */ = {
			isa = PBXFrameworksBuildPhase;
			buildActionMask = 2147483647;
			files = (
				315CB86222E7D13600E612A3 /* libStripe3DS2.a in Frameworks */,
				04E01F7B21A8C37D0061402F /* OHHTTPStubs.framework in Frameworks */,
				04E01F7C21A8C37D0061402F /* SWHttpTrafficRecorder.framework in Frameworks */,
				045E7C091A5F41DE004751EF /* Stripe.framework in Frameworks */,
				C11B14971E8AE316000F760C /* OCMock.framework in Frameworks */,
				F15AC18E1DBA9CA90009EADE /* FBSnapshotTestCase.framework in Frameworks */,
			);
			runOnlyForDeploymentPostprocessing = 0;
		};
		049E84A81A605D93000B66CD /* Frameworks */ = {
			isa = PBXFrameworksBuildPhase;
			buildActionMask = 2147483647;
			files = (
				319A60CC22EA2A1D00AACF66 /* libStripe3DS2.a in Frameworks */,
				049E84D71A605E99000B66CD /* AddressBook.framework in Frameworks */,
				049E84D61A605E8F000B66CD /* PassKit.framework in Frameworks */,
				049E84D51A605E82000B66CD /* Security.framework in Frameworks */,
				049E84D41A605E7C000B66CD /* Foundation.framework in Frameworks */,
				049E84D31A605E6A000B66CD /* UIKit.framework in Frameworks */,
			);
			runOnlyForDeploymentPostprocessing = 0;
		};
		04CDB43E1A5F2E1800B854EE /* Frameworks */ = {
			isa = PBXFrameworksBuildPhase;
			buildActionMask = 2147483647;
			files = (
				315CB85322E7BD0E00E612A3 /* libStripe3DS2.a in Frameworks */,
				F15232311EA93E6800D65C67 /* Contacts.framework in Frameworks */,
				F1D765CE1EDE331500F37005 /* CoreLocation.framework in Frameworks */,
				F116E94C1D83405E0026A52A /* Foundation.framework in Frameworks */,
				04533E7D1A6877F400C7E52E /* PassKit.framework in Frameworks */,
				F116E94D1D8340640026A52A /* Security.framework in Frameworks */,
				F1D64B2E1D87686E001CDB7C /* WebKit.framework in Frameworks */,
			);
			runOnlyForDeploymentPostprocessing = 0;
		};
		3650AA3B21C07E3C002B0893 /* Frameworks */ = {
			isa = PBXFrameworksBuildPhase;
			buildActionMask = 2147483647;
			files = (
				365FC5A921C18F1A0092ADB0 /* Stripe.framework in Frameworks */,
			);
			runOnlyForDeploymentPostprocessing = 0;
		};
		3650AA5221C07E3D002B0893 /* Frameworks */ = {
			isa = PBXFrameworksBuildPhase;
			buildActionMask = 2147483647;
			files = (
			);
			runOnlyForDeploymentPostprocessing = 0;
		};
		C1B630B01D1D817900A05285 /* Frameworks */ = {
			isa = PBXFrameworksBuildPhase;
			buildActionMask = 2147483647;
			files = (
			);
			runOnlyForDeploymentPostprocessing = 0;
		};
/* End PBXFrameworksBuildPhase section */

/* Begin PBXGroup section */
		0438EF871B741C2800D506CC /* Resources */ = {
			isa = PBXGroup;
			children = (
				0438EF881B741C2800D506CC /* Images */,
				F148ABE21D5E80420014FD92 /* Localizations */,
			);
			path = Resources;
			sourceTree = "<group>";
		};
		0438EF881B741C2800D506CC /* Images */ = {
			isa = PBXGroup;
			children = (
				F1510AFC1D5A4C93000731AD /* stp_card_amex_template.png */,
				F1510AFD1D5A4C93000731AD /* stp_card_amex_template@2x.png */,
				F1510AFE1D5A4C93000731AD /* stp_card_amex_template@3x.png */,
				0438EF891B741C2800D506CC /* stp_card_amex.png */,
				0438EF8A1B741C2800D506CC /* stp_card_amex@2x.png */,
				0438EF8B1B741C2800D506CC /* stp_card_amex@3x.png */,
				F1C578F01D651AB200912EAE /* stp_card_applepay.png */,
				049A3FA31CC8071100F57DE7 /* stp_card_applepay@2x.png */,
				049A3FA41CC8071100F57DE7 /* stp_card_applepay@3x.png */,
				0438EF8F1B741C2800D506CC /* stp_card_cvc_amex.png */,
				0438EF901B741C2800D506CC /* stp_card_cvc_amex@2x.png */,
				0438EF911B741C2800D506CC /* stp_card_cvc_amex@3x.png */,
				0438EF8C1B741C2800D506CC /* stp_card_cvc.png */,
				0438EF8D1B741C2800D506CC /* stp_card_cvc@2x.png */,
				0438EF8E1B741C2800D506CC /* stp_card_cvc@3x.png */,
				F1510BA41D5A77F6000731AD /* stp_card_diners_template.png */,
				F1510BA51D5A77F6000731AD /* stp_card_diners_template@2x.png */,
				F1510BA61D5A77F6000731AD /* stp_card_diners_template@3x.png */,
				0438EF921B741C2800D506CC /* stp_card_diners.png */,
				0438EF931B741C2800D506CC /* stp_card_diners@2x.png */,
				0438EF941B741C2800D506CC /* stp_card_diners@3x.png */,
				F1510B021D5A4C93000731AD /* stp_card_discover_template.png */,
				F1510B031D5A4C93000731AD /* stp_card_discover_template@2x.png */,
				F1510B041D5A4C93000731AD /* stp_card_discover_template@3x.png */,
				0438EF951B741C2800D506CC /* stp_card_discover.png */,
				0438EF961B741C2800D506CC /* stp_card_discover@2x.png */,
				0438EF971B741C2800D506CC /* stp_card_discover@3x.png */,
				C1300D231EB8D3AB0080AF7B /* stp_card_error_amex.png */,
				C1300D241EB8D3AB0080AF7B /* stp_card_error_amex@2x.png */,
				C1300D251EB8D3AB0080AF7B /* stp_card_error_amex@3x.png */,
				C1300D261EB8D3AB0080AF7B /* stp_card_error.png */,
				C1300D271EB8D3AB0080AF7B /* stp_card_error@2x.png */,
				C1300D281EB8D3AB0080AF7B /* stp_card_error@3x.png */,
				B3213F8F21A3903C00FB4FC7 /* stp_card_form_amex_cvc.png */,
				B3213F9121A3903C00FB4FC7 /* stp_card_form_amex_cvc@2x.png */,
				B3213F9021A3903C00FB4FC7 /* stp_card_form_amex_cvc@3x.png */,
				C11810B81CC7DA290022FB55 /* stp_card_form_back.png */,
				C11810B91CC7DA290022FB55 /* stp_card_form_back@2x.png */,
				C11810BA1CC7DA290022FB55 /* stp_card_form_back@3x.png */,
				C11810BB1CC7DA290022FB55 /* stp_card_form_front.png */,
				C11810BC1CC7DA290022FB55 /* stp_card_form_front@2x.png */,
				C11810BD1CC7DA290022FB55 /* stp_card_form_front@3x.png */,
				F1510BBC1D5A8146000731AD /* stp_card_jcb_template.png */,
				F1510BBD1D5A8146000731AD /* stp_card_jcb_template@2x.png */,
				F1510BBE1D5A8146000731AD /* stp_card_jcb_template@3x.png */,
				0438EF981B741C2800D506CC /* stp_card_jcb.png */,
				0438EF991B741C2800D506CC /* stp_card_jcb@2x.png */,
				0438EF9A1B741C2800D506CC /* stp_card_jcb@3x.png */,
				F1510B051D5A4C93000731AD /* stp_card_mastercard_template.png */,
				F1510B061D5A4C93000731AD /* stp_card_mastercard_template@2x.png */,
				F1510B071D5A4C93000731AD /* stp_card_mastercard_template@3x.png */,
				0438EF9B1B741C2800D506CC /* stp_card_mastercard.png */,
				0438EF9C1B741C2800D506CC /* stp_card_mastercard@2x.png */,
				0438EF9D1B741C2800D506CC /* stp_card_mastercard@3x.png */,
				8BCB6E4F2053389700629978 /* stp_card_unionpay_en.png */,
				8BCB6E502053389700629978 /* stp_card_unionpay_en@2x.png */,
				8BCB6E552053389800629978 /* stp_card_unionpay_en@3x.png */,
				8BCB6E4A2053389600629978 /* stp_card_unionpay_template_en.png */,
				8BCB6E4E2053389700629978 /* stp_card_unionpay_template_en@2x.png */,
				8BCB6E4D2053389600629978 /* stp_card_unionpay_template_en@3x.png */,
				8BCB6E4B2053389600629978 /* stp_card_unionpay_template_zh.png */,
				8BCB6E532053389700629978 /* stp_card_unionpay_template_zh@2x.png */,
				8BCB6E4C2053389600629978 /* stp_card_unionpay_template_zh@3x.png */,
				8BCB6E512053389700629978 /* stp_card_unionpay_zh.png */,
				8BCB6E542053389700629978 /* stp_card_unionpay_zh@2x.png */,
				8BCB6E522053389700629978 /* stp_card_unionpay_zh@3x.png */,
				C1300D1D1EB8D38A0080AF7B /* stp_card_unknown.png */,
				C1300D1E1EB8D38A0080AF7B /* stp_card_unknown@2x.png */,
				C1300D1F1EB8D38A0080AF7B /* stp_card_unknown@3x.png */,
				F1510B081D5A4C93000731AD /* stp_card_visa_template.png */,
				F1510B091D5A4C93000731AD /* stp_card_visa_template@2x.png */,
				F1510B0A1D5A4C93000731AD /* stp_card_visa_template@3x.png */,
				0438EFA11B741C2800D506CC /* stp_card_visa.png */,
				0438EFA21B741C2800D506CC /* stp_card_visa@2x.png */,
				0438EFA31B741C2800D506CC /* stp_card_visa@3x.png */,
				049A3F9C1CC8006800F57DE7 /* stp_icon_add.png */,
				049A3F9D1CC8006800F57DE7 /* stp_icon_add@2x.png */,
				049A3F9E1CC8006800F57DE7 /* stp_icon_add@3x.png */,
				C1363BAC1D76337400EB82B4 /* stp_icon_checkmark.png */,
				C1363BAD1D76337400EB82B4 /* stp_icon_checkmark@2x.png */,
				C1363BAE1D76337400EB82B4 /* stp_icon_checkmark@3x.png */,
				C15993201D8807930047950D /* stp_shipping_form.png */,
				C15993211D8807930047950D /* stp_shipping_form@2x.png */,
				C15993221D8807930047950D /* stp_shipping_form@3x.png */,
			);
			path = Images;
			sourceTree = "<group>";
		};
		045D710B1CEEDC2100F6CD65 /* Vendor */ = {
			isa = PBXGroup;
			children = (
				045D710C1CEEE30500F6CD65 /* STPAspects.h */,
				045D710D1CEEE30500F6CD65 /* STPAspects.m */,
			);
			name = Vendor;
			sourceTree = "<group>";
		};
		04A58A451BC603BB004E7BC2 /* Fabric */ = {
			isa = PBXGroup;
			children = (
				04A58A461BC603BB004E7BC2 /* FABKitProtocol.h */,
				04A58A471BC603BB004E7BC2 /* Fabric+FABKits.h */,
				04A58A481BC603BB004E7BC2 /* Fabric.h */,
			);
			name = Fabric;
			path = Stripe/Fabric;
			sourceTree = "<group>";
		};
		04B33F2F1BC7414C00DD8120 /* Supporting Files */ = {
			isa = PBXGroup;
			children = (
				04633B191CD7BF29009D4FB5 /* integrate-dynamic-framework.sh */,
				04B33F301BC7417B00DD8120 /* Info.plist */,
			);
			name = "Supporting Files";
			sourceTree = "<group>";
		};
		04CDB4D21A5F30A700B854EE /* Stripe */ = {
			isa = PBXGroup;
			children = (
				04F39F091AEF2AFE005B926E /* BuildConfigurations */,
				0438EF871B741C2800D506CC /* Resources */,
				04B33F2F1BC7414C00DD8120 /* Supporting Files */,
				045D710B1CEEDC2100F6CD65 /* Vendor */,
				F1DEB8941E2066FB0066B8E8 /* Source */,
			);
			name = Stripe;
			path = Tests/../Stripe;
			sourceTree = "<group>";
		};
		04CDB5281A5F3A9300B854EE /* StripeTests */ = {
			isa = PBXGroup;
			children = (
				F1B8534D1FDF544B0065A49E /* FBSnapshotTestCase+STPViewControllerLoading.h */,
				F1B8534E1FDF544B0065A49E /* FBSnapshotTestCase+STPViewControllerLoading.m */,
				C18867D71E8B07F600A77634 /* Functional */,
				C1D23FB71D37FE0F002FD83C /* JSON */,
				3617A51220FE5BBB001A9E6A /* NSLocale+STPSwizzling.h */,
				3617A51320FE5BBB001A9E6A /* NSLocale+STPSwizzling.m */,
				04E01F8921AA55E30061402F /* recorded_network_traffic */,
				C18867D61E8B069E00A77634 /* Snapshot */,
				C1CFCB781ED5F85A00BE45DF /* stp_test_upload_image.jpeg */,
				C18867D91E8B0C4100A77634 /* STPFixtures.h */,
				C18867DA1E8B0C4100A77634 /* STPFixtures.m */,
				F1D96F981DC7DCDE00477E64 /* STPLocalizationUtils+STPTestAdditions.h */,
				F1D96F991DC7DCDE00477E64 /* STPLocalizationUtils+STPTestAdditions.m */,
				C1CFCB691ED5E0F400BE45DF /* STPMocks.h */,
				C1CFCB6A1ED5E0F400BE45DF /* STPMocks.m */,
				04E01F8321AA36320061402F /* STPNetworkStubbingTestCase.h */,
				04E01F8421AA36320061402F /* STPNetworkStubbingTestCase.m */,
				C1D23FAF1D37FC90002FD83C /* STPTestUtils.h */,
				C1D23FB01D37FC90002FD83C /* STPTestUtils.m */,
				C18867D81E8B093300A77634 /* Unit */,
			);
			name = StripeTests;
			path = Tests/Tests;
			sourceTree = "<group>";
		};
		04F39F091AEF2AFE005B926E /* BuildConfigurations */ = {
			isa = PBXGroup;
			children = (
				36FA86272241710700D5B4D4 /* LocalizationTester-Debug.xcconfig */,
				36FA86292241718F00D5B4D4 /* LocalizationTester-Release.xcconfig */,
				3634DB292241845F00E4AA7E /* LocalizationTester-Shared.xcconfig */,
				3634DB2A2241879400E4AA7E /* LocalizationTesterUITests.xcconfig */,
				04F39F0A1AEF2AFE005B926E /* Project-Debug.xcconfig */,
				04F39F0B1AEF2AFE005B926E /* Project-Release.xcconfig */,
				04F39F0C1AEF2AFE005B926E /* Project-Shared.xcconfig */,
				04F39F0D1AEF2AFE005B926E /* StripeiOS Tests-Debug.xcconfig */,
				04F39F0E1AEF2AFE005B926E /* StripeiOS Tests-Release.xcconfig */,
				04F39F0F1AEF2AFE005B926E /* StripeiOS Tests-Shared.xcconfig */,
				04F39F101AEF2AFE005B926E /* StripeiOS-Debug.xcconfig */,
				04F39F111AEF2AFE005B926E /* StripeiOS-Release.xcconfig */,
				04F39F121AEF2AFE005B926E /* StripeiOS-Shared.xcconfig */,
				04F94D6F1D21CB20004FC826 /* StripeiOSResources.xcconfig */,
				04F39F151AEF2AFE005B926E /* StripeiOSStatic.xcconfig */,
				04F39F181AEF2AFE005B926E /* StripeiOSStaticFramework.xcconfig */,
			);
			path = BuildConfigurations;
			sourceTree = "<group>";
		};
		11C74B8D164043050071C2CA = {
			isa = PBXGroup;
			children = (
				04CDB4D21A5F30A700B854EE /* Stripe */,
				04CDB5281A5F3A9300B854EE /* StripeTests */,
				C1B630B41D1D817900A05285 /* StripeiOSResources */,
				3650AA3F21C07E3C002B0893 /* LocalizationTester */,
				3650AA5821C07E3D002B0893 /* LocalizationTesterUITests */,
				11C74B9A164043050071C2CA /* Frameworks */,
				11C74B99164043050071C2CA /* Products */,
			);
			sourceTree = "<group>";
		};
		11C74B99164043050071C2CA /* Products */ = {
			isa = PBXGroup;
			children = (
				04CDB4421A5F2E1800B854EE /* Stripe.framework */,
				045E7C031A5F41DE004751EF /* StripeiOS Tests.xctest */,
				049E84AB1A605D93000B66CD /* libStripe.a */,
				C1B630B31D1D817900A05285 /* Stripe.bundle */,
				3650AA3E21C07E3C002B0893 /* LocalizationTester.app */,
				3650AA5521C07E3D002B0893 /* LocalizationTesterUITests.xctest */,
			);
			name = Products;
			sourceTree = "<group>";
		};
		11C74B9A164043050071C2CA /* Frameworks */ = {
			isa = PBXGroup;
			children = (
				315CB85222E7BD0D00E612A3 /* libStripe3DS2.a */,
				04E01F7921A8C37C0061402F /* OHHTTPStubs.framework */,
				04E01F7A21A8C37D0061402F /* SWHttpTrafficRecorder.framework */,
				F1D765CD1EDE331500F37005 /* CoreLocation.framework */,
				F15232301EA93E6800D65C67 /* Contacts.framework */,
				C11B14961E8AE316000F760C /* OCMock.framework */,
				F15AC18D1DBA9CA90009EADE /* FBSnapshotTestCase.framework */,
				F1D64B2D1D87686E001CDB7C /* WebKit.framework */,
				04A58A451BC603BB004E7BC2 /* Fabric */,
				04365D2C1A4CF86C00A3E1D4 /* CoreGraphics.framework */,
				04B94BC71A47B78A00092C46 /* AddressBook.framework */,
				04D5BF9019BF958F009521A5 /* PassKit.framework */,
				4A0D74F918F6106100966D7B /* Security.framework */,
				11C74B9B164043050071C2CA /* Foundation.framework */,
				FAFC12C516E5767F0066297F /* UIKit.framework */,
			);
			name = Frameworks;
			sourceTree = "<group>";
		};
		319A606222E914C000AACF66 /* 3DS2 */ = {
			isa = PBXGroup;
			children = (
				315CB8B722E7D96000E612A3 /* STDSAlreadyInitializedException.h */,
				315CB8AF22E7D95F00E612A3 /* STDSAuthenticationRequestParameters.h */,
				315CB8B422E7D95F00E612A3 /* STDSAuthenticationResponse.h */,
				315CB8A522E7D95E00E612A3 /* STDSButtonCustomization.h */,
				315CB8B922E7D96000E612A3 /* STDSChallengeParameters.h */,
				315CB8A322E7D95E00E612A3 /* STDSChallengeStatusReceiver.h */,
				315CB8B222E7D95F00E612A3 /* STDSCompletionEvent.h */,
				315CB8C022E7D96000E612A3 /* STDSConfigParameters.h */,
				315CB8AE22E7D95F00E612A3 /* STDSCustomization.h */,
				315CB8B122E7D95F00E612A3 /* STDSErrorMessage.h */,
				315CB8A822E7D95F00E612A3 /* STDSException.h */,
				315CB8B622E7D96000E612A3 /* STDSFooterCustomization.h */,
				315CB8BC22E7D96000E612A3 /* STDSInvalidInputException.h */,
				315CB8BA22E7D96000E612A3 /* STDSJSONDecodable.h */,
				315CB8BB22E7D96000E612A3 /* STDSJSONEncodable.h */,
				315CB8B822E7D96000E612A3 /* STDSJSONEncoder.h */,
				315CB8AD22E7D95F00E612A3 /* STDSLabelCustomization.h */,
				315CB8AB22E7D95F00E612A3 /* STDSNavigationBarCustomization.h */,
				315CB8BF22E7D96000E612A3 /* STDSNotInitializedException.h */,
				315CB8BD22E7D96000E612A3 /* STDSProtocolErrorEvent.h */,
				315CB8B022E7D95F00E612A3 /* STDSRuntimeErrorEvent.h */,
				315CB8A422E7D95E00E612A3 /* STDSRuntimeException.h */,
				315CB8A722E7D95E00E612A3 /* STDSSelectionCustomization.h */,
				315CB8C122E7D96000E612A3 /* STDSStripe3DS2Error.h */,
				315CB8A922E7D95F00E612A3 /* STDSTextFieldCustomization.h */,
				315CB8B522E7D95F00E612A3 /* STDSThreeDS2Service.h */,
				315CB8B322E7D95F00E612A3 /* STDSThreeDSProtocolVersion.h */,
				315CB8AC22E7D95F00E612A3 /* STDSTransaction.h */,
				315CB8AA22E7D95F00E612A3 /* STDSUICustomization.h */,
				315CB8A622E7D95E00E612A3 /* STDSWarning.h */,
				315CB8BE22E7D96000E612A3 /* Stripe3DS2.h */,
			);
			name = 3DS2;
			path = PublicHeaders;
			sourceTree = "<group>";
		};
		3650AA3F21C07E3C002B0893 /* LocalizationTester */ = {
			isa = PBXGroup;
			children = (
				3650AA4021C07E3C002B0893 /* AppDelegate.h */,
				3650AA4121C07E3C002B0893 /* AppDelegate.m */,
				3650AA4921C07E3D002B0893 /* Assets.xcassets */,
				3650AA4E21C07E3D002B0893 /* Info.plist */,
				3650AA4B21C07E3D002B0893 /* LaunchScreen.storyboard */,
				3650AA4F21C07E3D002B0893 /* main.m */,
				3620B62E21C41E08009FC6FB /* MockCustomerContext.h */,
				3620B62F21C41E08009FC6FB /* MockCustomerContext.m */,
				3650AA4321C07E3C002B0893 /* ViewController.h */,
				3650AA4421C07E3C002B0893 /* ViewController.m */,
			);
			path = LocalizationTester;
			sourceTree = "<group>";
		};
		3650AA5821C07E3D002B0893 /* LocalizationTesterUITests */ = {
			isa = PBXGroup;
			children = (
				3650AA5921C07E3D002B0893 /* LocalizationTesterUITests.m */,
				3650AA5B21C07E3D002B0893 /* Info.plist */,
			);
			path = LocalizationTesterUITests;
			sourceTree = "<group>";
		};
		365BE89A2285F59D0068D824 /* Payments */ = {
			isa = PBXGroup;
			children = (
				3621DDC722A5E4FC00281BC4 /* STPAuthenticationContext.h */,
				3621DDC822A5E4FC00281BC4 /* STPPaymentHandler.h */,
				365BE89C2285F6080068D824 /* STPPaymentHandler.m */,
				3604006B22C18C78004CF80B /* STPThreeDSButtonCustomization.h */,
				B664D64722B800AF00E6354B /* STPThreeDSButtonCustomization.m */,
				B664D64A22B8034D00E6354B /* STPThreeDSCustomization+Private.h */,
				3621DDC922A5E4FC00281BC4 /* STPThreeDSCustomizationSettings.h */,
				367B46D522A0969000730BE0 /* STPThreeDSCustomizationSettings.m */,
				3604006722C18C77004CF80B /* STPThreeDSFooterCustomization.h */,
				B664D65522B817C800E6354B /* STPThreeDSFooterCustomization.m */,
				3604006822C18C77004CF80B /* STPThreeDSLabelCustomization.h */,
				B664D65B22B839DD00E6354B /* STPThreeDSLabelCustomization.m */,
				3604006922C18C77004CF80B /* STPThreeDSNavigationBarCustomization.h */,
				B664D66422B83CF800E6354B /* STPThreeDSNavigationBarCustomization.m */,
				3604006C22C18C78004CF80B /* STPThreeDSSelectionCustomization.h */,
				B664D66A22B9661200E6354B /* STPThreeDSSelectionCustomization.m */,
				3604006D22C18C78004CF80B /* STPThreeDSTextFieldCustomization.h */,
				B664D67022B96A1300E6354B /* STPThreeDSTextFieldCustomization.m */,
				3604006A22C18C77004CF80B /* STPThreeDSUICustomization.h */,
				B664D64D22B8085900E6354B /* STPThreeDSUICustomization.m */,
			);
			path = Payments;
			sourceTree = "<group>";
		};
		8BD2133A1F0458B7007F6FD1 /* Source */ = {
			isa = PBXGroup;
			children = (
				F1BA241F1E57BEC600E4A1CF /* 3DSSource.json */,
				F16AA26D1F5A05A100207FFF /* AlipaySource.json */,
				8B39127F20E2F6A500098401 /* BancontactSource.json */,
				F1BA241C1E57BE5700E4A1CF /* CardSource.json */,
				8B39128120E2F99600098401 /* EPSSource.json */,
				8B39128420E2F9C400098401 /* GiropaySource.json */,
				F152322E1EA9344000D65C67 /* iDEALSource.json */,
				8B39128620E2F9D300098401 /* MultibancoSource.json */,
				8B39128820E2F9E000098401 /* P24Source.json */,
				8BD2133D1F045D31007F6FD1 /* SEPADebitSource.json */,
				8B39128A20E2F9F500098401 /* SOFORTSource.json */,
			);
			name = Source;
			sourceTree = "<group>";
		};
		B66AC61822C6E6770064C551 /* Payments */ = {
			isa = PBXGroup;
			children = (
				B66AC61222C6E6590064C551 /* STPPaymentHandlerActionParams.h */,
				B66AC61322C6E6590064C551 /* STPPaymentHandlerActionParams.m */,
			);
			name = Payments;
			sourceTree = "<group>";
		};
		C18867D61E8B069E00A77634 /* Snapshot */ = {
			isa = PBXGroup;
			children = (
				F156753F1DB544D3004468E3 /* STPAddCardViewControllerLocalizationTests.m */,
				C1054F901FE197AE0033C87E /* STPPaymentContextSnapshotTests.m */,
				F1B980931DB550E60075332E /* STPPaymentOptionsViewControllerLocalizationTests.m */,
				C1EF04491DD2396200FBF452 /* STPShippingAddressViewControllerLocalizationTests.m */,
				C1EF044A1DD2396200FBF452 /* STPShippingMethodsViewControllerLocalizationTests.m */,
			);
			name = Snapshot;
			sourceTree = "<group>";
		};
		C18867D71E8B07F600A77634 /* Functional */ = {
			isa = PBXGroup;
			children = (
				B640DB1922C69C01003C8810 /* STPSetupIntentFunctionalTest.m */,
				04CDB5211A5F3A9300B854EE /* STPApplePayFunctionalTest.m */,
				04CDB5221A5F3A9300B854EE /* STPBankAccountFunctionalTest.m */,
				04CDB5241A5F3A9300B854EE /* STPCardFunctionalTest.m */,
				B3C9CF2C2004595A005502ED /* STPConnectAccountFunctionalTest.m */,
				C1CFCB6F1ED5E11500BE45DF /* STPFileFunctionalTest.m */,
				B3BDCACE20EEF4640034F7F5 /* STPPaymentIntentFunctionalTest.m */,
				B600F3C2223088F900264403 /* STPPaymentMethodFunctionalTest.m */,
				C1CFCB711ED5E11500BE45DF /* STPPIIFunctionalTest.m */,
				C1D7B5241E36C70D002181F5 /* STPSourceFunctionalTest.m */,
				0731329A2277AA200019CE3F /* STPPinManagementServiceFunctionalTest.m */,
			);
			name = Functional;
			sourceTree = "<group>";
		};
		C18867D81E8B093300A77634 /* Unit */ = {
			isa = PBXGroup;
			children = (
				04A4C3911C4F263300B3B290 /* NSArray+StripeTest.m */,
				C11810981CC6D46D0022FB55 /* NSDecimalNumber+StripeTest.m */,
				8BB97F071F26645B0095122A /* NSDictionary+StripeTest.m */,
				C124A1801CCAA1BF007D42EE /* NSMutableURLRequest+StripeTest.m */,
				C1EEDCC71CA2172700A54582 /* NSString+StripeTest.m */,
				B6C42816229897EF0044E419 /* NSURLComponents_StripeTest.m */,
				04CB86B81BA89CD400E4F61E /* PKPayment+StripeTest.m */,
				C13538071D2C2186003F6157 /* STPAddCardViewControllerTest.m */,
				C1080F4B1CBED48A007B2D89 /* STPAddressTests.m */,
				C12711091DBA7E490087840D /* STPAddressViewModelTest.m */,
				C124A1841CCAB750007D42EE /* STPAnalyticsClientTest.m */,
				04CDB51E1A5F3A9300B854EE /* STPAPIClientTest.m */,
				C14C4DB01EC3B34500C2FDF6 /* STPAPIRequestTest.m */,
				8B82C5C91F2BC78F009639F7 /* STPApplePayPaymentOptionTest.m */,
				C1AED1551EE0C8C6008BEFBF /* STPApplePayTest.m */,
				8B8DDBB21EF887A4004B141F /* STPBankAccountParamsTest.m */,
				04CDB5231A5F3A9300B854EE /* STPBankAccountTest.m */,
				045D71301CF514BB00F6CD65 /* STPBinRangeTest.m */,
				B634497722A5BC91003881DC /* STPCardBrandTest.m */,
				8BE5AE8A1EF8905B0081A33C /* STPCardParamsTest.m */,
				04CDB5251A5F3A9300B854EE /* STPCardTest.m */,
				0438EF4A1B741B0100D506CC /* STPCardValidatorTest.m */,
				04CDB5261A5F3A9300B854EE /* STPCertTest.m */,
				B318518220BE011700EE8C0F /* STPColorUtilsTest.m */,
				B3302F452006FBA7005DDBE9 /* STPConnectAccountParamsTest.m */,
				C1E4F8051EBBEB0F00E611F5 /* STPCustomerContextTest.m */,
				C1D23FAC1D37F81F002FD83C /* STPCustomerTest.m */,
				C1EEDCC51CA2126000A54582 /* STPDelegateProxyTest.m */,
				04A488351CA34DC600506E53 /* STPEmailAddressValidatorTest.m */,
				C184107D1EC2704700178149 /* STPEphemeralKeyManagerTest.m */,
				C1C02CCD1ECCE92900DF5643 /* STPEphemeralKeyTest.m */,
				C1CFCB701ED5E11500BE45DF /* STPFileTest.m */,
				04CDB51F1A5F3A9300B854EE /* STPFormEncoderTest.m */,
				C16F66AA1CA21BAC006A21B5 /* STPFormTextFieldTest.m */,
				B32B176220F6D722000D6EF8 /* STPGenericStripeObjectTest.m */,
				04827D171D257A6C002DB3E8 /* STPImageLibraryTest.m */,
				B36C6D772193A16F00D17575 /* STPIntentActionTest.m */,
				B3302F4B200700AB005DDBE9 /* STPLegalEntityParamsTest.m */,
				045A62AA1B8E7259000165CE /* STPPaymentCardTextFieldTest.m */,
				0438EF4B1B741B0100D506CC /* STPPaymentCardTextFieldViewModelTest.m */,
				8B013C881F1E784A00DD831B /* STPPaymentConfigurationTest.m */,
				F14C872E1D4FCDBA00C7CC6A /* STPPaymentContextApplePayTest.m */,
				B3BDCAD020EEF5B90034F7F5 /* STPPaymentIntentParamsTest.m */,
				B3BDCACC20EEF4540034F7F5 /* STPPaymentIntentTest.m */,
				B6D6C932223076600092AFC8 /* STPPaymentMethodAddressTest.m */,
				B6D6C934223078840092AFC8 /* STPPaymentMethodBillingDetailsTest.m */,
				B66D5026222F8605004A9210 /* STPPaymentMethodCardChecksTest.m */,
				B628476122307A4100957149 /* STPPaymentMethodCardTest.m */,
				B6B41F70223476AE0020BA7F /* STPPaymentMethodCardWalletMasterpassTest.m */,
				B68F1C782234740B0030B438 /* STPPaymentMethodCardWalletTest.m */,
				B6B41F72223476B90020BA7F /* STPPaymentMethodCardWalletVisaCheckoutTest.m */,
				B6EC63C922348D4600E4C0FB /* STPPaymentMethodiDEALTest.m */,
				B63E42782231F8FE007B5B95 /* STPPaymentMethodParamsTest.m */,
				B66B39B3223044A2006D1CAD /* STPPaymentMethodTest.m */,
				B66D5023222F5A27004A9210 /* STPPaymentMethodThreeDSecureUsageTest.m */,
				F1DE87FF1F8D410D00602F4C /* STPPaymentOptionsViewControllerTest.m */,
				C1EEDCC91CA2186300A54582 /* STPPhoneNumberValidatorTest.m */,
				C1FEE5981CBFF24000A7632B /* STPPostalCodeValidatorTest.m */,
				F152321A1EA92F9D00D65C67 /* STPRedirectContextTest.m */,
				36D4EA6022DD33DF00619BA8 /* STPSetupIntentConfirmParamsTest.m */,
				B613DD3B22C54AA800C7603F /* STPSetupIntentTest.m */,
				3691EB73211A4F31008C49E1 /* STPShippingAddressViewControllerTest.m */,
				8BD87B8A1EFB136F00269C2B /* STPSourceCardDetailsTest.m */,
				8B5B4B431EFDD925005CF475 /* STPSourceOwnerTest.m */,
				C1BD9B1E1E390A2700CEE925 /* STPSourceParamsTest.m */,
				8B6DC9741F0171D20025E811 /* STPSourceReceiverTest.m */,
				8BD87B8F1EFB17AA00269C2B /* STPSourceRedirectTest.m */,
				8B6DC9761F0172640025E811 /* STPSourceSEPADebitDetailsTest.m */,
				C17D24ED1E37DBAC005CB188 /* STPSourceTest.m */,
				8BD87B941EFB1CB100269C2B /* STPSourceVerificationTest.m */,
				F1D777BF1D81DD520076FA19 /* STPStringUtilsTest.m */,
				C19D09911EAEAE5200A4AB3E /* STPTelemetryClientTest.m */,
				B664D65222B813EC00E6354B /* STPThreeDSButtonCustomizationTest.m */,
				B664D65822B81C1700E6354B /* STPThreeDSFooterCustomizationTest.m */,
				B664D66122B83BAF00E6354B /* STPThreeDSLabelCustomizationTest.m */,
				B664D66722B8409200E6354B /* STPThreeDSNavigationBarCustomizationTest.m */,
				B664D66D22B9684700E6354B /* STPThreeDSSelectionCustomizationTest.m */,
				B664D67322B96C9B00E6354B /* STPThreeDSTextFieldCustomizationTest.m */,
				B664D65022B810D500E6354B /* STPThreeDSUICustomizationTest.m */,
				04CDB5271A5F3A9300B854EE /* STPTokenTest.m */,
				04A4C3931C4F276100B3B290 /* STPUIVCStripeParentViewControllerTests.m */,
				C15B02721EA176090026E606 /* StripeErrorTest.m */,
				F1D3A25E1EB015B30095BFA9 /* UIImage+StripeTests.m */,
				F1122A7D1DFB84E000A8B1AF /* UINavigationBar+StripeTest.m */,
			);
			name = Unit;
			sourceTree = "<group>";
		};
		C1B630B41D1D817900A05285 /* StripeiOSResources */ = {
			isa = PBXGroup;
			children = (
				315CB85422E7BD1400E612A3 /* Stripe3DS2.bundle */,
				C1B630B51D1D817900A05285 /* Info.plist */,
			);
			path = StripeiOSResources;
			sourceTree = "<group>";
		};
		C1D23FB71D37FE0F002FD83C /* JSON */ = {
			isa = PBXGroup;
			children = (
				B632989E2295BDD80007D287 /* ApplePayPaymentMethod.json */,
				8BD213361F044B57007F6FD1 /* BankAccount.json */,
				C1D23FB31D37FE0B002FD83C /* Card.json */,
				C1D23FB41D37FE0B002FD83C /* Customer.json */,
				C1C02CCA1ECCD0E500DF5643 /* EphemeralKey.json */,
				8BD213381F0457A1007F6FD1 /* FileUpload.json */,
				B3BDCADE20F0142C0034F7F5 /* PaymentIntent.json */,
				B66B39B5223045EF006D1CAD /* PaymentMethod.json */,
				B613DD3D22C54BA700C7603F /* SetupIntent.json */,
				8BD2133A1F0458B7007F6FD1 /* Source */,
			);
			name = JSON;
			sourceTree = "<group>";
		};
		F148ABE21D5E80420014FD92 /* Localizations */ = {
			isa = PBXGroup;
			children = (
				F148ABE61D5E805A0014FD92 /* Localizable.strings */,
			);
			name = Localizations;
			sourceTree = "<group>";
		};
		F1728CE81EAAA243002E0C29 /* Public */ = {
			isa = PBXGroup;
			children = (
				04CDB4A91A5F30A700B854EE /* Stripe.h */,
				F10239381FDF4144006273B5 /* FauxPasAnnotations.h */,
				319A606222E914C000AACF66 /* 3DS2 */,
				F1728CED1EAAA2D9002E0C29 /* API Bindings */,
				F1728CEB1EAAA267002E0C29 /* Categories */,
				F1728CEE1EAAA2EA002E0C29 /* Helpers */,
				F1728CF31EAAA43B002E0C29 /* PaymentContext */,
				365BE89A2285F59D0068D824 /* Payments */,
				F1728CEC1EAAA2C3002E0C29 /* UI Components */,
			);
			name = Public;
			sourceTree = "<group>";
		};
		F1728CE91EAAA24B002E0C29 /* Project */ = {
			isa = PBXGroup;
			children = (
				F1728CF01EAAA30B002E0C29 /* Analytics */,
				F1728CF11EAAA310002E0C29 /* API Bindings */,
				F1728CEA1EAAA262002E0C29 /* Categories */,
				F1728CEF1EAAA306002E0C29 /* Helpers */,
				F1728CF41EAAA457002E0C29 /* PaymentContext */,
				B66AC61822C6E6770064C551 /* Payments */,
				F1728CF21EAAA316002E0C29 /* UI */,
			);
			name = Project;
			sourceTree = "<group>";
		};
		F1728CEA1EAAA262002E0C29 /* Categories */ = {
			isa = PBXGroup;
			children = (
				04A4C3851C4F25F900B3B290 /* NSArray+Stripe.h */,
				04A4C3861C4F25F900B3B290 /* NSArray+Stripe.m */,
				049A3F971CC76A2400F57DE7 /* NSBundle+Stripe_AppName.h */,
				049A3F981CC76A2400F57DE7 /* NSBundle+Stripe_AppName.m */,
				F1A2F92A1EEB6A70006B0456 /* NSCharacterSet+Stripe.h */,
				F1A2F92B1EEB6A70006B0456 /* NSCharacterSet+Stripe.m */,
				049A3F8F1CC740FF00F57DE7 /* NSDecimalNumber+Stripe_Currency.h */,
				049A3F901CC740FF00F57DE7 /* NSDecimalNumber+Stripe_Currency.m */,
				0433EB471BD06313003912B4 /* NSDictionary+Stripe.h */,
				0433EB481BD06313003912B4 /* NSDictionary+Stripe.m */,
				F1BEB2FB1F3508BB0043F48C /* NSError+Stripe.h */,
				F1BEB2FC1F3508BB0043F48C /* NSError+Stripe.m */,
				C124A17A1CCAA0C2007D42EE /* NSMutableURLRequest+Stripe.h */,
				C124A17B1CCAA0C2007D42EE /* NSMutableURLRequest+Stripe.m */,
				04695AD11C77F9DB00E08063 /* NSString+Stripe.h */,
				04695AD21C77F9DB00E08063 /* NSString+Stripe.m */,
				F15232281EA9306100D65C67 /* NSURLComponents+Stripe.h */,
				F15232291EA9306100D65C67 /* NSURLComponents+Stripe.m */,
				04633B081CD44F6C009D4FB5 /* PKPayment+Stripe.h */,
				04633B091CD44F6C009D4FB5 /* PKPayment+Stripe.m */,
				C11810931CC6C4700022FB55 /* PKPaymentAuthorizationViewController+Stripe_Blocks.h */,
				C11810941CC6C4700022FB55 /* PKPaymentAuthorizationViewController+Stripe_Blocks.m */,
				04E39F681CED48D500AF3B96 /* UIBarButtonItem+Stripe.h */,
				04E39F691CED48D500AF3B96 /* UIBarButtonItem+Stripe.m */,
				F1D3A2581EB014BD0095BFA9 /* UIImage+Stripe.h */,
				F1D3A2591EB014BD0095BFA9 /* UIImage+Stripe.m */,
				04A488401CA3580700506E53 /* UINavigationController+Stripe_Completion.h */,
				04A488411CA3580700506E53 /* UINavigationController+Stripe_Completion.m */,
				0426B9701CEAE3EB006AC8DD /* UITableViewCell+Stripe_Borders.h */,
				0426B9711CEAE3EB006AC8DD /* UITableViewCell+Stripe_Borders.m */,
				049A3FB01CC9FEFC00F57DE7 /* UIToolbar+Stripe_InputAccessory.h */,
				049A3FB11CC9FEFC00F57DE7 /* UIToolbar+Stripe_InputAccessory.m */,
				049A3F781CC18D5300F57DE7 /* UIView+Stripe_FirstResponder.h */,
				049A3F791CC18D5300F57DE7 /* UIView+Stripe_FirstResponder.m */,
				C15608DB1FE08F2E0032AE66 /* UIView+Stripe_SafeAreaBounds.h */,
				C15608DC1FE08F2E0032AE66 /* UIView+Stripe_SafeAreaBounds.m */,
				049A3F7C1CC1920A00F57DE7 /* UIViewController+Stripe_KeyboardAvoiding.h */,
				049A3F7D1CC1920A00F57DE7 /* UIViewController+Stripe_KeyboardAvoiding.m */,
				04B31DF01D09F0A800EF1631 /* UIViewController+Stripe_NavigationItemProxy.h */,
				04B31DF11D09F0A800EF1631 /* UIViewController+Stripe_NavigationItemProxy.m */,
				04A4C3871C4F25F900B3B290 /* UIViewController+Stripe_ParentViewController.h */,
				04A4C3881C4F25F900B3B290 /* UIViewController+Stripe_ParentViewController.m */,
				045D711E1CEFA57000F6CD65 /* UIViewController+Stripe_Promises.h */,
				045D711F1CEFA57000F6CD65 /* UIViewController+Stripe_Promises.m */,
			);
			name = Categories;
			sourceTree = "<group>";
		};
		F1728CEB1EAAA267002E0C29 /* Categories */ = {
			isa = PBXGroup;
			children = (
				0426B9741CEBD001006AC8DD /* UINavigationBar+Stripe_Theme.h */,
				0426B9751CEBD001006AC8DD /* UINavigationBar+Stripe_Theme.m */,
			);
			name = Categories;
			sourceTree = "<group>";
		};
		F1728CEC1EAAA2C3002E0C29 /* UI Components */ = {
			isa = PBXGroup;
			children = (
				04BC29A21CD8697900318357 /* STPTheme.h */,
				04BC29A31CD8697900318357 /* STPTheme.m */,
				04B31DF71D11AC6400EF1631 /* STPUserInformation.h */,
				04B31DF81D11AC6400EF1631 /* STPUserInformation.m */,
				F1DEB8871E20445C0066B8E8 /* View Controllers */,
				F1728CF71EAAA8BA002E0C29 /* Views */,
			);
			name = "UI Components";
			sourceTree = "<group>";
		};
		F1728CED1EAAA2D9002E0C29 /* API Bindings */ = {
			isa = PBXGroup;
			children = (
				F1728CF51EAAA4A1002E0C29 /* Models */,
				04CDB4C21A5F30A700B854EE /* STPAPIClient.h */,
				04CDB4C31A5F30A700B854EE /* STPAPIClient.m */,
				04633B061CD44F47009D4FB5 /* STPAPIClient+ApplePay.h */,
				04633B041CD44F1C009D4FB5 /* STPAPIClient+ApplePay.m */,
				C184107A1EC2539F00178149 /* STPEphemeralKeyProvider.h */,
				F152321F1EA92FCF00D65C67 /* STPRedirectContext.h */,
				F152321C1EA92FC100D65C67 /* STPRedirectContext.m */,
				0731328D2277A3F60019CE3F /* STPPinManagementService.h */,
				0731328E2277A3F60019CE3F /* STPPinManagementService.m */,
			);
			name = "API Bindings";
			sourceTree = "<group>";
		};
		F1728CEE1EAAA2EA002E0C29 /* Helpers */ = {
			isa = PBXGroup;
			children = (
				04A4883B1CA3568800506E53 /* STPBlocks.h */,
				04EBC7521B7533C300A0E6AE /* STPCardValidator.h */,
				0438EF3F1B74170D00D506CC /* STPCardValidator.m */,
				04827D0E1D2575C6002DB3E8 /* STPImageLibrary.h */,
				04827D0F1D2575C6002DB3E8 /* STPImageLibrary.m */,
				04CDB4CE1A5F30A700B854EE /* StripeError.h */,
				04CDB4CF1A5F30A700B854EE /* StripeError.m */,
			);
			name = Helpers;
			sourceTree = "<group>";
		};
		F1728CEF1EAAA306002E0C29 /* Helpers */ = {
			isa = PBXGroup;
			children = (
				045D712A1CF4ED7600F6CD65 /* STPBINRange.h */,
				045D712B1CF4ED7600F6CD65 /* STPBINRange.m */,
				F12829D81D7747E4008B10D6 /* STPBundleLocator.h */,
				F12829D91D7747E4008B10D6 /* STPBundleLocator.m */,
				C1785F5A1EC60B5E00E9CFAC /* STPCardIOProxy.h */,
				C1785F5B1EC60B5E00E9CFAC /* STPCardIOProxy.m */,
				3691EB6F2119111A008C49E1 /* STPCardValidator+Private.h */,
				3691EB702119111A008C49E1 /* STPCardValidator+Private.m */,
				04FCFA171BD59A8C00297732 /* STPCategoryLoader.h */,
				04633B0A1CD44F6C009D4FB5 /* STPCategoryLoader.m */,
				0426B96C1CEADC98006AC8DD /* STPColorUtils.h */,
				0426B96D1CEADC98006AC8DD /* STPColorUtils.m */,
				04695AD51C77F9EF00E08063 /* STPDelegateProxy.h */,
				04695AD61C77F9EF00E08063 /* STPDelegateProxy.m */,
				F1C7B8D21DBECF2400D9F6F0 /* STPDispatchFunctions.h */,
				F1C7B8D11DBECF2400D9F6F0 /* STPDispatchFunctions.m */,
				04A488311CA34D3000506E53 /* STPEmailAddressValidator.h */,
				04A488321CA34D3000506E53 /* STPEmailAddressValidator.m */,
				04827D141D257764002DB3E8 /* STPImageLibrary+Private.h */,
				F1D96F951DC7D82400477E64 /* STPLocalizationUtils.h */,
				F148ABC31D5D334B0014FD92 /* STPLocalizationUtils.m */,
				04695AD71C77F9EF00E08063 /* STPPhoneNumberValidator.h */,
				04695AD81C77F9EF00E08063 /* STPPhoneNumberValidator.m */,
				C1FEE5941CBFF11400A7632B /* STPPostalCodeValidator.h */,
				C1FEE5951CBFF11400A7632B /* STPPostalCodeValidator.m */,
				049A3F931CC75B2E00F57DE7 /* STPPromise.h */,
				049A3F941CC75B2E00F57DE7 /* STPPromise.m */,
				F1852F911D80B6EC00367C86 /* STPStringUtils.h */,
				F1852F921D80B6EC00367C86 /* STPStringUtils.m */,
				F15232221EA9303800D65C67 /* STPURLCallbackHandler.h */,
				F15232231EA9303800D65C67 /* STPURLCallbackHandler.m */,
				F132DFE21D51372A002FF5B7 /* STPWeakStrongMacros.h */,
			);
			name = Helpers;
			sourceTree = "<group>";
		};
		F1728CF01EAAA30B002E0C29 /* Analytics */ = {
			isa = PBXGroup;
			children = (
				C124A16E1CCA968B007D42EE /* STPAnalyticsClient.h */,
				C124A16F1CCA968B007D42EE /* STPAnalyticsClient.m */,
				C19D098D1EAEAE4000A4AB3E /* STPTelemetryClient.h */,
				C19D098E1EAEAE4000A4AB3E /* STPTelemetryClient.m */,
			);
			name = Analytics;
			sourceTree = "<group>";
		};
		F1728CF11EAAA310002E0C29 /* API Bindings */ = {
			isa = PBXGroup;
			children = (
				36239BAC2295EA23004FB1A5 /* STP3DS2AuthenticateResponse.h */,
				36239BAD2295EA23004FB1A5 /* STP3DS2AuthenticateResponse.m */,
				049952D11BCF13DD0088C703 /* STPAPIClient+Private.h */,
				049952CD1BCF13510088C703 /* STPAPIRequest.h */,
				049952CE1BCF13510088C703 /* STPAPIRequest.m */,
				8B429AD71EF9D4A300F95F34 /* STPBankAccountParams+Private.h */,
				C1A06F0F1E1D8A6E004DCA06 /* STPCard+Private.h */,
				C175B7931FE834A3009F5A0E /* STPCustomer+Private.h */,
				3635C33122B03E00004298B8 /* STPEmptyStripeResponse.h */,
				3635C33222B03E00004298B8 /* STPEmptyStripeResponse.m */,
				C113D2171EBB9A36006FACC2 /* STPEphemeralKey.h */,
				C113D2181EBB9A36006FACC2 /* STPEphemeralKey.m */,
				C18410741EC2529400178149 /* STPEphemeralKeyManager.h */,
				C18410751EC2529400178149 /* STPEphemeralKeyManager.m */,
				8B429ADD1EF9EFF600F95F34 /* STPFile+Private.h */,
				04CDB4C41A5F30A700B854EE /* STPFormEncoder.h */,
				04CDB4C51A5F30A700B854EE /* STPFormEncoder.m */,
				B32B175C20F6D2C4000D6EF8 /* STPGenericStripeObject.h */,
				B32B175D20F6D2C4000D6EF8 /* STPGenericStripeObject.m */,
				36239BB022960D52004FB1A5 /* STPIntentAction+Private.h */,
				365BE8A0228CAB6A0068D824 /* STPIntentActionUseStripeSDK.h */,
				365BE8A1228CAB6A0068D824 /* STPIntentActionUseStripeSDK.m */,
				C1CFCB661ED4E38900BE45DF /* STPInternalAPIResponseDecodable.h */,
				F1D3A2471EB012010095BFA9 /* STPMultipartFormDataEncoder.h */,
				F1D3A2481EB012010095BFA9 /* STPMultipartFormDataEncoder.m */,
				F1D3A2491EB012010095BFA9 /* STPMultipartFormDataPart.h */,
				F1D3A24A1EB012010095BFA9 /* STPMultipartFormDataPart.m */,
				B3BDCAC120EEF2150034F7F5 /* STPPaymentIntent+Private.h */,
				B6DB0CA822381B4900AEF640 /* STPPaymentMethod+Private.h */,
				B69CFB4922370547001E9885 /* STPPaymentMethodCardChecks+Private.h */,
				B6B41F74223481BA0020BA7F /* STPPaymentMethodCardWallet+Private.h */,
				B665CE45228DE4C4008B546F /* STPPaymentMethodListDeserializer.h */,
				B665CE46228DE4C4008B546F /* STPPaymentMethodListDeserializer.m */,
				B32B176420F80442000D6EF8 /* STPRedirectContext+Private.h */,
				B640DB1622C69A8E003C8810 /* STPSetupIntent+Private.h */,
				C1C1012C1E57A26F00C7BFAE /* STPSource+Private.h */,
				8BD87B871EFB131400269C2B /* STPSourceCardDetails+Private.h */,
				F1A0197A1EA5733200354301 /* STPSourceParams+Private.h */,
				C18021181E3A58710089D712 /* STPSourcePoller.h */,
				C18021191E3A58710089D712 /* STPSourcePoller.m */,
				8BD87B8C1EFB152800269C2B /* STPSourceRedirect+Private.h */,
				8BD87B911EFB1C1E00269C2B /* STPSourceVerification+Private.h */,
			);
			name = "API Bindings";
			sourceTree = "<group>";
		};
		F1728CF21EAAA316002E0C29 /* UI */ = {
			isa = PBXGroup;
			children = (
				F1DEB8961E2067550066B8E8 /* Cells */,
				049A3FAC1CC9AA9900F57DE7 /* STPAddressViewModel.h */,
				049A3FAD1CC9AA9900F57DE7 /* STPAddressViewModel.m */,
				F1D3A2631EBA5BAE0095BFA9 /* STPPaymentCardTextField+Private.h */,
				04B31DD81D09A4DC00EF1631 /* STPPaymentConfiguration+Private.h */,
				F12C8DBE1D63DE9F00ADA0D7 /* STPPaymentContextAmountModel.h */,
				F12C8DBF1D63DE9F00ADA0D7 /* STPPaymentContextAmountModel.m */,
				04E39F501CECF7A100AF3B96 /* STPPaymentOptionTuple.h */,
				04E39F511CECF7A100AF3B96 /* STPPaymentOptionTuple.m */,
				F1728CF61EAAA8B2002E0C29 /* View Controllers */,
				F1728CF81EAAA945002E0C29 /* Views */,
			);
			name = UI;
			sourceTree = "<group>";
		};
		F1728CF31EAAA43B002E0C29 /* PaymentContext */ = {
			isa = PBXGroup;
			children = (
				C11810871CC6B00D0022FB55 /* STPApplePayPaymentOption.h */,
				C11810881CC6B00D0022FB55 /* STPApplePayPaymentOption.m */,
				C11810A61CC6E2160022FB55 /* STPBackendAPIAdapter.h */,
				C192269B1EBA99F900BED563 /* STPCustomerContext.h */,
				C192269E1EBA9A0800BED563 /* STPCustomerContext.m */,
				049880FA1CED5A2300EA4FFD /* STPPaymentConfiguration.h */,
				049880FB1CED5A2300EA4FFD /* STPPaymentConfiguration.m */,
				049A3F871CC73C7100F57DE7 /* STPPaymentContext.h */,
				049A3F881CC73C7100F57DE7 /* STPPaymentContext.m */,
				C11810851CC6AF4C0022FB55 /* STPPaymentOption.h */,
				0451CC421C49AE1C003B2CA6 /* STPPaymentResult.h */,
				0451CC431C49AE1C003B2CA6 /* STPPaymentResult.m */,
			);
			name = PaymentContext;
			sourceTree = "<group>";
		};
		F1728CF41EAAA457002E0C29 /* PaymentContext */ = {
			isa = PBXGroup;
			children = (
				04E39F5A1CECFAFD00AF3B96 /* STPPaymentContext+Private.h */,
			);
			name = PaymentContext;
			sourceTree = "<group>";
		};
		F1728CF51EAAA4A1002E0C29 /* Models */ = {
			isa = PBXGroup;
			children = (
				C1080F471CBECF7B007B2D89 /* STPAddress.h */,
				C1080F481CBECF7B007B2D89 /* STPAddress.m */,
				04F213341BCECB1C001D6F22 /* STPAPIResponseDecodable.h */,
				B61C996322BBFA12004980FD /* STPAppInfo.h */,
				B61C996422BBFA12004980FD /* STPAppInfo.m */,
				04CDB4C81A5F30A700B854EE /* STPBankAccount.h */,
				04CDB4C91A5F30A700B854EE /* STPBankAccount.m */,
				04CDE5C81BC20B1D00548833 /* STPBankAccountParams.h */,
				04CDE5C11BC20AF800548833 /* STPBankAccountParams.m */,
				04CDB4CA1A5F30A700B854EE /* STPCard.h */,
				04CDB4CB1A5F30A700B854EE /* STPCard.m */,
				0438EF461B74183100D506CC /* STPCardBrand.h */,
				B6CF3134229D8C3500BA8AC2 /* STPCardBrand.m */,
				04CDE5BB1BC1F21500548833 /* STPCardParams.h */,
				04CDE5B41BC1F1F100548833 /* STPCardParams.m */,
				04EBC7511B7533C300A0E6AE /* STPCardValidationState.h */,
				B3A241371FFEB57400A2F00D /* STPConnectAccountParams.h */,
				B3A241381FFEB57400A2F00D /* STPConnectAccountParams.m */,
				04B31DD21D08E6E200EF1631 /* STPCustomer.h */,
				04B31DD31D08E6E200EF1631 /* STPCustomer.m */,
				F1D3A2501EB0120F0095BFA9 /* STPFile.h */,
				F1D3A2461EB012010095BFA9 /* STPFile.m */,
				04F213301BCEAB61001D6F22 /* STPFormEncodable.h */,
				B613DD3F22C55F9500C7603F /* STPIntentAction.h */,
				B613DD4022C55F9500C7603F /* STPIntentAction.m */,
				B604CF1F22C56E9B00A23CC4 /* STPIntentActionRedirectToURL.h */,
				B604CF2022C56E9B00A23CC4 /* STPIntentActionRedirectToURL.m */,
				073132932277A72D0019CE3F /* STPIssuingCardPin.h */,
				073132942277A72D0019CE3F /* STPIssuingCardPin.m */,
				B3A99BC11FEAF2CA003F6ED3 /* STPLegalEntityParams.h */,
				B3A99BC21FEAF2CA003F6ED3 /* STPLegalEntityParams.m */,
				B3BDCAC620EEF22D0034F7F5 /* STPPaymentIntent.h */,
				B3BDCAC020EEF2150034F7F5 /* STPPaymentIntent.m */,
				B6F1608E223350640088C970 /* STPPaymentIntentAction.h */,
				B6F16094223351C20088C970 /* STPPaymentIntentActionRedirectToURL.h */,
				B3BDCAC720EEF22D0034F7F5 /* STPPaymentIntentEnums.h */,
				B3BDCAD520EEF5EC0034F7F5 /* STPPaymentIntentParams.h */,
				B3BDCAD220EEF5E00034F7F5 /* STPPaymentIntentParams.m */,
				B36C6D6B2193671400D17575 /* STPPaymentIntentSourceAction.h */,
				B36C6D712193676600D17575 /* STPPaymentIntentSourceActionAuthorizeWithURL.h */,
				B69FEC41222EE9E000273A16 /* STPPaymentMethod.h */,
				B69FEC3C222EE8FE00273A16 /* STPPaymentMethod.m */,
				B690DDF0222F0211000B902D /* STPPaymentMethodAddress.h */,
				B690DDF1222F0211000B902D /* STPPaymentMethodAddress.m */,
				B690DDEA222F01BF000B902D /* STPPaymentMethodBillingDetails.h */,
				B690DDEB222F01BF000B902D /* STPPaymentMethodBillingDetails.m */,
				B690DDF6222F0564000B902D /* STPPaymentMethodCard.h */,
				B690DDF7222F0564000B902D /* STPPaymentMethodCard.m */,
				B6E2F306222F442E0001FED4 /* STPPaymentMethodCardChecks.h */,
				B66D5020222F5611004A9210 /* STPPaymentMethodCardChecks.m */,
				B6027BC02230ABAE0025DB29 /* STPPaymentMethodCardParams.h */,
				B6027BC12230ABAE0025DB29 /* STPPaymentMethodCardParams.m */,
				B69CFB432236F8E3001E9885 /* STPPaymentMethodCardPresent.h */,
				B69CFB442236F8E3001E9885 /* STPPaymentMethodCardPresent.m */,
				B621F051223454E9002141B7 /* STPPaymentMethodCardWallet.h */,
				B621F052223454E9002141B7 /* STPPaymentMethodCardWallet.m */,
				B621F05722346243002141B7 /* STPPaymentMethodCardWalletMasterpass.h */,
				B621F05822346243002141B7 /* STPPaymentMethodCardWalletMasterpass.m */,
				B621F05D223465EE002141B7 /* STPPaymentMethodCardWalletVisaCheckout.h */,
				B621F05E223465EE002141B7 /* STPPaymentMethodCardWalletVisaCheckout.m */,
				B6DB0CA5223817A300AEF640 /* STPPaymentMethodEnums.h */,
				B6B41F77223484280020BA7F /* STPPaymentMethodiDEAL.h */,
				B6B41F78223484280020BA7F /* STPPaymentMethodiDEAL.m */,
				B6B41F7D22348A1E0020BA7F /* STPPaymentMethodiDEALParams.h */,
				B6B41F7E22348A1E0020BA7F /* STPPaymentMethodiDEALParams.m */,
				B6DE52D92230981200B70A66 /* STPPaymentMethodParams.h */,
				B6DE52DA2230981200B70A66 /* STPPaymentMethodParams.m */,
				B6B5FC3F222F4C0200440249 /* STPPaymentMethodThreeDSecureUsage.h */,
				B6B5FC40222F4C0200440249 /* STPPaymentMethodThreeDSecureUsage.m */,
				B613DD3022C536C900C7603F /* STPSetupIntent.h */,
				B613DD3122C536C900C7603F /* STPSetupIntent.m */,
				B613DD3522C5452500C7603F /* STPSetupIntentEnums.h */,
				B640DB1022C58E82003C8810 /* STPSetupIntentConfirmParams.h */,
				B640DB1122C58E82003C8810 /* STPSetupIntentConfirmParams.m */,
				C1D7B51E1E36C32F002181F5 /* STPSource.h */,
				C1D7B51F1E36C32F002181F5 /* STPSource.m */,
				F19491DD1E5F6B8C001E1FC2 /* STPSourceCardDetails.h */,
				F19491D81E5F606F001E1FC2 /* STPSourceCardDetails.m */,
				F1BEB2F81F34F2250043F48C /* STPSourceEnums.h */,
				C1BD9B381E39416700CEE925 /* STPSourceOwner.h */,
				C1BD9B271E39406C00CEE925 /* STPSourceOwner.m */,
				C1D7B5181E36B8B9002181F5 /* STPSourceParams.h */,
				C1D7B5191E36B8B9002181F5 /* STPSourceParams.m */,
				04793F551D1D8DDD00B3C551 /* STPSourceProtocol.h */,
				C1BD9B201E393FFE00CEE925 /* STPSourceReceiver.h */,
				C1BD9B211E393FFE00CEE925 /* STPSourceReceiver.m */,
				C1BD9B2C1E3940A200CEE925 /* STPSourceRedirect.h */,
				C1BD9B2D1E3940A200CEE925 /* STPSourceRedirect.m */,
				F19491E61E60DD9C001E1FC2 /* STPSourceSEPADebitDetails.h */,
				F19491E11E60DD72001E1FC2 /* STPSourceSEPADebitDetails.m */,
				C1BD9B321E3940C400CEE925 /* STPSourceVerification.h */,
				C1BD9B331E3940C400CEE925 /* STPSourceVerification.m */,
				04CDB4CC1A5F30A700B854EE /* STPToken.h */,
				04CDB4CD1A5F30A700B854EE /* STPToken.m */,
			);
			name = Models;
			sourceTree = "<group>";
		};
		F1728CF61EAAA8B2002E0C29 /* View Controllers */ = {
			isa = PBXGroup;
			children = (
				04BFFFD81D240B13005F2340 /* STPAddCardViewController+Private.h */,
				F1FA6F941E25960500EB444D /* STPCoreScrollViewController+Private.h */,
				F1FA6F971E25970F00EB444D /* STPCoreTableViewController+Private.h */,
				F1FA6F911E258F6800EB444D /* STPCoreViewController+Private.h */,
				04B31DE41D09D25F00EF1631 /* STPPaymentOptionsInternalViewController.h */,
				04B31DE51D09D25F00EF1631 /* STPPaymentOptionsInternalViewController.m */,
				04E39F561CECF9A800AF3B96 /* STPPaymentOptionsViewController+Private.h */,
				C159932F1D8808680047950D /* STPShippingMethodsViewController.h */,
				C15993301D8808680047950D /* STPShippingMethodsViewController.m */,
			);
			name = "View Controllers";
			sourceTree = "<group>";
		};
		F1728CF71EAAA8BA002E0C29 /* Views */ = {
			isa = PBXGroup;
			children = (
				046FE99F1CE55D1D00DA6A7B /* STPPaymentActivityIndicatorView.h */,
				046FE9A01CE55D1D00DA6A7B /* STPPaymentActivityIndicatorView.m */,
				04E32A9C1B7A9490009C9E35 /* STPPaymentCardTextField.h */,
				0438EF291B7416BB00D506CC /* STPPaymentCardTextField.m */,
			);
			name = Views;
			sourceTree = "<group>";
		};
		F1728CF81EAAA945002E0C29 /* Views */ = {
			isa = PBXGroup;
			children = (
				0438EF261B7416BB00D506CC /* STPFormTextField.h */,
				0438EF271B7416BB00D506CC /* STPFormTextField.m */,
				0438EF2A1B7416BB00D506CC /* STPPaymentCardTextFieldViewModel.h */,
				0438EF2B1B7416BB00D506CC /* STPPaymentCardTextFieldViewModel.m */,
				C158AB3D1E1EE98900348D01 /* STPSectionHeaderView.h */,
				C158AB3E1E1EE98900348D01 /* STPSectionHeaderView.m */,
				B347DD461FE35423006B3BAC /* STPValidatedTextField.h */,
				B347DD471FE35423006B3BAC /* STPValidatedTextField.m */,
			);
			name = Views;
			sourceTree = "<group>";
		};
		F1DEB8871E20445C0066B8E8 /* View Controllers */ = {
			isa = PBXGroup;
			children = (
				04F416241CA3639500486FB5 /* STPAddCardViewController.h */,
				04F416251CA3639500486FB5 /* STPAddCardViewController.m */,
				F1DEB88E1E2052150066B8E8 /* STPCoreScrollViewController.h */,
				F1DEB88F1E2052150066B8E8 /* STPCoreScrollViewController.m */,
				F1DEB8881E2047CA0066B8E8 /* STPCoreTableViewController.h */,
				F1DEB8891E2047CA0066B8E8 /* STPCoreTableViewController.m */,
				F1DEB8971E2074480066B8E8 /* STPCoreViewController.h */,
				F1DEB8981E2074480066B8E8 /* STPCoreViewController.m */,
				0439B9851C454F97005A1ED5 /* STPPaymentOptionsViewController.h */,
				0439B9861C454F97005A1ED5 /* STPPaymentOptionsViewController.m */,
				C15993261D8808490047950D /* STPShippingAddressViewController.h */,
				C159932C1D8808680047950D /* STPShippingAddressViewController.m */,
			);
			name = "View Controllers";
			sourceTree = "<group>";
		};
		F1DEB8941E2066FB0066B8E8 /* Source */ = {
			isa = PBXGroup;
			children = (
				F1728CE81EAAA243002E0C29 /* Public */,
				F1728CE91EAAA24B002E0C29 /* Project */,
			);
			name = Source;
			sourceTree = "<group>";
		};
		F1DEB8961E2067550066B8E8 /* Cells */ = {
			isa = PBXGroup;
			children = (
				C17A030B1CBEE7A2006C819F /* STPAddressFieldTableViewCell.h */,
				C17A030C1CBEE7A2006C819F /* STPAddressFieldTableViewCell.m */,
				C1363BB51D7633D800EB82B4 /* STPPaymentOptionTableViewCell.h */,
				C1363BB61D7633D800EB82B4 /* STPPaymentOptionTableViewCell.m */,
				04B31DFD1D131D9000EF1631 /* STPPaymentCardTextFieldCell.h */,
				04B31DFE1D131D9000EF1631 /* STPPaymentCardTextFieldCell.m */,
				C15993311D8808680047950D /* STPShippingMethodTableViewCell.h */,
				C15993321D8808680047950D /* STPShippingMethodTableViewCell.m */,
				04BC29BB1CDD535700318357 /* STPSwitchTableViewCell.h */,
				04BC29BC1CDD535700318357 /* STPSwitchTableViewCell.m */,
			);
			name = Cells;
			sourceTree = "<group>";
		};
/* End PBXGroup section */

/* Begin PBXHeadersBuildPhase section */
		04415C711A6605BD001225ED /* Headers */ = {
			isa = PBXHeadersBuildPhase;
			buildActionMask = 2147483647;
			files = (
				F1B8534F1FDF544B0065A49E /* FBSnapshotTestCase+STPViewControllerLoading.h in Headers */,
				F1D96F9A1DC7DCDE00477E64 /* STPLocalizationUtils+STPTestAdditions.h in Headers */,
				04E01F8521AA36320061402F /* STPNetworkStubbingTestCase.h in Headers */,
				F148ABFA1D5E88C40014FD92 /* STPTestUtils.h in Headers */,
				C1CFCB6D1ED5E0F800BE45DF /* STPMocks.h in Headers */,
				C18867DB1E8B0C4100A77634 /* STPFixtures.h in Headers */,
				3617A51420FE5BBB001A9E6A /* NSLocale+STPSwizzling.h in Headers */,
			);
			runOnlyForDeploymentPostprocessing = 0;
		};
		049E84D81A605EAA000B66CD /* Headers */ = {
			isa = PBXHeadersBuildPhase;
			buildActionMask = 2147483647;
			files = (
				04EBC7561B7533C300A0E6AE /* STPCardValidationState.h in Headers */,
				319A609822E9186B00AACF66 /* STDSSelectionCustomization.h in Headers */,
				04F94DA11D229F12004FC826 /* STPAddressFieldTableViewCell.h in Headers */,
				B613DD3822C5452600C7603F /* STPSetupIntentEnums.h in Headers */,
				B6027BC32230ABAE0025DB29 /* STPPaymentMethodCardParams.h in Headers */,
				B69CFB462236F8E3001E9885 /* STPPaymentMethodCardPresent.h in Headers */,
				319A609C22E9186B00AACF66 /* STDSThreeDSProtocolVersion.h in Headers */,
				04EBC75A1B7533C300A0E6AE /* STPCardValidator.h in Headers */,
				C159933D1D8808970047950D /* STPShippingMethodsViewController.h in Headers */,
				F15232251EA9303800D65C67 /* STPURLCallbackHandler.h in Headers */,
				B3A2413A1FFEB57400A2F00D /* STPConnectAccountParams.h in Headers */,
				B6F16097223351C20088C970 /* STPPaymentIntentActionRedirectToURL.h in Headers */,
				B32B176620F80442000D6EF8 /* STPRedirectContext+Private.h in Headers */,
				319A608722E9186B00AACF66 /* STDSChallengeStatusReceiver.h in Headers */,
				F1D3A2561EB012350095BFA9 /* STPMultipartFormDataPart.h in Headers */,
				B604CF2222C56E9B00A23CC4 /* STPIntentActionRedirectToURL.h in Headers */,
				B6DB0CA7223817A300AEF640 /* STPPaymentMethodEnums.h in Headers */,
				04F94DCD1D22A22F004FC826 /* UIViewController+Stripe_KeyboardAvoiding.h in Headers */,
				C1BD9B3A1E39416700CEE925 /* STPSourceOwner.h in Headers */,
				F1D3A2541EB012350095BFA9 /* STPMultipartFormDataEncoder.h in Headers */,
				C1C1012E1E57A26F00C7BFAE /* STPSource+Private.h in Headers */,
				B67D7D4B2294A081000FBA12 /* STPPaymentMethodListDeserializer.h in Headers */,
				319A608922E9186B00AACF66 /* STDSConfigParameters.h in Headers */,
				04A488431CA3580700506E53 /* UINavigationController+Stripe_Completion.h in Headers */,
				B6B5FC42222F4C0200440249 /* STPPaymentMethodThreeDSecureUsage.h in Headers */,
				C124A1711CCA968B007D42EE /* STPAnalyticsClient.h in Headers */,
				049A3FA81CC963EB00F57DE7 /* STPPaymentOption.h in Headers */,
				F1D3A2661EBA5BAE0095BFA9 /* STPPaymentCardTextField+Private.h in Headers */,
				F1DEB8911E2052150066B8E8 /* STPCoreScrollViewController.h in Headers */,
				C1785F5D1EC60B5E00E9CFAC /* STPCardIOProxy.h in Headers */,
				B6E2F309222F442E0001FED4 /* STPPaymentMethodCardChecks.h in Headers */,
				319A608D22E9186B00AACF66 /* STDSFooterCustomization.h in Headers */,
				C1363BB81D7633D800EB82B4 /* STPPaymentOptionTableViewCell.h in Headers */,
				B69CFB4B22370547001E9885 /* STPPaymentMethodCardChecks+Private.h in Headers */,
				C1271A3F1E3FA4EB00F25DFE /* STPSectionHeaderView.h in Headers */,
				B613DD3422C5370400C7603F /* STPSetupIntent.h in Headers */,
				319A609522E9186B00AACF66 /* STDSProtocolErrorEvent.h in Headers */,
				049E84D91A605EF0000B66CD /* Stripe.h in Headers */,
				0439B9881C454F97005A1ED5 /* STPPaymentOptionsViewController.h in Headers */,
				319A609D22E9186B00AACF66 /* STDSTransaction.h in Headers */,
				3604007B22C18DAE004CF80B /* STPThreeDSTextFieldCustomization.h in Headers */,
				B6F16091223350640088C970 /* STPPaymentIntentAction.h in Headers */,
				F1A2F92D1EEB6A70006B0456 /* NSCharacterSet+Stripe.h in Headers */,
				36E582FF22B4567F0044F82C /* STPThreeDSCustomizationSettings.h in Headers */,
				04F94DAB1D229F3F004FC826 /* UIBarButtonItem+Stripe.h in Headers */,
				04F94DC91D22A20A004FC826 /* STPSwitchTableViewCell.h in Headers */,
				0433EB4B1BD06313003912B4 /* NSDictionary+Stripe.h in Headers */,
				B613DD4222C55F9500C7603F /* STPIntentAction.h in Headers */,
				B36C6D6E2193671400D17575 /* STPPaymentIntentSourceAction.h in Headers */,
				36E582FE22B4567B0044F82C /* STPPaymentHandler.h in Headers */,
				04F94DCB1D22A229004FC826 /* UIView+Stripe_FirstResponder.h in Headers */,
				319A609122E9186B00AACF66 /* STDSJSONEncoder.h in Headers */,
				319A608222E9186B00AACF66 /* STDSAlreadyInitializedException.h in Headers */,
				04F94DD11D22A239004FC826 /* STPPromise.h in Headers */,
				C1BD9B351E3940C400CEE925 /* STPSourceVerification.h in Headers */,
				36E582FD22B456760044F82C /* STPAuthenticationContext.h in Headers */,
				F1A0197D1EA5733200354301 /* STPSourceParams+Private.h in Headers */,
				04633B161CD45222009D4FB5 /* STPAPIClient+ApplePay.h in Headers */,
				0438EF2E1B7416BB00D506CC /* STPFormTextField.h in Headers */,
				B66AC61522C6E6590064C551 /* STPPaymentHandlerActionParams.h in Headers */,
				04A4C38A1C4F25F900B3B290 /* NSArray+Stripe.h in Headers */,
				04F94D9D1D229EFF004FC826 /* STPEmailAddressValidator.h in Headers */,
				0731329D2277ABF40019CE3F /* STPPinManagementService.h in Headers */,
				049E84E61A605EF0000B66CD /* STPAPIClient.h in Headers */,
				319A608322E9186B00AACF66 /* STDSAuthenticationRequestParameters.h in Headers */,
				F15232211EA92FCF00D65C67 /* STPRedirectContext.h in Headers */,
				F1BEB2FA1F34F2250043F48C /* STPSourceEnums.h in Headers */,
				F1DEB89A1E2074480066B8E8 /* STPCoreViewController.h in Headers */,
				04F94DBD1D229F95004FC826 /* UITableViewCell+Stripe_Borders.h in Headers */,
				049E84E91A605EF0000B66CD /* STPBankAccount.h in Headers */,
				C15993401D88089E0047950D /* STPShippingMethodTableViewCell.h in Headers */,
				04B31DD51D08E6E200EF1631 /* STPCustomer.h in Headers */,
				B6DE52DC2230981200B70A66 /* STPPaymentMethodParams.h in Headers */,
				04633AFB1CD1299B009D4FB5 /* NSString+Stripe.h in Headers */,
				04B31E001D131D9000EF1631 /* STPPaymentCardTextFieldCell.h in Headers */,
				04BFFFDA1D240B13005F2340 /* STPAddCardViewController+Private.h in Headers */,
				C1717DB11CC00ED60009CF4A /* STPAddress.h in Headers */,
				04B31DE71D09D25F00EF1631 /* STPPaymentOptionsInternalViewController.h in Headers */,
				3604007A22C18DA9004CF80B /* STPThreeDSSelectionCustomization.h in Headers */,
				3604007D22C18DBA004CF80B /* STPThreeDSButtonCustomization.h in Headers */,
				3604007622C18D93004CF80B /* STPThreeDSCustomization+Private.h in Headers */,
				F152322B1EA9306100D65C67 /* NSURLComponents+Stripe.h in Headers */,
				C1A06F111E1D8A7F004DCA06 /* STPCard+Private.h in Headers */,
				319A609F22E9186B00AACF66 /* STDSWarning.h in Headers */,
				04F94DBA1D229F8A004FC826 /* PKPaymentAuthorizationViewController+Stripe_Blocks.h in Headers */,
				04F94DD31D22A23F004FC826 /* NSBundle+Stripe_AppName.h in Headers */,
				3604007C22C18DB3004CF80B /* STPThreeDSUICustomization.h in Headers */,
				F1D3A25B1EB014BD0095BFA9 /* UIImage+Stripe.h in Headers */,
				B6B41F8022348A1E0020BA7F /* STPPaymentMethodiDEALParams.h in Headers */,
				319A609A22E9186B00AACF66 /* STDSTextFieldCustomization.h in Headers */,
				36E5831422B45F000044F82C /* STP3DS2AuthenticateResponse.h in Headers */,
				319A608622E9186B00AACF66 /* STDSChallengeParameters.h in Headers */,
				F1852F941D80B6EC00367C86 /* STPStringUtils.h in Headers */,
				049E84EA1A605EF0000B66CD /* STPCard.h in Headers */,
				319A609622E9186B00AACF66 /* STDSRuntimeErrorEvent.h in Headers */,
				B690DDED222F01BF000B902D /* STPPaymentMethodBillingDetails.h in Headers */,
				B6B41F76223481C90020BA7F /* STPPaymentMethodCardWallet+Private.h in Headers */,
				049E84EB1A605EF0000B66CD /* STPToken.h in Headers */,
				C124A17D1CCAA0C2007D42EE /* NSMutableURLRequest+Stripe.h in Headers */,
				F1FA6F991E25970F00EB444D /* STPCoreTableViewController+Private.h in Headers */,
				B690DDF9222F0564000B902D /* STPPaymentMethodCard.h in Headers */,
				3604007822C18DA1004CF80B /* STPThreeDSLabelCustomization.h in Headers */,
				C1BD9B2F1E3940A200CEE925 /* STPSourceRedirect.h in Headers */,
				B690DDF3222F0211000B902D /* STPPaymentMethodAddress.h in Headers */,
				B36C6D742193676600D17575 /* STPPaymentIntentSourceActionAuthorizeWithURL.h in Headers */,
				8B429AD91EF9D4B500F95F34 /* STPBankAccountParams+Private.h in Headers */,
				F1BEB2FE1F3508BB0043F48C /* NSError+Stripe.h in Headers */,
				319A60A022E9186B00AACF66 /* Stripe3DS2.h in Headers */,
				04E32AA01B7A9490009C9E35 /* STPPaymentCardTextField.h in Headers */,
				04F94DA81D229F2F004FC826 /* STPPaymentOptionTuple.h in Headers */,
				0438EF491B74183100D506CC /* STPCardBrand.h in Headers */,
				F12C8DC21D63DE9F00ADA0D7 /* STPPaymentContextAmountModel.h in Headers */,
				319A608C22E9186B00AACF66 /* STDSException.h in Headers */,
				F1D96F971DC7D82400477E64 /* STPLocalizationUtils.h in Headers */,
				319A609222E9186B00AACF66 /* STDSLabelCustomization.h in Headers */,
				B32B175F20F6D2C4000D6EF8 /* STPGenericStripeObject.h in Headers */,
				B613DD2F22BC0B6800C7603F /* STPAppInfo.h in Headers */,
				049A3FA91CC96B3B00F57DE7 /* STPBackendAPIAdapter.h in Headers */,
				049952D61BCF14930088C703 /* STPAPIRequest.h in Headers */,
				04827D111D2575C6002DB3E8 /* STPImageLibrary.h in Headers */,
				B69FEC43222EE9E000273A16 /* STPPaymentMethod.h in Headers */,
				C192269D1EBA99FD00BED563 /* STPCustomerContext.h in Headers */,
				0451CC451C49AE1C003B2CA6 /* STPPaymentResult.h in Headers */,
				F19491DF1E5F6B8C001E1FC2 /* STPSourceCardDetails.h in Headers */,
				C12655391CAA238E006F7265 /* STPAddCardViewController.h in Headers */,
				04F94DAD1D229F4E004FC826 /* STPColorUtils.h in Headers */,
				C192268B1EBA228C00BED563 /* STPTelemetryClient.h in Headers */,
				04F94D9B1D229E76004FC826 /* STPTheme.h in Headers */,
				04F213331BCEAB61001D6F22 /* STPFormEncodable.h in Headers */,
				04F94D9C1D229EAA004FC826 /* PKPayment+Stripe.h in Headers */,
				04F94DCF1D22A234004FC826 /* NSDecimalNumber+Stripe_Currency.h in Headers */,
				319A609722E9186B00AACF66 /* STDSRuntimeException.h in Headers */,
				8BD87B931EFB1C1E00269C2B /* STPSourceVerification+Private.h in Headers */,
				C1BD9B231E393FFE00CEE925 /* STPSourceReceiver.h in Headers */,
				049A3FAA1CC96B7C00F57DE7 /* STPApplePayPaymentOption.h in Headers */,
				B621F060223465EE002141B7 /* STPPaymentMethodCardWalletVisaCheckout.h in Headers */,
				04F94DA51D229F21004FC826 /* STPPaymentContext+Private.h in Headers */,
				F12829DB1D7747E4008B10D6 /* STPBundleLocator.h in Headers */,
				8BD87B891EFB131800269C2B /* STPSourceCardDetails+Private.h in Headers */,
				04827D161D257764002DB3E8 /* STPImageLibrary+Private.h in Headers */,
				C15608DE1FE08F2E0032AE66 /* UIView+Stripe_SafeAreaBounds.h in Headers */,
				049E84EC1A605EF0000B66CD /* StripeError.h in Headers */,
				046FE9A31CE5608000DA6A7B /* STPPaymentActivityIndicatorView.h in Headers */,
				B3A99BC41FEAF2CA003F6ED3 /* STPLegalEntityParams.h in Headers */,
				F1DEB88B1E2047CA0066B8E8 /* STPCoreTableViewController.h in Headers */,
				F1FA6F931E258F6800EB444D /* STPCoreViewController+Private.h in Headers */,
				04793F571D1D9C0200B3C551 /* STPSourceProtocol.h in Headers */,
				04A4883E1CA3568800506E53 /* STPBlocks.h in Headers */,
				045D71211CEFA57000F6CD65 /* UIViewController+Stripe_Promises.h in Headers */,
				C159932A1D88084D0047950D /* STPShippingAddressViewController.h in Headers */,
				B621F054223454E9002141B7 /* STPPaymentMethodCardWallet.h in Headers */,
				049880FD1CED5A2300EA4FFD /* STPPaymentConfiguration.h in Headers */,
				3604007922C18DA5004CF80B /* STPThreeDSNavigationBarCustomization.h in Headers */,
				049A3F9B1CC7DBCC00F57DE7 /* STPPaymentContext.h in Headers */,
				319A609422E9186B00AACF66 /* STDSNotInitializedException.h in Headers */,
				B3BDCAD720EEF5EC0034F7F5 /* STPPaymentIntentParams.h in Headers */,
				F19491E81E60DD9C001E1FC2 /* STPSourceSEPADebitDetails.h in Headers */,
				8BD87B8E1EFB152B00269C2B /* STPSourceRedirect+Private.h in Headers */,
				319A608F22E9186B00AACF66 /* STDSJSONDecodable.h in Headers */,
				C184107C1EC2539F00178149 /* STPEphemeralKeyProvider.h in Headers */,
				04B31DDB1D09A4DC00EF1631 /* STPPaymentConfiguration+Private.h in Headers */,
				045D710F1CEEE30500F6CD65 /* STPAspects.h in Headers */,
				04F94DAF1D229F59004FC826 /* STPPaymentOptionsViewController+Private.h in Headers */,
				319A609E22E9186B00AACF66 /* STDSUICustomization.h in Headers */,
				B6DB0CAA22381B4900AEF640 /* STPPaymentMethod+Private.h in Headers */,
				36E5831122B45EEC0044F82C /* STPEmptyStripeResponse.h in Headers */,
				B3BDCAC520EEF2150034F7F5 /* STPPaymentIntent+Private.h in Headers */,
				319A609022E9186B00AACF66 /* STDSJSONEncodable.h in Headers */,
				319A608822E9186B00AACF66 /* STDSCompletionEvent.h in Headers */,
				04633AFD1CD129AF009D4FB5 /* STPPhoneNumberValidator.h in Headers */,
				04633AFE1CD129B4009D4FB5 /* STPDelegateProxy.h in Headers */,
				F1FA6F961E25960500EB444D /* STPCoreScrollViewController+Private.h in Headers */,
				319A609922E9186B00AACF66 /* STDSStripe3DS2Error.h in Headers */,
				04FCFA191BD59A8C00297732 /* STPCategoryLoader.h in Headers */,
				C1D7B5211E36C32F002181F5 /* STPSource.h in Headers */,
				049A3FB41CC9FF0500F57DE7 /* UIToolbar+Stripe_InputAccessory.h in Headers */,
				04CDE5CB1BC20B1D00548833 /* STPBankAccountParams.h in Headers */,
				C175B7951FE834A3009F5A0E /* STPCustomer+Private.h in Headers */,
				F1D3A2521EB012220095BFA9 /* STPFile.h in Headers */,
				049952D41BCF13DD0088C703 /* STPAPIClient+Private.h in Headers */,
				04F94DA31D229F18004FC826 /* STPAddressViewModel.h in Headers */,
				319A608E22E9186B00AACF66 /* STDSInvalidInputException.h in Headers */,
				3604007722C18D9D004CF80B /* STPThreeDSFooterCustomization.h in Headers */,
				0438EF3A1B7416BB00D506CC /* STPPaymentCardTextFieldViewModel.h in Headers */,
				319A609322E9186B00AACF66 /* STDSNavigationBarCustomization.h in Headers */,
				04B31DF31D09F0A800EF1631 /* UIViewController+Stripe_NavigationItemProxy.h in Headers */,
				B640DB1822C69A9D003C8810 /* STPSetupIntent+Private.h in Headers */,
				0731329F227CFE410019CE3F /* STPIssuingCardPin.h in Headers */,
				F1A7A0541FE053D900B47D4A /* FauxPasAnnotations.h in Headers */,
				319A608A22E9186B00AACF66 /* STDSCustomization.h in Headers */,
				8B429ADF1EF9EFFA00F95F34 /* STPFile+Private.h in Headers */,
				319A608522E9186B00AACF66 /* STDSButtonCustomization.h in Headers */,
				36E5830F22B45EC20044F82C /* STPIntentActionUseStripeSDK.h in Headers */,
				319A608B22E9186B00AACF66 /* STDSErrorMessage.h in Headers */,
				319A609B22E9186B00AACF66 /* STDSThreeDS2Service.h in Headers */,
				0426B9771CEBD001006AC8DD /* UINavigationBar+Stripe_Theme.h in Headers */,
				04CDE5BE1BC1F21500548833 /* STPCardParams.h in Headers */,
				04F94D9F1D229F09004FC826 /* STPPostalCodeValidator.h in Headers */,
				B6B41F7A223484280020BA7F /* STPPaymentMethodiDEAL.h in Headers */,
				F1C7B8D61DBECF2400D9F6F0 /* STPDispatchFunctions.h in Headers */,
				C180211B1E3A58710089D712 /* STPSourcePoller.h in Headers */,
				04F213371BCECB1C001D6F22 /* STPAPIResponseDecodable.h in Headers */,
				045D712D1CF4ED7600F6CD65 /* STPBINRange.h in Headers */,
				049E84E71A605EF0000B66CD /* STPFormEncoder.h in Headers */,
				C1D7B51B1E36B8B9002181F5 /* STPSourceParams.h in Headers */,
				B621F05A22346243002141B7 /* STPPaymentMethodCardWalletMasterpass.h in Headers */,
				04B31DFA1D11AC6400EF1631 /* STPUserInformation.h in Headers */,
				C1CFCB681ED4E38900BE45DF /* STPInternalAPIResponseDecodable.h in Headers */,
				C113D21A1EBB9A36006FACC2 /* STPEphemeralKey.h in Headers */,
				04A4C38E1C4F25F900B3B290 /* UIViewController+Stripe_ParentViewController.h in Headers */,
				B640DB1322C58E82003C8810 /* STPSetupIntentConfirmParams.h in Headers */,
				C18410771EC2529400178149 /* STPEphemeralKeyManager.h in Headers */,
				319A608422E9186B00AACF66 /* STDSAuthenticationResponse.h in Headers */,
				B3BDCAC920EEF22D0034F7F5 /* STPPaymentIntent.h in Headers */,
				B3BDCACB20EEF22D0034F7F5 /* STPPaymentIntentEnums.h in Headers */,
			);
			runOnlyForDeploymentPostprocessing = 0;
		};
		04CDB43F1A5F2E1800B854EE /* Headers */ = {
			isa = PBXHeadersBuildPhase;
			buildActionMask = 2147483647;
			files = (
				073132952277A72D0019CE3F /* STPIssuingCardPin.h in Headers */,
				B36C6D732193676600D17575 /* STPPaymentIntentSourceActionAuthorizeWithURL.h in Headers */,
				C15993361D8808680047950D /* STPShippingMethodsViewController.h in Headers */,
				F1A2F92C1EEB6A70006B0456 /* NSCharacterSet+Stripe.h in Headers */,
				F1D3A24E1EB012010095BFA9 /* STPMultipartFormDataPart.h in Headers */,
				C11810A71CC6EE840022FB55 /* STPBackendAPIAdapter.h in Headers */,
				F12C8DC01D63DE9F00ADA0D7 /* STPPaymentContextAmountModel.h in Headers */,
				B3A241391FFEB57400A2F00D /* STPConnectAccountParams.h in Headers */,
				B32B176520F80442000D6EF8 /* STPRedirectContext+Private.h in Headers */,
				F19491DE1E5F6B8C001E1FC2 /* STPSourceCardDetails.h in Headers */,
				0439B9871C454F97005A1ED5 /* STPPaymentOptionsViewController.h in Headers */,
				04B31DF91D11AC6400EF1631 /* STPUserInformation.h in Headers */,
				04EBC7531B7533C300A0E6AE /* STPCardValidationState.h in Headers */,
				045D710E1CEEE30500F6CD65 /* STPAspects.h in Headers */,
				36239BAE2295EA23004FB1A5 /* STP3DS2AuthenticateResponse.h in Headers */,
				C158AB3F1E1EE98900348D01 /* STPSectionHeaderView.h in Headers */,
				04EBC7571B7533C300A0E6AE /* STPCardValidator.h in Headers */,
				046FE9A11CE55D1D00DA6A7B /* STPPaymentActivityIndicatorView.h in Headers */,
				C11810861CC6AF4C0022FB55 /* STPPaymentOption.h in Headers */,
				B640DB1222C58E82003C8810 /* STPSetupIntentConfirmParams.h in Headers */,
				3635C33322B03E00004298B8 /* STPEmptyStripeResponse.h in Headers */,
				B690DDEC222F01BF000B902D /* STPPaymentMethodBillingDetails.h in Headers */,
				04695AD91C77F9EF00E08063 /* STPDelegateProxy.h in Headers */,
				B613DD3222C536C900C7603F /* STPSetupIntent.h in Headers */,
				0433EB491BD06313003912B4 /* NSDictionary+Stripe.h in Headers */,
				C124A1701CCA968B007D42EE /* STPAnalyticsClient.h in Headers */,
				C15993281D8808490047950D /* STPShippingAddressViewController.h in Headers */,
				C1D7B5201E36C32F002181F5 /* STPSource.h in Headers */,
				B621F053223454E9002141B7 /* STPPaymentMethodCardWallet.h in Headers */,
				B665CE47228DE4C4008B546F /* STPPaymentMethodListDeserializer.h in Headers */,
				B640DB1722C69A8E003C8810 /* STPSetupIntent+Private.h in Headers */,
				049A3F7A1CC18D5300F57DE7 /* UIView+Stripe_FirstResponder.h in Headers */,
				04CDB50E1A5F30A700B854EE /* STPCard.h in Headers */,
				C1BD9B391E39416700CEE925 /* STPSourceOwner.h in Headers */,
				C1080F491CBECF7B007B2D89 /* STPAddress.h in Headers */,
				B604CF2122C56E9B00A23CC4 /* STPIntentActionRedirectToURL.h in Headers */,
				0438EF2C1B7416BB00D506CC /* STPFormTextField.h in Headers */,
				B621F05922346243002141B7 /* STPPaymentMethodCardWalletMasterpass.h in Headers */,
				8B429ADE1EF9EFF900F95F34 /* STPFile+Private.h in Headers */,
				C180211A1E3A58710089D712 /* STPSourcePoller.h in Headers */,
				04E39F5C1CECFAFD00AF3B96 /* STPPaymentContext+Private.h in Headers */,
				C1FEE5961CBFF11400A7632B /* STPPostalCodeValidator.h in Headers */,
				04633B0C1CD44F6C009D4FB5 /* PKPayment+Stripe.h in Headers */,
				04B31DFF1D131D9000EF1631 /* STPPaymentCardTextFieldCell.h in Headers */,
				04CDB50A1A5F30A700B854EE /* STPBankAccount.h in Headers */,
				F1DEB88A1E2047CA0066B8E8 /* STPCoreTableViewController.h in Headers */,
				C1A06F101E1D8A7F004DCA06 /* STPCard+Private.h in Headers */,
				F1D3A24C1EB012010095BFA9 /* STPMultipartFormDataEncoder.h in Headers */,
				C113D2191EBB9A36006FACC2 /* STPEphemeralKey.h in Headers */,
				04E39F6A1CED48D500AF3B96 /* UIBarButtonItem+Stripe.h in Headers */,
				F1FA6F951E25960500EB444D /* STPCoreScrollViewController+Private.h in Headers */,
				C17A030D1CBEE7A2006C819F /* STPAddressFieldTableViewCell.h in Headers */,
				C1C1012D1E57A26F00C7BFAE /* STPSource+Private.h in Headers */,
				B6DB0CA922381B4900AEF640 /* STPPaymentMethod+Private.h in Headers */,
				04A4C3891C4F25F900B3B290 /* NSArray+Stripe.h in Headers */,
				04827D151D257764002DB3E8 /* STPImageLibrary+Private.h in Headers */,
				B66AC61422C6E6590064C551 /* STPPaymentHandlerActionParams.h in Headers */,
				049952D21BCF13DD0088C703 /* STPAPIClient+Private.h in Headers */,
				8B429AD81EF9D4B400F95F34 /* STPBankAccountParams+Private.h in Headers */,
				049A3F911CC740FF00F57DE7 /* NSDecimalNumber+Stripe_Currency.h in Headers */,
				B69CFB4A22370547001E9885 /* STPPaymentMethodCardChecks+Private.h in Headers */,
				3691EB712119111A008C49E1 /* STPCardValidator+Private.h in Headers */,
				B621F05F223465EE002141B7 /* STPPaymentMethodCardWalletVisaCheckout.h in Headers */,
				04633B071CD44F47009D4FB5 /* STPAPIClient+ApplePay.h in Headers */,
				04BC29BD1CDD535700318357 /* STPSwitchTableViewCell.h in Headers */,
				04CDB5121A5F30A700B854EE /* STPToken.h in Headers */,
				8BD87B921EFB1C1E00269C2B /* STPSourceVerification+Private.h in Headers */,
				C1785F5C1EC60B5E00E9CFAC /* STPCardIOProxy.h in Headers */,
				049952CF1BCF13510088C703 /* STPAPIRequest.h in Headers */,
				C15993381D8808680047950D /* STPShippingMethodTableViewCell.h in Headers */,
				049A3FB21CC9FEFC00F57DE7 /* UIToolbar+Stripe_InputAccessory.h in Headers */,
				F1FA6F981E25970F00EB444D /* STPCoreTableViewController+Private.h in Headers */,
				F1DEB8901E2052150066B8E8 /* STPCoreScrollViewController.h in Headers */,
				04A488331CA34D3000506E53 /* STPEmailAddressValidator.h in Headers */,
				C192269C1EBA99F900BED563 /* STPCustomerContext.h in Headers */,
				04A4C38D1C4F25F900B3B290 /* UIViewController+Stripe_ParentViewController.h in Headers */,
				B613DD4122C55F9500C7603F /* STPIntentAction.h in Headers */,
				0438EF471B74183100D506CC /* STPCardBrand.h in Headers */,
				B347DD481FE35423006B3BAC /* STPValidatedTextField.h in Headers */,
				04B31DD41D08E6E200EF1631 /* STPCustomer.h in Headers */,
				F12829DA1D7747E4008B10D6 /* STPBundleLocator.h in Headers */,
				C11810951CC6C4700022FB55 /* PKPaymentAuthorizationViewController+Stripe_Blocks.h in Headers */,
				04CDB5161A5F30A700B854EE /* StripeError.h in Headers */,
				B6F16090223350640088C970 /* STPPaymentIntentAction.h in Headers */,
				0731328F2277A3F60019CE3F /* STPPinManagementService.h in Headers */,
				3604007222C18C78004CF80B /* STPThreeDSUICustomization.h in Headers */,
				B32B175E20F6D2C4000D6EF8 /* STPGenericStripeObject.h in Headers */,
				049A3F991CC76A2400F57DE7 /* NSBundle+Stripe_AppName.h in Headers */,
				3621DDCB22A5E4FD00281BC4 /* STPPaymentHandler.h in Headers */,
				04E32A9D1B7A9490009C9E35 /* STPPaymentCardTextField.h in Headers */,
				C1BD9B221E393FFE00CEE925 /* STPSourceReceiver.h in Headers */,
				04F213311BCEAB61001D6F22 /* STPFormEncodable.h in Headers */,
				315CB8C222E7D96000E612A3 /* STDSChallengeStatusReceiver.h in Headers */,
				315CB8C322E7D96000E612A3 /* STDSRuntimeException.h in Headers */,
				315CB8C422E7D96000E612A3 /* STDSButtonCustomization.h in Headers */,
				315CB8C522E7D96000E612A3 /* STDSWarning.h in Headers */,
				315CB8C622E7D96000E612A3 /* STDSSelectionCustomization.h in Headers */,
				315CB8C722E7D96000E612A3 /* STDSException.h in Headers */,
				315CB8C822E7D96000E612A3 /* STDSTextFieldCustomization.h in Headers */,
				315CB8C922E7D96000E612A3 /* STDSUICustomization.h in Headers */,
				315CB8CA22E7D96000E612A3 /* STDSNavigationBarCustomization.h in Headers */,
				315CB8CB22E7D96000E612A3 /* STDSTransaction.h in Headers */,
				315CB8CC22E7D96000E612A3 /* STDSLabelCustomization.h in Headers */,
				315CB8CD22E7D96000E612A3 /* STDSCustomization.h in Headers */,
				315CB8CE22E7D96000E612A3 /* STDSAuthenticationRequestParameters.h in Headers */,
				315CB8CF22E7D96000E612A3 /* STDSRuntimeErrorEvent.h in Headers */,
				315CB8D022E7D96000E612A3 /* STDSErrorMessage.h in Headers */,
				315CB8D122E7D96000E612A3 /* STDSCompletionEvent.h in Headers */,
				315CB8D222E7D96000E612A3 /* STDSThreeDSProtocolVersion.h in Headers */,
				315CB8D322E7D96000E612A3 /* STDSAuthenticationResponse.h in Headers */,
				315CB8D422E7D96100E612A3 /* STDSThreeDS2Service.h in Headers */,
				315CB8D522E7D96100E612A3 /* STDSFooterCustomization.h in Headers */,
				315CB8D622E7D96100E612A3 /* STDSAlreadyInitializedException.h in Headers */,
				315CB8D722E7D96100E612A3 /* STDSJSONEncoder.h in Headers */,
				315CB8D822E7D96100E612A3 /* STDSChallengeParameters.h in Headers */,
				315CB8D922E7D96100E612A3 /* STDSJSONDecodable.h in Headers */,
				315CB8DA22E7D96100E612A3 /* STDSJSONEncodable.h in Headers */,
				315CB8DB22E7D96100E612A3 /* STDSInvalidInputException.h in Headers */,
				315CB8DC22E7D96100E612A3 /* STDSProtocolErrorEvent.h in Headers */,
				315CB8DD22E7D96100E612A3 /* Stripe3DS2.h in Headers */,
				315CB8DE22E7D96100E612A3 /* STDSNotInitializedException.h in Headers */,
				315CB8DF22E7D96100E612A3 /* STDSConfigParameters.h in Headers */,
				315CB8E022E7D96100E612A3 /* STDSStripe3DS2Error.h in Headers */,
				04CDB5021A5F30A700B854EE /* STPFormEncoder.h in Headers */,
				C1CFCB671ED4E38900BE45DF /* STPInternalAPIResponseDecodable.h in Headers */,
				04695ADB1C77F9EF00E08063 /* STPPhoneNumberValidator.h in Headers */,
				F1C7B8D51DBECF2400D9F6F0 /* STPDispatchFunctions.h in Headers */,
				0426B9761CEBD001006AC8DD /* UINavigationBar+Stripe_Theme.h in Headers */,
				04E39F581CECF9A800AF3B96 /* STPPaymentOptionsViewController+Private.h in Headers */,
				C11810891CC6B00D0022FB55 /* STPApplePayPaymentOption.h in Headers */,
				0426B9721CEAE3EB006AC8DD /* UITableViewCell+Stripe_Borders.h in Headers */,
				04CDE5C91BC20B1D00548833 /* STPBankAccountParams.h in Headers */,
				049A3F891CC73C7100F57DE7 /* STPPaymentContext.h in Headers */,
				B36C6D6D2193671400D17575 /* STPPaymentIntentSourceAction.h in Headers */,
				04E39F541CECF7A100AF3B96 /* STPPaymentOptionTuple.h in Headers */,
				3604007422C18C78004CF80B /* STPThreeDSSelectionCustomization.h in Headers */,
				3604007522C18C78004CF80B /* STPThreeDSTextFieldCustomization.h in Headers */,
				F15232241EA9303800D65C67 /* STPURLCallbackHandler.h in Headers */,
				C18410761EC2529400178149 /* STPEphemeralKeyManager.h in Headers */,
				F1A7A0531FE053CE00B47D4A /* FauxPasAnnotations.h in Headers */,
				04F416261CA3639500486FB5 /* STPAddCardViewController.h in Headers */,
				049880FC1CED5A2300EA4FFD /* STPPaymentConfiguration.h in Headers */,
				C15608DD1FE08F2E0032AE66 /* UIView+Stripe_SafeAreaBounds.h in Headers */,
				3621DDCA22A5E4FD00281BC4 /* STPAuthenticationContext.h in Headers */,
				F1852F931D80B6EC00367C86 /* STPStringUtils.h in Headers */,
				049A3FAE1CC9AA9900F57DE7 /* STPAddressViewModel.h in Headers */,
				B3A99BC31FEAF2CA003F6ED3 /* STPLegalEntityParams.h in Headers */,
				C175B7941FE834A3009F5A0E /* STPCustomer+Private.h in Headers */,
				F1D3A2651EBA5BAE0095BFA9 /* STPPaymentCardTextField+Private.h in Headers */,
				0426B96E1CEADC98006AC8DD /* STPColorUtils.h in Headers */,
				B61C996522BBFA12004980FD /* STPAppInfo.h in Headers */,
				04B31DDA1D09A4DC00EF1631 /* STPPaymentConfiguration+Private.h in Headers */,
				F1D96F961DC7D82400477E64 /* STPLocalizationUtils.h in Headers */,
				B6DB0CA6223817A300AEF640 /* STPPaymentMethodEnums.h in Headers */,
				3604006F22C18C78004CF80B /* STPThreeDSFooterCustomization.h in Headers */,
				0438EF381B7416BB00D506CC /* STPPaymentCardTextFieldViewModel.h in Headers */,
				04CDE5BC1BC1F21500548833 /* STPCardParams.h in Headers */,
				C19D098F1EAEAE4000A4AB3E /* STPTelemetryClient.h in Headers */,
				B3BDCAD620EEF5EC0034F7F5 /* STPPaymentIntentParams.h in Headers */,
				04F213351BCECB1C001D6F22 /* STPAPIResponseDecodable.h in Headers */,
				04695AD31C77F9DB00E08063 /* NSString+Stripe.h in Headers */,
				B6027BC22230ABAE0025DB29 /* STPPaymentMethodCardParams.h in Headers */,
				C1BD9B341E3940C400CEE925 /* STPSourceVerification.h in Headers */,
				C1BD9B2E1E3940A200CEE925 /* STPSourceRedirect.h in Headers */,
				04BC29A41CD8697900318357 /* STPTheme.h in Headers */,
				B6F16096223351C20088C970 /* STPPaymentIntentActionRedirectToURL.h in Headers */,
				04B31DF21D09F0A800EF1631 /* UIViewController+Stripe_NavigationItemProxy.h in Headers */,
				B3BDCAC420EEF2150034F7F5 /* STPPaymentIntent+Private.h in Headers */,
				8BD87B881EFB131700269C2B /* STPSourceCardDetails+Private.h in Headers */,
				B613DD3722C5452600C7603F /* STPSetupIntentEnums.h in Headers */,
				B69CFB452236F8E3001E9885 /* STPPaymentMethodCardPresent.h in Headers */,
				8BD87B8D1EFB152B00269C2B /* STPSourceRedirect+Private.h in Headers */,
				04CDB4D31A5F30A700B854EE /* Stripe.h in Headers */,
				F1A0197C1EA5733200354301 /* STPSourceParams+Private.h in Headers */,
				B6E2F308222F442E0001FED4 /* STPPaymentMethodCardChecks.h in Headers */,
				B6DE52DB2230981200B70A66 /* STPPaymentMethodParams.h in Headers */,
				F19491E71E60DD9C001E1FC2 /* STPSourceSEPADebitDetails.h in Headers */,
				F15232201EA92FCF00D65C67 /* STPRedirectContext.h in Headers */,
				B6B5FC41222F4C0200440249 /* STPPaymentMethodThreeDSecureUsage.h in Headers */,
				C184107B1EC2539F00178149 /* STPEphemeralKeyProvider.h in Headers */,
				3604007122C18C78004CF80B /* STPThreeDSNavigationBarCustomization.h in Headers */,
				04A488421CA3580700506E53 /* UINavigationController+Stripe_Completion.h in Headers */,
				F1DEB8991E2074480066B8E8 /* STPCoreViewController.h in Headers */,
				04A4883C1CA3568800506E53 /* STPBlocks.h in Headers */,
				F1D3A2511EB0120F0095BFA9 /* STPFile.h in Headers */,
				F1BEB2F91F34F2250043F48C /* STPSourceEnums.h in Headers */,
				F1FA6F921E258F6800EB444D /* STPCoreViewController+Private.h in Headers */,
				045D71201CEFA57000F6CD65 /* UIViewController+Stripe_Promises.h in Headers */,
				3621DDCC22A5E4FD00281BC4 /* STPThreeDSCustomizationSettings.h in Headers */,
				B6B41F7F22348A1E0020BA7F /* STPPaymentMethodiDEALParams.h in Headers */,
				B69FEC42222EE9E000273A16 /* STPPaymentMethod.h in Headers */,
				04793F561D1D8DDD00B3C551 /* STPSourceProtocol.h in Headers */,
				0451CC441C49AE1C003B2CA6 /* STPPaymentResult.h in Headers */,
				B690DDF2222F0211000B902D /* STPPaymentMethodAddress.h in Headers */,
				365BE8A2228CAB6A0068D824 /* STPIntentActionUseStripeSDK.h in Headers */,
				B664D64B22B8034D00E6354B /* STPThreeDSCustomization+Private.h in Headers */,
				049A3F951CC75B2E00F57DE7 /* STPPromise.h in Headers */,
				F1BEB2FD1F3508BB0043F48C /* NSError+Stripe.h in Headers */,
				049A3F7E1CC1920A00F57DE7 /* UIViewController+Stripe_KeyboardAvoiding.h in Headers */,
				3604007022C18C78004CF80B /* STPThreeDSLabelCustomization.h in Headers */,
				04BFFFD91D240B13005F2340 /* STPAddCardViewController+Private.h in Headers */,
				C1363BB71D7633D800EB82B4 /* STPPaymentOptionTableViewCell.h in Headers */,
				04B31DE61D09D25F00EF1631 /* STPPaymentOptionsInternalViewController.h in Headers */,
				B690DDF8222F0564000B902D /* STPPaymentMethodCard.h in Headers */,
				04CDB4FE1A5F30A700B854EE /* STPAPIClient.h in Headers */,
				B6B41F75223481BA0020BA7F /* STPPaymentMethodCardWallet+Private.h in Headers */,
				045D712C1CF4ED7600F6CD65 /* STPBINRange.h in Headers */,
				C1D7B51A1E36B8B9002181F5 /* STPSourceParams.h in Headers */,
				3604007322C18C78004CF80B /* STPThreeDSButtonCustomization.h in Headers */,
				04827D101D2575C6002DB3E8 /* STPImageLibrary.h in Headers */,
				B6B41F79223484280020BA7F /* STPPaymentMethodiDEAL.h in Headers */,
				F152322A1EA9306100D65C67 /* NSURLComponents+Stripe.h in Headers */,
				F1D3A25A1EB014BD0095BFA9 /* UIImage+Stripe.h in Headers */,
				C124A17C1CCAA0C2007D42EE /* NSMutableURLRequest+Stripe.h in Headers */,
				B3BDCAC820EEF22D0034F7F5 /* STPPaymentIntent.h in Headers */,
				B3BDCACA20EEF22D0034F7F5 /* STPPaymentIntentEnums.h in Headers */,
			);
			runOnlyForDeploymentPostprocessing = 0;
		};
/* End PBXHeadersBuildPhase section */

/* Begin PBXNativeTarget section */
		045E7C021A5F41DE004751EF /* StripeiOS Tests */ = {
			isa = PBXNativeTarget;
			buildConfigurationList = 045E7C0C1A5F41DE004751EF /* Build configuration list for PBXNativeTarget "StripeiOS Tests" */;
			buildPhases = (
				F1122A821DFF7CB900A8B1AF /* ShellScript */,
				045E7BFF1A5F41DE004751EF /* Sources */,
				045E7C001A5F41DE004751EF /* Frameworks */,
				045E7C011A5F41DE004751EF /* Resources */,
				04415C711A6605BD001225ED /* Headers */,
				F15AC18F1DBA9CC10009EADE /* CopyFiles */,
			);
			buildRules = (
			);
			dependencies = (
				045E7C0B1A5F41DE004751EF /* PBXTargetDependency */,
			);
			name = "StripeiOS Tests";
			productName = "StripeiOS Tests";
			productReference = 045E7C031A5F41DE004751EF /* StripeiOS Tests.xctest */;
			productType = "com.apple.product-type.bundle.unit-test";
		};
		049E84AA1A605D93000B66CD /* StripeiOSStatic */ = {
			isa = PBXNativeTarget;
			buildConfigurationList = 049E84BC1A605D93000B66CD /* Build configuration list for PBXNativeTarget "StripeiOSStatic" */;
			buildPhases = (
				049E84A71A605D93000B66CD /* Sources */,
				049E84A81A605D93000B66CD /* Frameworks */,
				049E84A91A605D93000B66CD /* Copy Files */,
				049E84D81A605EAA000B66CD /* Headers */,
				049E85211A607DA4000B66CD /* Build Framework */,
			);
			buildRules = (
			);
			dependencies = (
				C1B630DA1D1D86E100A05285 /* PBXTargetDependency */,
			);
			name = StripeiOSStatic;
			productName = StripeiOSStatic;
			productReference = 049E84AB1A605D93000B66CD /* libStripe.a */;
			productType = "com.apple.product-type.library.static";
		};
		04CDB4411A5F2E1800B854EE /* StripeiOS */ = {
			isa = PBXNativeTarget;
			buildConfigurationList = 04CDB4551A5F2E1800B854EE /* Build configuration list for PBXNativeTarget "StripeiOS" */;
			buildPhases = (
				04CDB43D1A5F2E1800B854EE /* Sources */,
				04CDB43E1A5F2E1800B854EE /* Frameworks */,
				04CDB43F1A5F2E1800B854EE /* Headers */,
				04CDB4401A5F2E1800B854EE /* Resources */,
				36E582F822B4539A0044F82C /* CopyFiles */,
			);
			buildRules = (
			);
			dependencies = (
			);
			name = StripeiOS;
			productName = "Stripe-iOS";
			productReference = 04CDB4421A5F2E1800B854EE /* Stripe.framework */;
			productType = "com.apple.product-type.framework";
		};
		3650AA3D21C07E3C002B0893 /* LocalizationTester */ = {
			isa = PBXNativeTarget;
			buildConfigurationList = 3650AA6021C07E3D002B0893 /* Build configuration list for PBXNativeTarget "LocalizationTester" */;
			buildPhases = (
				3650AA3A21C07E3C002B0893 /* Sources */,
				3650AA3B21C07E3C002B0893 /* Frameworks */,
				3650AA3C21C07E3C002B0893 /* Resources */,
				365FC5AC21C18F550092ADB0 /* Embed Frameworks */,
			);
			buildRules = (
			);
			dependencies = (
				3650AA6321C087C1002B0893 /* PBXTargetDependency */,
			);
			name = LocalizationTester;
			productName = LocalizationTester;
			productReference = 3650AA3E21C07E3C002B0893 /* LocalizationTester.app */;
			productType = "com.apple.product-type.application";
		};
		3650AA5421C07E3D002B0893 /* LocalizationTesterUITests */ = {
			isa = PBXNativeTarget;
			buildConfigurationList = 3650AA6121C07E3D002B0893 /* Build configuration list for PBXNativeTarget "LocalizationTesterUITests" */;
			buildPhases = (
				3650AA5121C07E3D002B0893 /* Sources */,
				3650AA5221C07E3D002B0893 /* Frameworks */,
				3650AA5321C07E3D002B0893 /* Resources */,
			);
			buildRules = (
			);
			dependencies = (
				3650AA5721C07E3D002B0893 /* PBXTargetDependency */,
			);
			name = LocalizationTesterUITests;
			productName = LocalizationTesterUITests;
			productReference = 3650AA5521C07E3D002B0893 /* LocalizationTesterUITests.xctest */;
			productType = "com.apple.product-type.bundle.ui-testing";
		};
		C1B630B21D1D817900A05285 /* StripeiOSResources */ = {
			isa = PBXNativeTarget;
			buildConfigurationList = C1B630B81D1D817900A05285 /* Build configuration list for PBXNativeTarget "StripeiOSResources" */;
			buildPhases = (
				C1B630AF1D1D817900A05285 /* Sources */,
				C1B630B01D1D817900A05285 /* Frameworks */,
				C1B630B11D1D817900A05285 /* Resources */,
			);
			buildRules = (
			);
			dependencies = (
			);
			name = StripeiOSResources;
			productName = StripeiOSResources;
			productReference = C1B630B31D1D817900A05285 /* Stripe.bundle */;
			productType = "com.apple.product-type.bundle";
		};
/* End PBXNativeTarget section */

/* Begin PBXProject section */
		11C74B8F164043050071C2CA /* Project object */ = {
			isa = PBXProject;
			attributes = {
				CLASSPREFIX = STP;
				LastSwiftUpdateCheck = 0730;
				LastTestingUpgradeCheck = 0510;
				LastUpgradeCheck = 0940;
				ORGANIZATIONNAME = "Stripe, Inc";
				TargetAttributes = {
					045E7C021A5F41DE004751EF = {
						CreatedOnToolsVersion = 6.1.1;
						DevelopmentTeam = Y28TH9SHX7;
					};
					049E84AA1A605D93000B66CD = {
						CreatedOnToolsVersion = 6.1.1;
						DevelopmentTeam = Y28TH9SHX7;
					};
					049E85221A607FFD000B66CD = {
						CreatedOnToolsVersion = 6.1.1;
						DevelopmentTeam = Y28TH9SHX7;
					};
					04CDB4411A5F2E1800B854EE = {
						CreatedOnToolsVersion = 6.1.1;
<<<<<<< HEAD
						DevelopmentTeam = FN3AN9CHDF;
=======
>>>>>>> 0581fd00
					};
					3650AA3D21C07E3C002B0893 = {
						CreatedOnToolsVersion = 9.4.1;
						DevelopmentTeam = Y28TH9SHX7;
					};
					3650AA5421C07E3D002B0893 = {
						CreatedOnToolsVersion = 9.4.1;
						DevelopmentTeam = Y28TH9SHX7;
						TestTargetID = 3650AA3D21C07E3C002B0893;
					};
					C1B630B21D1D817900A05285 = {
						CreatedOnToolsVersion = 7.3.1;
						DevelopmentTeam = Y28TH9SHX7;
					};
				};
			};
			buildConfigurationList = 11C74B92164043050071C2CA /* Build configuration list for PBXProject "Stripe" */;
			compatibilityVersion = "Xcode 3.2";
			developmentRegion = English;
			hasScannedForEncodings = 0;
			knownRegions = (
				English,
				en,
				"zh-Hans",
				de,
				es,
				it,
				ja,
				nl,
				fr,
				fi,
				nb,
				da,
				"es-AR",
				"fr-CA",
				"nn-NO",
				"pt-BR",
				"pt-PT",
				sv,
				Base,
			);
			mainGroup = 11C74B8D164043050071C2CA;
			productRefGroup = 11C74B99164043050071C2CA /* Products */;
			projectDirPath = "";
			projectRoot = "";
			targets = (
				04CDB4411A5F2E1800B854EE /* StripeiOS */,
				045E7C021A5F41DE004751EF /* StripeiOS Tests */,
				049E84AA1A605D93000B66CD /* StripeiOSStatic */,
				049E85221A607FFD000B66CD /* StripeiOSStaticFramework */,
				C1B630B21D1D817900A05285 /* StripeiOSResources */,
				3650AA3D21C07E3C002B0893 /* LocalizationTester */,
				3650AA5421C07E3D002B0893 /* LocalizationTesterUITests */,
			);
		};
/* End PBXProject section */

/* Begin PBXResourcesBuildPhase section */
		045E7C011A5F41DE004751EF /* Resources */ = {
			isa = PBXResourcesBuildPhase;
			buildActionMask = 2147483647;
			files = (
				F1343BEA1D652CAD00F102D8 /* Customer.json in Resources */,
				8BD2133E1F045D31007F6FD1 /* SEPADebitSource.json in Resources */,
				B3BDCADF20F0142C0034F7F5 /* PaymentIntent.json in Resources */,
				B613DD3E22C54BA800C7603F /* SetupIntent.json in Resources */,
				B632989F2295BDD90007D287 /* ApplePayPaymentMethod.json in Resources */,
				8BD213371F044B57007F6FD1 /* BankAccount.json in Resources */,
				C1C02CCC1ECCD0ED00DF5643 /* EphemeralKey.json in Resources */,
				F1BA24211E57BECA00E4A1CF /* 3DSSource.json in Resources */,
				F1BA241E1E57BE5E00E4A1CF /* CardSource.json in Resources */,
				8B39128520E2F9C400098401 /* GiropaySource.json in Resources */,
				F1343BE91D652CAB00F102D8 /* Card.json in Resources */,
				8B39128720E2F9D300098401 /* MultibancoSource.json in Resources */,
				8BD213391F0457A1007F6FD1 /* FileUpload.json in Resources */,
				C1CFCB7A1ED5F88D00BE45DF /* stp_test_upload_image.jpeg in Resources */,
				F152322F1EA9344600D65C67 /* iDEALSource.json in Resources */,
				F16AA26F1F5A0F1700207FFF /* AlipaySource.json in Resources */,
				8B39128920E2F9E000098401 /* P24Source.json in Resources */,
				04E01F8A21AA55E30061402F /* recorded_network_traffic in Resources */,
				8B39128220E2F99600098401 /* EPSSource.json in Resources */,
				B66B39B6223045EF006D1CAD /* PaymentMethod.json in Resources */,
				8B39128320E2F9A100098401 /* BancontactSource.json in Resources */,
				8B39128B20E2F9F500098401 /* SOFORTSource.json in Resources */,
			);
			runOnlyForDeploymentPostprocessing = 0;
		};
		04CDB4401A5F2E1800B854EE /* Resources */ = {
			isa = PBXResourcesBuildPhase;
			buildActionMask = 2147483647;
			files = (
				8BCB6E5C2053389800629978 /* stp_card_unionpay_en@2x.png in Resources */,
				C15993251D8807930047950D /* stp_shipping_form@3x.png in Resources */,
				0438EFA81B741C2800D506CC /* stp_card_amex@3x.png in Resources */,
				0438EFC61B741C2800D506CC /* stp_card_jcb@3x.png in Resources */,
				0438EFC21B741C2800D506CC /* stp_card_jcb.png in Resources */,
				F1C578F11D651AB200912EAE /* stp_card_applepay.png in Resources */,
				C1300D211EB8D38A0080AF7B /* stp_card_unknown@2x.png in Resources */,
				C1300D2D1EB8D3AB0080AF7B /* stp_card_error@2x.png in Resources */,
				F1510BC21D5A8146000731AD /* stp_card_jcb_template@2x.png in Resources */,
				F1510B1B1D5A4C93000731AD /* stp_card_discover_template@3x.png in Resources */,
				0438EFD61B741C2800D506CC /* stp_card_visa@2x.png in Resources */,
				F148ABFD1D5E8DF20014FD92 /* stp_card_form_back.png in Resources */,
				C11810C21CC7DA290022FB55 /* stp_card_form_front@2x.png in Resources */,
				8BCB6E592053389800629978 /* stp_card_unionpay_template_en@3x.png in Resources */,
				C11810C01CC7DA290022FB55 /* stp_card_form_back@3x.png in Resources */,
				0438EFB01B741C2800D506CC /* stp_card_cvc_amex.png in Resources */,
				F1510B231D5A4C93000731AD /* stp_card_visa_template.png in Resources */,
				8BCB6E602053389800629978 /* stp_card_unionpay_zh@2x.png in Resources */,
				F1510BC51D5A8146000731AD /* stp_card_jcb_template@3x.png in Resources */,
				049A3FA11CC8006800F57DE7 /* stp_icon_add@3x.png in Resources */,
				F1510B271D5A4C93000731AD /* stp_card_visa_template@3x.png in Resources */,
				F1510BAD1D5A77F6000731AD /* stp_card_diners_template@3x.png in Resources */,
				0438EFB21B741C2800D506CC /* stp_card_cvc_amex@2x.png in Resources */,
				F1510B1F1D5A4C93000731AD /* stp_card_mastercard_template@2x.png in Resources */,
				F1510BBF1D5A8146000731AD /* stp_card_jcb_template.png in Resources */,
				B3213F9521A3905800FB4FC7 /* stp_card_form_amex_cvc.png in Resources */,
				C1363BAF1D76337400EB82B4 /* stp_icon_checkmark.png in Resources */,
				F1510B1D1D5A4C93000731AD /* stp_card_mastercard_template.png in Resources */,
				F1510B251D5A4C93000731AD /* stp_card_visa_template@2x.png in Resources */,
				C11810BF1CC7DA290022FB55 /* stp_card_form_back@2x.png in Resources */,
				0438EFD81B741C2800D506CC /* stp_card_visa@3x.png in Resources */,
				0438EFC41B741C2800D506CC /* stp_card_jcb@2x.png in Resources */,
				0438EFA41B741C2800D506CC /* stp_card_amex.png in Resources */,
				0438EFBA1B741C2800D506CC /* stp_card_diners@3x.png in Resources */,
				F1510BA71D5A77F6000731AD /* stp_card_diners_template.png in Resources */,
				049A3FA61CC8071100F57DE7 /* stp_card_applepay@2x.png in Resources */,
				0438EFB61B741C2800D506CC /* stp_card_diners.png in Resources */,
				F1510B0F1D5A4C93000731AD /* stp_card_amex_template@3x.png in Resources */,
				8BCB6E582053389800629978 /* stp_card_unionpay_template_zh@3x.png in Resources */,
				049A3FA71CC8071100F57DE7 /* stp_card_applepay@3x.png in Resources */,
				C1300D2A1EB8D3AB0080AF7B /* stp_card_error_amex@2x.png in Resources */,
				8BCB6E572053389800629978 /* stp_card_unionpay_template_zh.png in Resources */,
				0438EFAE1B741C2800D506CC /* stp_card_cvc@3x.png in Resources */,
				F1510B171D5A4C93000731AD /* stp_card_discover_template.png in Resources */,
				F1510B0D1D5A4C93000731AD /* stp_card_amex_template@2x.png in Resources */,
				8BCB6E5D2053389800629978 /* stp_card_unionpay_zh.png in Resources */,
				8BCB6E5E2053389800629978 /* stp_card_unionpay_zh@3x.png in Resources */,
				C1300D221EB8D38A0080AF7B /* stp_card_unknown@3x.png in Resources */,
				0438EFBE1B741C2800D506CC /* stp_card_discover@2x.png in Resources */,
				315CB85522E7BD1400E612A3 /* Stripe3DS2.bundle in Resources */,
				8BCB6E562053389800629978 /* stp_card_unionpay_template_en.png in Resources */,
				C1300D2B1EB8D3AB0080AF7B /* stp_card_error_amex@3x.png in Resources */,
				8BCB6E5B2053389800629978 /* stp_card_unionpay_en.png in Resources */,
				0438EFC01B741C2800D506CC /* stp_card_discover@3x.png in Resources */,
				C1300D2E1EB8D3AB0080AF7B /* stp_card_error@3x.png in Resources */,
				F148ABE81D5E805A0014FD92 /* Localizable.strings in Resources */,
				0438EFB41B741C2800D506CC /* stp_card_cvc_amex@3x.png in Resources */,
				C1300D2C1EB8D3AB0080AF7B /* stp_card_error.png in Resources */,
				0438EFB81B741C2800D506CC /* stp_card_diners@2x.png in Resources */,
				C11810C31CC7DA290022FB55 /* stp_card_form_front@3x.png in Resources */,
				F1510B191D5A4C93000731AD /* stp_card_discover_template@2x.png in Resources */,
				F1510BAA1D5A77F6000731AD /* stp_card_diners_template@2x.png in Resources */,
				0438EFAA1B741C2800D506CC /* stp_card_cvc.png in Resources */,
				8BCB6E5F2053389800629978 /* stp_card_unionpay_template_zh@2x.png in Resources */,
				C1363BB11D76337400EB82B4 /* stp_icon_checkmark@3x.png in Resources */,
				04633B1A1CD7BF29009D4FB5 /* integrate-dynamic-framework.sh in Resources */,
				C11810C11CC7DA290022FB55 /* stp_card_form_front.png in Resources */,
				0438EFAC1B741C2800D506CC /* stp_card_cvc@2x.png in Resources */,
				0438EFCC1B741C2800D506CC /* stp_card_mastercard@3x.png in Resources */,
				C15993241D8807930047950D /* stp_shipping_form@2x.png in Resources */,
				F1510B0B1D5A4C93000731AD /* stp_card_amex_template.png in Resources */,
				0438EFCA1B741C2800D506CC /* stp_card_mastercard@2x.png in Resources */,
				8BCB6E5A2053389800629978 /* stp_card_unionpay_template_en@2x.png in Resources */,
				049A3F9F1CC8006800F57DE7 /* stp_icon_add.png in Resources */,
				C1300D291EB8D3AB0080AF7B /* stp_card_error_amex.png in Resources */,
				C1363BB01D76337400EB82B4 /* stp_icon_checkmark@2x.png in Resources */,
				C1300D201EB8D38A0080AF7B /* stp_card_unknown.png in Resources */,
				049A3FA01CC8006800F57DE7 /* stp_icon_add@2x.png in Resources */,
				8BCB6E612053389800629978 /* stp_card_unionpay_en@3x.png in Resources */,
				F1510B211D5A4C93000731AD /* stp_card_mastercard_template@3x.png in Resources */,
				B3213F9721A3905800FB4FC7 /* stp_card_form_amex_cvc@3x.png in Resources */,
				C15993231D8807930047950D /* stp_shipping_form.png in Resources */,
				B3213F9621A3905800FB4FC7 /* stp_card_form_amex_cvc@2x.png in Resources */,
				0438EFC81B741C2800D506CC /* stp_card_mastercard.png in Resources */,
				0438EFBC1B741C2800D506CC /* stp_card_discover.png in Resources */,
				0438EFA61B741C2800D506CC /* stp_card_amex@2x.png in Resources */,
				0438EFD41B741C2800D506CC /* stp_card_visa.png in Resources */,
			);
			runOnlyForDeploymentPostprocessing = 0;
		};
		3650AA3C21C07E3C002B0893 /* Resources */ = {
			isa = PBXResourcesBuildPhase;
			buildActionMask = 2147483647;
			files = (
				3650AA4D21C07E3D002B0893 /* LaunchScreen.storyboard in Resources */,
				3650AA4A21C07E3D002B0893 /* Assets.xcassets in Resources */,
			);
			runOnlyForDeploymentPostprocessing = 0;
		};
		3650AA5321C07E3D002B0893 /* Resources */ = {
			isa = PBXResourcesBuildPhase;
			buildActionMask = 2147483647;
			files = (
			);
			runOnlyForDeploymentPostprocessing = 0;
		};
		C1B630B11D1D817900A05285 /* Resources */ = {
			isa = PBXResourcesBuildPhase;
			buildActionMask = 2147483647;
			files = (
				C1B630BB1D1D860100A05285 /* stp_card_amex.png in Resources */,
				C1B630BC1D1D860100A05285 /* stp_card_amex@2x.png in Resources */,
				C15993471D8829C00047950D /* stp_shipping_form@3x.png in Resources */,
				C1363BB31D76337900EB82B4 /* stp_icon_checkmark@2x.png in Resources */,
				8BB890352056E56500EB51AB /* stp_card_unionpay_template_zh.png in Resources */,
				F148AC031D5E8DF30014FD92 /* stp_card_form_front@3x.png in Resources */,
				C1B630BD1D1D860100A05285 /* stp_card_amex@3x.png in Resources */,
				8BB890382056E57200EB51AB /* stp_card_unionpay_zh.png in Resources */,
				F1510B101D5A4C93000731AD /* stp_card_amex_template@3x.png in Resources */,
				8BB8903C2056E58400EB51AB /* stp_card_unionpay_en@2x.png in Resources */,
				C1B630BE1D1D860100A05285 /* stp_card_cvc.png in Resources */,
				C1300D341EB8F16B0080AF7B /* stp_card_error@3x.png in Resources */,
				F1510B581D5A4CC4000731AD /* stp_card_applepay@2x.png in Resources */,
				C1B630BF1D1D860100A05285 /* stp_card_cvc@2x.png in Resources */,
				8BB890362056E56700EB51AB /* stp_card_unionpay_template_zh@2x.png in Resources */,
				8BB890342056E56200EB51AB /* stp_card_unionpay_template_en@3x.png in Resources */,
				8BB8903B2056E58400EB51AB /* stp_card_unionpay_en.png in Resources */,
				C1363BB41D76337900EB82B4 /* stp_icon_checkmark@3x.png in Resources */,
				C1B630C01D1D860100A05285 /* stp_card_cvc@3x.png in Resources */,
				C1B630C11D1D860100A05285 /* stp_card_cvc_amex.png in Resources */,
				F1510B4F1D5A4CC4000731AD /* stp_card_form_back@2x.png in Resources */,
				F1510B5C1D5A4CC4000731AD /* stp_icon_add@3x.png in Resources */,
				C15993461D8829C00047950D /* stp_shipping_form@2x.png in Resources */,
				C120574C1D676DD400CFBCB8 /* stp_card_diners_template@3x.png in Resources */,
				8BB8903A2056E57200EB51AB /* stp_card_unionpay_zh@3x.png in Resources */,
				8BB8903D2056E58400EB51AB /* stp_card_unionpay_en@3x.png in Resources */,
				C1B630C21D1D860100A05285 /* stp_card_cvc_amex@2x.png in Resources */,
				C1B630C31D1D860100A05285 /* stp_card_cvc_amex@3x.png in Resources */,
				8BB890322056E55B00EB51AB /* stp_card_unionpay_template_en.png in Resources */,
				C1300D311EB8F16B0080AF7B /* stp_card_error_amex@3x.png in Resources */,
				C1B630C41D1D860100A05285 /* stp_card_diners.png in Resources */,
				C1B630C51D1D860100A05285 /* stp_card_diners@2x.png in Resources */,
				8BB890332056E55F00EB51AB /* stp_card_unionpay_template_en@2x.png in Resources */,
				C12057521D676DD400CFBCB8 /* stp_card_jcb_template@3x.png in Resources */,
				F1510B1A1D5A4C93000731AD /* stp_card_discover_template@2x.png in Resources */,
				F1510B0E1D5A4C93000731AD /* stp_card_amex_template@2x.png in Resources */,
				C1B630C61D1D860100A05285 /* stp_card_diners@3x.png in Resources */,
				F1510B1E1D5A4C93000731AD /* stp_card_mastercard_template.png in Resources */,
				F1510B501D5A4CC4000731AD /* stp_card_form_back@3x.png in Resources */,
				C1300D371EB8F1780080AF7B /* stp_card_unknown@3x.png in Resources */,
				F1510B261D5A4C93000731AD /* stp_card_visa_template@2x.png in Resources */,
				C120574A1D676DD400CFBCB8 /* stp_card_diners_template.png in Resources */,
				C1B630C71D1D860100A05285 /* stp_card_discover.png in Resources */,
				8BB890392056E57200EB51AB /* stp_card_unionpay_zh@2x.png in Resources */,
				F1510B521D5A4CC4000731AD /* stp_card_form_front@2x.png in Resources */,
				F1510B1C1D5A4C93000731AD /* stp_card_discover_template@3x.png in Resources */,
				F148ABE91D5E805A0014FD92 /* Localizable.strings in Resources */,
				C1B630C81D1D860100A05285 /* stp_card_discover@2x.png in Resources */,
				C1B630C91D1D860100A05285 /* stp_card_discover@3x.png in Resources */,
				F1510B241D5A4C93000731AD /* stp_card_visa_template.png in Resources */,
				F1510B0C1D5A4C93000731AD /* stp_card_amex_template.png in Resources */,
				C1300D2F1EB8F16B0080AF7B /* stp_card_error_amex.png in Resources */,
				C1B630CA1D1D860100A05285 /* stp_card_jcb.png in Resources */,
				C1B630CB1D1D860100A05285 /* stp_card_jcb@2x.png in Resources */,
				C1B630CC1D1D860100A05285 /* stp_card_jcb@3x.png in Resources */,
				C12057491D676DD400CFBCB8 /* stp_card_applepay.png in Resources */,
				C1B630CD1D1D860100A05285 /* stp_card_mastercard.png in Resources */,
				C1300D321EB8F16B0080AF7B /* stp_card_error.png in Resources */,
				C1B630CE1D1D860100A05285 /* stp_card_mastercard@2x.png in Resources */,
				F1343BEB1D652CE100F102D8 /* stp_card_form_back.png in Resources */,
				C1300D331EB8F16B0080AF7B /* stp_card_error@2x.png in Resources */,
				C1B630CF1D1D860100A05285 /* stp_card_mastercard@3x.png in Resources */,
				F1510B281D5A4C93000731AD /* stp_card_visa_template@3x.png in Resources */,
				F1510B221D5A4C93000731AD /* stp_card_mastercard_template@3x.png in Resources */,
				C1300D351EB8F1780080AF7B /* stp_card_unknown.png in Resources */,
				C1300D301EB8F16B0080AF7B /* stp_card_error_amex@2x.png in Resources */,
				C15993451D8829C00047950D /* stp_shipping_form.png in Resources */,
				B3213F9321A3903D00FB4FC7 /* stp_card_form_amex_cvc@3x.png in Resources */,
				C120574B1D676DD400CFBCB8 /* stp_card_diners_template@2x.png in Resources */,
				F1510B591D5A4CC4000731AD /* stp_card_applepay@3x.png in Resources */,
				F1510B5B1D5A4CC4000731AD /* stp_icon_add@2x.png in Resources */,
				8BB890372056E56A00EB51AB /* stp_card_unionpay_template_zh@3x.png in Resources */,
				F1510B181D5A4C93000731AD /* stp_card_discover_template.png in Resources */,
				C1300D361EB8F1780080AF7B /* stp_card_unknown@2x.png in Resources */,
				F1510B201D5A4C93000731AD /* stp_card_mastercard_template@2x.png in Resources */,
				C12057501D676DD400CFBCB8 /* stp_card_jcb_template.png in Resources */,
				C1B630D61D1D860100A05285 /* stp_card_visa.png in Resources */,
				B3213F9221A3903D00FB4FC7 /* stp_card_form_amex_cvc.png in Resources */,
				C12057511D676DD400CFBCB8 /* stp_card_jcb_template@2x.png in Resources */,
				C1B630D71D1D860100A05285 /* stp_card_visa@2x.png in Resources */,
				B3213F9421A3903D00FB4FC7 /* stp_card_form_amex_cvc@2x.png in Resources */,
				F148AC0A1D5E8DF30014FD92 /* stp_icon_add.png in Resources */,
				C1363BB21D76337900EB82B4 /* stp_icon_checkmark.png in Resources */,
				C1B630D81D1D860100A05285 /* stp_card_visa@3x.png in Resources */,
				F1510B511D5A4CC4000731AD /* stp_card_form_front.png in Resources */,
			);
			runOnlyForDeploymentPostprocessing = 0;
		};
/* End PBXResourcesBuildPhase section */

/* Begin PBXShellScriptBuildPhase section */
		049E85211A607DA4000B66CD /* Build Framework */ = {
			isa = PBXShellScriptBuildPhase;
			buildActionMask = 2147483647;
			files = (
			);
			inputPaths = (
			);
			name = "Build Framework";
			outputPaths = (
			);
			runOnlyForDeploymentPostprocessing = 0;
			shellPath = /bin/sh;
			shellScript = "set -e\n\nexport FRAMEWORK_DIR=\"${BUILT_PRODUCTS_DIR}/${PRODUCT_NAME}.framework\"\n\n# Create the path to the real Headers directory\nmkdir -p \"${FRAMEWORK_DIR}/Versions/A/Headers\"\nmkdir -p \"${FRAMEWORK_DIR}/Versions/A/Modules\"\n\n# Create the required symlinks\nln -sfh A \"${FRAMEWORK_DIR}/Versions/Current\"\nln -sfh Versions/Current/Headers \"${FRAMEWORK_DIR}/Headers\"\nln -sfh Versions/Current/Modules \"${FRAMEWORK_DIR}/Modules\"\nln -sfh \"Versions/Current/${PRODUCT_NAME}\" \\\n\"${FRAMEWORK_DIR}/${PRODUCT_NAME}\"\n\n# Copy the public headers into the framework\n/bin/cp -a \"${TARGET_BUILD_DIR}/${PUBLIC_HEADERS_FOLDER_PATH}/\" \\\n\"${FRAMEWORK_DIR}/Versions/A/Headers\"\n\necho \"framework module Stripe {\" \\\n\"umbrella header \\\"Stripe.h\\\"\" \\\n\"export *\" \\\n\"module * { export * }\" \\\n\"}\" \\\n\"framework module Stripe3DS2 {\" \\\n\"umbrella header \\\"Stripe3DS2.h\\\"\" \\\n\"export *\" \\\n\"module * { export * }\" \\\n\"}\" > \"${FRAMEWORK_DIR}/Versions/A/Modules/module.modulemap\"\n";
		};
		049E85281A608030000B66CD /* MultiPlatform Build */ = {
			isa = PBXShellScriptBuildPhase;
			buildActionMask = 2147483647;
			files = (
			);
			inputPaths = (
			);
			name = "MultiPlatform Build";
			outputPaths = (
			);
			runOnlyForDeploymentPostprocessing = 0;
			shellPath = /bin/sh;
			shellScript = "set -e\n\n# If we're already inside this script then die\nif [ -n \"$RW_MULTIPLATFORM_BUILD_IN_PROGRESS\" ]; then\nexit 0\nfi\nexport RW_MULTIPLATFORM_BUILD_IN_PROGRESS=1\n\nRW_FRAMEWORK_NAME=\"Stripe\"\nRW_INPUT_STATIC_LIB=\"libStripe.a\"\nRW_FRAMEWORK_LOCATION=\"${BUILT_PRODUCTS_DIR}/${RW_FRAMEWORK_NAME}.framework\"\n\nfunction build_static_library {\n    # Will rebuild the static library as specified\n    #     build_static_library sdk\n    xcrun xcodebuild -project \"${PROJECT_FILE_PATH}\" \\\n    -target \"${TARGET_NAME}\" \\\n    -configuration \"${CONFIGURATION}\" \\\n    -sdk \"${1}\" \\\n    ONLY_ACTIVE_ARCH=NO \\\n    BUILD_DIR=\"${BUILD_DIR}\" \\\n    OBJROOT=\"${OBJROOT}/DependentBuilds\" \\\n    BUILD_ROOT=\"${BUILD_ROOT}\" \\\n    SYMROOT=\"${SYMROOT}\" $ACTION\n}\n\nfunction make_fat_library {\n    # Will smash 2 static libs together\n    #     make_fat_library in1 in2 out\n    xcrun lipo -create \"${1}\" \"${2}\" -output \"${3}\"\n}\n\n# 1 - Extract the platform (iphoneos/iphonesimulator) from the SDK name\nif [[ \"$SDK_NAME\" =~ ([A-Za-z]+) ]]; then\nRW_SDK_PLATFORM=${BASH_REMATCH[1]}\nelse\necho \"Could not find platform name from SDK_NAME: $SDK_NAME\"\nexit 1\nfi\n\n# 2 - Extract the version from the SDK\nif [[ \"$SDK_NAME\" =~ ([0-9]+.*$) ]]; then\nRW_SDK_VERSION=${BASH_REMATCH[1]}\nelse\necho \"Could not find sdk version from SDK_NAME: $SDK_NAME\"\nexit 1\nfi\n\n# 3 - Determine the other platform\nif [ \"$RW_SDK_PLATFORM\" == \"iphoneos\" ]; then\nRW_OTHER_PLATFORM=iphonesimulator\nelse\nRW_OTHER_PLATFORM=iphoneos\nfi\n\n# 4 - Find the build directory\nif [[ \"$BUILT_PRODUCTS_DIR\" =~ (.*)$RW_SDK_PLATFORM$ ]]; then\nRW_OTHER_BUILT_PRODUCTS_DIR=\"${BASH_REMATCH[1]}${RW_OTHER_PLATFORM}\"\nelse\necho \"Could not find other platform build directory.\"\nexit 1\nfi\n\n# Build the other platform.\nbuild_static_library \"${RW_OTHER_PLATFORM}${RW_SDK_VERSION}\"\n\n# If we're currently building for iphonesimulator, then need to rebuild\n#   to ensure that we get both i386 and x86_64\nif [ \"$RW_SDK_PLATFORM\" == \"iphonesimulator\" ]; then\nbuild_static_library \"${SDK_NAME}\"\nfi\n\n# Join the 2 static libs into 1 and push into the .framework\nmake_fat_library \"${BUILT_PRODUCTS_DIR}/${RW_INPUT_STATIC_LIB}\" \\\n\"${RW_OTHER_BUILT_PRODUCTS_DIR}/${RW_INPUT_STATIC_LIB}\" \\\n\"${RW_FRAMEWORK_LOCATION}/Versions/A/${RW_FRAMEWORK_NAME}\"\n\n/usr/bin/strip -Sx \"${RW_FRAMEWORK_LOCATION}/Versions/A/${RW_FRAMEWORK_NAME}\"\n\n# Ensure that the framework is present in both platform's build directories\ncp -a \"${RW_FRAMEWORK_LOCATION}/Versions/A/${RW_FRAMEWORK_NAME}\" \\\n\"${RW_OTHER_BUILT_PRODUCTS_DIR}/${RW_FRAMEWORK_NAME}.framework/Versions/A/${RW_FRAMEWORK_NAME}\"\n";
		};
		F1122A821DFF7CB900A8B1AF /* ShellScript */ = {
			isa = PBXShellScriptBuildPhase;
			buildActionMask = 2147483647;
			files = (
			);
			inputPaths = (
			);
			outputPaths = (
			);
			runOnlyForDeploymentPostprocessing = 0;
			shellPath = /bin/sh;
			shellScript = "if [ ! -d \"$PROJECT_HOME/Carthage/Build/iOS/FBSnapshotTestCase.framework/\" ]; then\necho \"FBSnapshotTestCase not found. Run \\`carthage bootstrap --platform ios --configuration Release\\` and then run tests again.\"\nexit 0\nfi\n";
		};
/* End PBXShellScriptBuildPhase section */

/* Begin PBXSourcesBuildPhase section */
		045E7BFF1A5F41DE004751EF /* Sources */ = {
			isa = PBXSourcesBuildPhase;
			buildActionMask = 2147483647;
			files = (
				F1122A7E1DFB84E000A8B1AF /* UINavigationBar+StripeTest.m in Sources */,
				C1CFCB771ED5E12400BE45DF /* STPPIIFunctionalTest.m in Sources */,
				04A4C3941C4F276100B3B290 /* STPUIVCStripeParentViewControllerTests.m in Sources */,
				B6C42817229897EF0044E419 /* NSURLComponents_StripeTest.m in Sources */,
				C184107E1EC2704700178149 /* STPEphemeralKeyManagerTest.m in Sources */,
				B68F1C792234740B0030B438 /* STPPaymentMethodCardWalletTest.m in Sources */,
				B3BDCAD120EEF5BA0034F7F5 /* STPPaymentIntentParamsTest.m in Sources */,
				04A488361CA34DC600506E53 /* STPEmailAddressValidatorTest.m in Sources */,
				C1EEDCCA1CA2186300A54582 /* STPPhoneNumberValidatorTest.m in Sources */,
				04CB86BA1BA89CE100E4F61E /* PKPayment+StripeTest.m in Sources */,
				F1B980941DB550E60075332E /* STPPaymentOptionsViewControllerLocalizationTests.m in Sources */,
				04E01F8621AA36320061402F /* STPNetworkStubbingTestCase.m in Sources */,
				C124A1851CCAB750007D42EE /* STPAnalyticsClientTest.m in Sources */,
				C18867DC1E8B0C4100A77634 /* STPFixtures.m in Sources */,
				B66D5024222F5A27004A9210 /* STPPaymentMethodThreeDSecureUsageTest.m in Sources */,
				C1CFCB761ED5E12400BE45DF /* STPFileFunctionalTest.m in Sources */,
				C16F66AB1CA21BAC006A21B5 /* STPFormTextFieldTest.m in Sources */,
				C1D23FAD1D37F81F002FD83C /* STPCustomerTest.m in Sources */,
				C1CFCB6E1ED5E0F800BE45DF /* STPMocks.m in Sources */,
				B628476222307A4100957149 /* STPPaymentMethodCardTest.m in Sources */,
				B318518320BE011700EE8C0F /* STPColorUtilsTest.m in Sources */,
				B634497822A5BC91003881DC /* STPCardBrandTest.m in Sources */,
				B664D66E22B9684700E6354B /* STPThreeDSSelectionCustomizationTest.m in Sources */,
				B640DB1A22C69C01003C8810 /* STPSetupIntentFunctionalTest.m in Sources */,
				B6EC63CA22348D4600E4C0FB /* STPPaymentMethodiDEALTest.m in Sources */,
				04827D181D257A6C002DB3E8 /* STPImageLibraryTest.m in Sources */,
				0438EF4C1B741B0100D506CC /* STPCardValidatorTest.m in Sources */,
				04A4C3921C4F263300B3B290 /* NSArray+StripeTest.m in Sources */,
				F148ABFB1D5E88C70014FD92 /* STPTestUtils.m in Sources */,
				8BB97F081F26645B0095122A /* NSDictionary+StripeTest.m in Sources */,
				045A62AB1B8E7259000165CE /* STPPaymentCardTextFieldTest.m in Sources */,
				B6D6C933223076600092AFC8 /* STPPaymentMethodAddressTest.m in Sources */,
				3617A51520FE5BBB001A9E6A /* NSLocale+STPSwizzling.m in Sources */,
				C1054F911FE197AE0033C87E /* STPPaymentContextSnapshotTests.m in Sources */,
				C127110A1DBA7E490087840D /* STPAddressViewModelTest.m in Sources */,
				C17D24EE1E37DBAC005CB188 /* STPSourceTest.m in Sources */,
				3691EB74211A4F31008C49E1 /* STPShippingAddressViewControllerTest.m in Sources */,
				C1E4F8061EBBEB0F00E611F5 /* STPCustomerContextTest.m in Sources */,
				B6B41F71223476AE0020BA7F /* STPPaymentMethodCardWalletMasterpassTest.m in Sources */,
				B3302F4C200700AB005DDBE9 /* STPLegalEntityParamsTest.m in Sources */,
				F14C872F1D4FCDBA00C7CC6A /* STPPaymentContextApplePayTest.m in Sources */,
				C1BD9B1F1E390A2700CEE925 /* STPSourceParamsTest.m in Sources */,
				B664D65922B81C1700E6354B /* STPThreeDSFooterCustomizationTest.m in Sources */,
				B66D5027222F8605004A9210 /* STPPaymentMethodCardChecksTest.m in Sources */,
				B664D66222B83BAF00E6354B /* STPThreeDSLabelCustomizationTest.m in Sources */,
				C1D7B5251E36C70D002181F5 /* STPSourceFunctionalTest.m in Sources */,
				0438EF4D1B741B0100D506CC /* STPPaymentCardTextFieldViewModelTest.m in Sources */,
				B600F3C3223088F900264403 /* STPPaymentMethodFunctionalTest.m in Sources */,
				8BD87B951EFB1CB100269C2B /* STPSourceVerificationTest.m in Sources */,
				C124A1811CCAA1BF007D42EE /* NSMutableURLRequest+StripeTest.m in Sources */,
				B63E42792231F8FE007B5B95 /* STPPaymentMethodParamsTest.m in Sources */,
				B3BDCACD20EEF4540034F7F5 /* STPPaymentIntentTest.m in Sources */,
				B66B39B4223044A2006D1CAD /* STPPaymentMethodTest.m in Sources */,
				C1EEDCC61CA2126000A54582 /* STPDelegateProxyTest.m in Sources */,
				F1D777C01D81DD520076FA19 /* STPStringUtilsTest.m in Sources */,
				C1FEE5991CBFF24000A7632B /* STPPostalCodeValidatorTest.m in Sources */,
				8BD87B8B1EFB136F00269C2B /* STPSourceCardDetailsTest.m in Sources */,
				073132982277A72D0019CE3F /* STPIssuingCardPin.m in Sources */,
				C13538081D2C2186003F6157 /* STPAddCardViewControllerTest.m in Sources */,
				B3302F462006FBA7005DDBE9 /* STPConnectAccountParamsTest.m in Sources */,
				B613DD3C22C54AA800C7603F /* STPSetupIntentTest.m in Sources */,
				04415C671A6605B5001225ED /* STPAPIClientTest.m in Sources */,
				045D71311CF514BB00F6CD65 /* STPBinRangeTest.m in Sources */,
				C15B02731EA176090026E606 /* StripeErrorTest.m in Sources */,
				C1EF044E1DD2397C00FBF452 /* STPShippingMethodsViewControllerLocalizationTests.m in Sources */,
				C1AED1561EE0C8C6008BEFBF /* STPApplePayTest.m in Sources */,
				04415C681A6605B5001225ED /* STPFormEncoderTest.m in Sources */,
				B664D66822B8409200E6354B /* STPThreeDSNavigationBarCustomizationTest.m in Sources */,
				C1CFCB751ED5E12400BE45DF /* STPFileTest.m in Sources */,
				C11810991CC6D46D0022FB55 /* NSDecimalNumber+StripeTest.m in Sources */,
				8B5B4B441EFDD925005CF475 /* STPSourceOwnerTest.m in Sources */,
				8B82C5CA1F2BC78F009639F7 /* STPApplePayPaymentOptionTest.m in Sources */,
				B32B176320F6D722000D6EF8 /* STPGenericStripeObjectTest.m in Sources */,
				B3BDCACF20EEF4640034F7F5 /* STPPaymentIntentFunctionalTest.m in Sources */,
				0731329C2277AA200019CE3F /* STPPinManagementServiceFunctionalTest.m in Sources */,
				B664D67422B96C9B00E6354B /* STPThreeDSTextFieldCustomizationTest.m in Sources */,
				8B013C891F1E784A00DD831B /* STPPaymentConfigurationTest.m in Sources */,
				C1EEDCC81CA2172700A54582 /* NSString+StripeTest.m in Sources */,
				8BD87B901EFB17AA00269C2B /* STPSourceRedirectTest.m in Sources */,
				04415C6A1A6605B5001225ED /* STPApplePayFunctionalTest.m in Sources */,
				8BE5AE8B1EF8905B0081A33C /* STPCardParamsTest.m in Sources */,
				F1B853501FDF544B0065A49E /* FBSnapshotTestCase+STPViewControllerLoading.m in Sources */,
				F1D3A25F1EB015B30095BFA9 /* UIImage+StripeTests.m in Sources */,
				04415C6B1A6605B5001225ED /* STPBankAccountFunctionalTest.m in Sources */,
				8B6DC9751F0171D20025E811 /* STPSourceReceiverTest.m in Sources */,
				F1DE88011F8D410D00602F4C /* STPPaymentOptionsViewControllerTest.m in Sources */,
				8B6DC9771F0172640025E811 /* STPSourceSEPADebitDetailsTest.m in Sources */,
				04415C6C1A6605B5001225ED /* STPBankAccountTest.m in Sources */,
				B664D65322B813EC00E6354B /* STPThreeDSButtonCustomizationTest.m in Sources */,
				C19D09931EAEAE5E00A4AB3E /* STPTelemetryClientTest.m in Sources */,
				F152321B1EA92F9D00D65C67 /* STPRedirectContextTest.m in Sources */,
				B6B41F73223476B90020BA7F /* STPPaymentMethodCardWalletVisaCheckoutTest.m in Sources */,
				04415C6D1A6605B5001225ED /* STPCardFunctionalTest.m in Sources */,
				F15675401DB544D3004468E3 /* STPAddCardViewControllerLocalizationTests.m in Sources */,
				B6D6C935223078840092AFC8 /* STPPaymentMethodBillingDetailsTest.m in Sources */,
				B664D65122B810D500E6354B /* STPThreeDSUICustomizationTest.m in Sources */,
				04415C6E1A6605B5001225ED /* STPCardTest.m in Sources */,
				C1EF044D1DD2397500FBF452 /* STPShippingAddressViewControllerLocalizationTests.m in Sources */,
				C1080F4C1CBED48A007B2D89 /* STPAddressTests.m in Sources */,
				C1C02CCE1ECCE92900DF5643 /* STPEphemeralKeyTest.m in Sources */,
				36D4EA6122DD33DF00619BA8 /* STPSetupIntentConfirmParamsTest.m in Sources */,
				B36C6D782193A16F00D17575 /* STPIntentActionTest.m in Sources */,
				C14C4DB11EC3B34500C2FDF6 /* STPAPIRequestTest.m in Sources */,
				F1D96F9B1DC7DCDE00477E64 /* STPLocalizationUtils+STPTestAdditions.m in Sources */,
				04415C6F1A6605B5001225ED /* STPCertTest.m in Sources */,
				04415C701A6605B5001225ED /* STPTokenTest.m in Sources */,
				8B8DDBB31EF887A4004B141F /* STPBankAccountParamsTest.m in Sources */,
				B3C9CF2D2004595A005502ED /* STPConnectAccountFunctionalTest.m in Sources */,
			);
			runOnlyForDeploymentPostprocessing = 0;
		};
		049E84A71A605D93000B66CD /* Sources */ = {
			isa = PBXSourcesBuildPhase;
			buildActionMask = 2147483647;
			files = (
				0438EF451B74170D00D506CC /* STPCardValidator.m in Sources */,
				B66AC61722C6E6590064C551 /* STPPaymentHandlerActionParams.m in Sources */,
				04F94DBB1D229F8D004FC826 /* PKPaymentAuthorizationViewController+Stripe_Blocks.m in Sources */,
				B6B41F7C223484280020BA7F /* STPPaymentMethodiDEAL.m in Sources */,
				C1271A3E1E3FA4E800F25DFE /* STPSectionHeaderView.m in Sources */,
				F12829DD1D7747E4008B10D6 /* STPBundleLocator.m in Sources */,
				04F94DA91D229F32004FC826 /* STPPaymentOptionTuple.m in Sources */,
				C15608E01FE08F2E0032AE66 /* UIView+Stripe_SafeAreaBounds.m in Sources */,
				F1A2F92F1EEB6A70006B0456 /* NSCharacterSet+Stripe.m in Sources */,
				36A734282121F8A700784615 /* STPCardValidator+Private.m in Sources */,
				B604CF2422C56E9B00A23CC4 /* STPIntentActionRedirectToURL.m in Sources */,
				F19491E51E60DD72001E1FC2 /* STPSourceSEPADebitDetails.m in Sources */,
				C1785F5F1EC60B5E00E9CFAC /* STPCardIOProxy.m in Sources */,
				0438EF311B7416BB00D506CC /* STPFormTextField.m in Sources */,
				04B31DF51D09F0A800EF1631 /* UIViewController+Stripe_NavigationItemProxy.m in Sources */,
				F1D3A2551EB012350095BFA9 /* STPMultipartFormDataEncoder.m in Sources */,
				04633B171CD45437009D4FB5 /* STPCategoryLoader.m in Sources */,
				B6B41F8222348A1E0020BA7F /* STPPaymentMethodiDEALParams.m in Sources */,
				F1D3A2531EB012220095BFA9 /* STPFile.m in Sources */,
				B69CFB482236F8E3001E9885 /* STPPaymentMethodCardPresent.m in Sources */,
				B621F05C22346243002141B7 /* STPPaymentMethodCardWalletMasterpass.m in Sources */,
				F1DEB89C1E2074480066B8E8 /* STPCoreViewController.m in Sources */,
				04F94DAC1D229F42004FC826 /* UIBarButtonItem+Stripe.m in Sources */,
				B69FEC40222EE8FE00273A16 /* STPPaymentMethod.m in Sources */,
				F1DEB88D1E2047CA0066B8E8 /* STPCoreTableViewController.m in Sources */,
				F1C7B8D41DBECF2400D9F6F0 /* STPDispatchFunctions.m in Sources */,
				B382D6611FE8BEA0009B56AB /* STPValidatedTextField.m in Sources */,
				04633B141CD45215009D4FB5 /* PKPayment+Stripe.m in Sources */,
				04633AFF1CD129C0009D4FB5 /* NSString+Stripe.m in Sources */,
				04633B021CD129D0009D4FB5 /* STPDelegateProxy.m in Sources */,
				04B31DFC1D11AC6400EF1631 /* STPUserInformation.m in Sources */,
				F1D3A25D1EB014BD0095BFA9 /* UIImage+Stripe.m in Sources */,
				B66D5022222F5611004A9210 /* STPPaymentMethodCardChecks.m in Sources */,
				B640DB1522C58E82003C8810 /* STPSetupIntentConfirmParams.m in Sources */,
				04A4C38C1C4F25F900B3B290 /* NSArray+Stripe.m in Sources */,
				04F94DCE1D22A232004FC826 /* UIViewController+Stripe_KeyboardAvoiding.m in Sources */,
				36E582FB22B4566A0044F82C /* STPPaymentHandler.m in Sources */,
				04B31E021D131D9000EF1631 /* STPPaymentCardTextFieldCell.m in Sources */,
				C1D7B5231E36C32F002181F5 /* STPSource.m in Sources */,
				04A4C3901C4F25F900B3B290 /* UIViewController+Stripe_ParentViewController.m in Sources */,
				04F94DA01D229F0B004FC826 /* STPPostalCodeValidator.m in Sources */,
				C124A17F1CCAA0C2007D42EE /* NSMutableURLRequest+Stripe.m in Sources */,
				C15993411D8808A10047950D /* STPShippingMethodTableViewCell.m in Sources */,
				B690DDEF222F01BF000B902D /* STPPaymentMethodBillingDetails.m in Sources */,
				B690DDFB222F0564000B902D /* STPPaymentMethodCard.m in Sources */,
				F19491DC1E5F606F001E1FC2 /* STPSourceCardDetails.m in Sources */,
				04F94DAA1D229F36004FC826 /* STPTheme.m in Sources */,
				B6DE52DE2230981200B70A66 /* STPPaymentMethodParams.m in Sources */,
				0439B98A1C454F97005A1ED5 /* STPPaymentOptionsViewController.m in Sources */,
				C113D21C1EBB9A36006FACC2 /* STPEphemeralKey.m in Sources */,
				04F94DAE1D229F54004FC826 /* STPColorUtils.m in Sources */,
				C1D7B51D1E36B8B9002181F5 /* STPSourceParams.m in Sources */,
				C124A1731CCA968B007D42EE /* STPAnalyticsClient.m in Sources */,
				36E5831022B45EC50044F82C /* STPIntentActionUseStripeSDK.m in Sources */,
				B67D7D4D2294A0FD000FBA12 /* STPPaymentMethodListDeserializer.m in Sources */,
				04F94DCC1D22A22C004FC826 /* UIView+Stripe_FirstResponder.m in Sources */,
				F1D3A2571EB012350095BFA9 /* STPMultipartFormDataPart.m in Sources */,
				B621F062223465EE002141B7 /* STPPaymentMethodCardWalletVisaCheckout.m in Sources */,
				F1DEB8931E2052150066B8E8 /* STPCoreScrollViewController.m in Sources */,
				04F94D9E1D229F05004FC826 /* STPEmailAddressValidator.m in Sources */,
				36E582FC22B4566D0044F82C /* STPThreeDSCustomizationSettings.m in Sources */,
				04F94DD21D22A23C004FC826 /* STPPromise.m in Sources */,
				F1BEB3001F3508BB0043F48C /* NSError+Stripe.m in Sources */,
				B621F056223454E9002141B7 /* STPPaymentMethodCardWallet.m in Sources */,
				0438EF371B7416BB00D506CC /* STPPaymentCardTextField.m in Sources */,
				B613DD4422C55F9500C7603F /* STPIntentAction.m in Sources */,
				049E84CC1A605DE0000B66CD /* STPAPIClient.m in Sources */,
				049E84CD1A605DE0000B66CD /* STPFormEncoder.m in Sources */,
				C159933A1D8808880047950D /* STPShippingAddressViewController.m in Sources */,
				04F94DA41D229F1C004FC826 /* STPAddressViewModel.m in Sources */,
				049880FF1CED5A2300EA4FFD /* STPPaymentConfiguration.m in Sources */,
				B3A99BC61FEAF2CA003F6ED3 /* STPLegalEntityParams.m in Sources */,
				C180211D1E3A58710089D712 /* STPSourcePoller.m in Sources */,
				B63E42772231D78D007B5B95 /* STPPaymentMethodCardParams.m in Sources */,
				04F94DB91D229F86004FC826 /* STPApplePayPaymentOption.m in Sources */,
				B3A2413C1FFEB57400A2F00D /* STPConnectAccountParams.m in Sources */,
				C1BD9B2B1E39406C00CEE925 /* STPSourceOwner.m in Sources */,
				C1BD9B311E3940A200CEE925 /* STPSourceRedirect.m in Sources */,
				B32B176120F6D2C4000D6EF8 /* STPGenericStripeObject.m in Sources */,
				04B31DE91D09D25F00EF1631 /* STPPaymentOptionsInternalViewController.m in Sources */,
				F12C8DC51D63DE9F00ADA0D7 /* STPPaymentContextAmountModel.m in Sources */,
				04633B011CD129CB009D4FB5 /* STPPhoneNumberValidator.m in Sources */,
				F152322D1EA9306100D65C67 /* NSURLComponents+Stripe.m in Sources */,
				C159933F1D88089B0047950D /* STPShippingMethodsViewController.m in Sources */,
				04A488451CA3580700506E53 /* UINavigationController+Stripe_Completion.m in Sources */,
				049E84CF1A605DE0000B66CD /* STPBankAccount.m in Sources */,
				049E84D01A605DE0000B66CD /* STPCard.m in Sources */,
				04F94DA21D229F14004FC826 /* STPAddressFieldTableViewCell.m in Sources */,
				049A3FB71CCA6B8900F57DE7 /* STPAddress.m in Sources */,
				04F94DD41D22A242004FC826 /* NSBundle+Stripe_AppName.m in Sources */,
				F152321E1EA92FC100D65C67 /* STPRedirectContext.m in Sources */,
				36E5831322B45EFC0044F82C /* STP3DS2AuthenticateResponse.m in Sources */,
				C126553A1CAA2392006F7265 /* STPAddCardViewController.m in Sources */,
				04633B151CD4521F009D4FB5 /* STPAPIClient+ApplePay.m in Sources */,
				0433EB4E1BD06313003912B4 /* NSDictionary+Stripe.m in Sources */,
				0438EF3D1B7416BB00D506CC /* STPPaymentCardTextFieldViewModel.m in Sources */,
				04F94DD01D22A236004FC826 /* NSDecimalNumber+Stripe_Currency.m in Sources */,
				B3BDCAD420EEF5E10034F7F5 /* STPPaymentIntentParams.m in Sources */,
				F1852F961D80B6EC00367C86 /* STPStringUtils.m in Sources */,
				04F94DBC1D229F92004FC826 /* UIToolbar+Stripe_InputAccessory.m in Sources */,
				F15232271EA9303800D65C67 /* STPURLCallbackHandler.m in Sources */,
				C18410791EC2529400178149 /* STPEphemeralKeyManager.m in Sources */,
				0731329E2277ABF60019CE3F /* STPPinManagementService.m in Sources */,
				04F94DB41D229F71004FC826 /* STPPaymentActivityIndicatorView.m in Sources */,
				C1BD9B251E393FFE00CEE925 /* STPSourceReceiver.m in Sources */,
				B6B5FC44222F4C0200440249 /* STPPaymentMethodThreeDSecureUsage.m in Sources */,
				B6CF3136229D8C7000BA8AC2 /* STPCardBrand.m in Sources */,
				04827D131D2575C6002DB3E8 /* STPImageLibrary.m in Sources */,
				36E5831222B45EEF0044F82C /* STPEmptyStripeResponse.m in Sources */,
				B3BDCAC320EEF2150034F7F5 /* STPPaymentIntent.m in Sources */,
				045D712F1CF4ED7600F6CD65 /* STPBINRange.m in Sources */,
				F148ABCA1D5D334B0014FD92 /* STPLocalizationUtils.m in Sources */,
				045D71111CEEE30500F6CD65 /* STPAspects.m in Sources */,
				04F94DCA1D22A20D004FC826 /* STPSwitchTableViewCell.m in Sources */,
				04CDE5BA1BC1F1F100548833 /* STPCardParams.m in Sources */,
				0451CC471C49AE1C003B2CA6 /* STPPaymentResult.m in Sources */,
				049E84D11A605DE0000B66CD /* STPToken.m in Sources */,
				C1BD9B371E3940C400CEE925 /* STPSourceVerification.m in Sources */,
				049E84D21A605DE0000B66CD /* StripeError.m in Sources */,
				04B31DD71D08E6E200EF1631 /* STPCustomer.m in Sources */,
				C19226A01EBA9A0B00BED563 /* STPCustomerContext.m in Sources */,
				B690DDF5222F0211000B902D /* STPPaymentMethodAddress.m in Sources */,
				049952D81BCF14990088C703 /* STPAPIRequest.m in Sources */,
				04F94DBE1D229F98004FC826 /* UITableViewCell+Stripe_Borders.m in Sources */,
				0426B9791CEBD001006AC8DD /* UINavigationBar+Stripe_Theme.m in Sources */,
				C192268A1EBA228900BED563 /* STPTelemetryClient.m in Sources */,
				045D71231CEFA57000F6CD65 /* UIViewController+Stripe_Promises.m in Sources */,
				04BC29A11CD8412000318357 /* STPPaymentContext.m in Sources */,
				04CDE5C71BC20AF800548833 /* STPBankAccountParams.m in Sources */,
				C1363BBA1D7633D800EB82B4 /* STPPaymentOptionTableViewCell.m in Sources */,
			);
			runOnlyForDeploymentPostprocessing = 0;
		};
		04CDB43D1A5F2E1800B854EE /* Sources */ = {
			isa = PBXSourcesBuildPhase;
			buildActionMask = 2147483647;
			files = (
				B6B5FC43222F4C0200440249 /* STPPaymentMethodThreeDSecureUsage.m in Sources */,
				0438EF431B74170D00D506CC /* STPCardValidator.m in Sources */,
				F19491DB1E5F606F001E1FC2 /* STPSourceCardDetails.m in Sources */,
				B664D66622B83CF800E6354B /* STPThreeDSNavigationBarCustomization.m in Sources */,
				0426B9781CEBD001006AC8DD /* UINavigationBar+Stripe_Theme.m in Sources */,
				C180211C1E3A58710089D712 /* STPSourcePoller.m in Sources */,
				C17A030E1CBEE7A2006C819F /* STPAddressFieldTableViewCell.m in Sources */,
				073132912277A3F60019CE3F /* STPPinManagementService.m in Sources */,
				049A3F921CC740FF00F57DE7 /* NSDecimalNumber+Stripe_Currency.m in Sources */,
				B66D5021222F5611004A9210 /* STPPaymentMethodCardChecks.m in Sources */,
				C1080F4A1CBECF7B007B2D89 /* STPAddress.m in Sources */,
				04B31DE81D09D25F00EF1631 /* STPPaymentOptionsInternalViewController.m in Sources */,
				F1D3A25C1EB014BD0095BFA9 /* UIImage+Stripe.m in Sources */,
				B613DD3322C536C900C7603F /* STPSetupIntent.m in Sources */,
				F1DEB8921E2052150066B8E8 /* STPCoreScrollViewController.m in Sources */,
				C15608DF1FE08F2E0032AE66 /* UIView+Stripe_SafeAreaBounds.m in Sources */,
				0438EF2F1B7416BB00D506CC /* STPFormTextField.m in Sources */,
				045D71101CEEE30500F6CD65 /* STPAspects.m in Sources */,
				F152321D1EA92FC100D65C67 /* STPRedirectContext.m in Sources */,
				B32B176020F6D2C4000D6EF8 /* STPGenericStripeObject.m in Sources */,
				B621F055223454E9002141B7 /* STPPaymentMethodCardWallet.m in Sources */,
				04B31E011D131D9000EF1631 /* STPPaymentCardTextFieldCell.m in Sources */,
				04633B0D1CD44F6C009D4FB5 /* PKPayment+Stripe.m in Sources */,
				F1852F951D80B6EC00367C86 /* STPStringUtils.m in Sources */,
				F1D3A24D1EB012010095BFA9 /* STPMultipartFormDataEncoder.m in Sources */,
				04CDB5101A5F30A700B854EE /* STPCard.m in Sources */,
				04CDB5001A5F30A700B854EE /* STPAPIClient.m in Sources */,
				C18410781EC2529400178149 /* STPEphemeralKeyManager.m in Sources */,
				04CDB50C1A5F30A700B854EE /* STPBankAccount.m in Sources */,
				049A3F7F1CC1920A00F57DE7 /* UIViewController+Stripe_KeyboardAvoiding.m in Sources */,
				B664D65D22B839DD00E6354B /* STPThreeDSLabelCustomization.m in Sources */,
				36239BAF2295EA23004FB1A5 /* STP3DS2AuthenticateResponse.m in Sources */,
				04F416271CA3639500486FB5 /* STPAddCardViewController.m in Sources */,
				C1FEE5971CBFF11400A7632B /* STPPostalCodeValidator.m in Sources */,
				04B31DFB1D11AC6400EF1631 /* STPUserInformation.m in Sources */,
				F12829DC1D7747E4008B10D6 /* STPBundleLocator.m in Sources */,
				04BC29BE1CDD535700318357 /* STPSwitchTableViewCell.m in Sources */,
				F1DEB88C1E2047CA0066B8E8 /* STPCoreTableViewController.m in Sources */,
				04E39F6B1CED48D500AF3B96 /* UIBarButtonItem+Stripe.m in Sources */,
				365BE89E2285F6080068D824 /* STPPaymentHandler.m in Sources */,
				B6B41F7B223484280020BA7F /* STPPaymentMethodiDEAL.m in Sources */,
				04CDB5181A5F30A700B854EE /* StripeError.m in Sources */,
				365BE8A3228CAB6A0068D824 /* STPIntentActionUseStripeSDK.m in Sources */,
				C15993371D8808680047950D /* STPShippingMethodsViewController.m in Sources */,
				C1363BB91D7633D800EB82B4 /* STPPaymentOptionTableViewCell.m in Sources */,
				C15993331D8808680047950D /* STPShippingAddressViewController.m in Sources */,
				04633B051CD44F1C009D4FB5 /* STPAPIClient+ApplePay.m in Sources */,
				B66AC61622C6E6590064C551 /* STPPaymentHandlerActionParams.m in Sources */,
				B6B41F8122348A1E0020BA7F /* STPPaymentMethodiDEALParams.m in Sources */,
				F1C7B8D31DBECF2400D9F6F0 /* STPDispatchFunctions.m in Sources */,
				C19D09901EAEAE4000A4AB3E /* STPTelemetryClient.m in Sources */,
				04B31DF41D09F0A800EF1631 /* UIViewController+Stripe_NavigationItemProxy.m in Sources */,
				B604CF2322C56E9B00A23CC4 /* STPIntentActionRedirectToURL.m in Sources */,
				B664D64922B800AF00E6354B /* STPThreeDSButtonCustomization.m in Sources */,
				B640DB1422C58E82003C8810 /* STPSetupIntentConfirmParams.m in Sources */,
				B664D64F22B8085900E6354B /* STPThreeDSUICustomization.m in Sources */,
				04BC29A51CD8697900318357 /* STPTheme.m in Sources */,
				C15993391D8808680047950D /* STPShippingMethodTableViewCell.m in Sources */,
				C1BD9B2A1E39406C00CEE925 /* STPSourceOwner.m in Sources */,
				B665CE48228DE4C4008B546F /* STPPaymentMethodListDeserializer.m in Sources */,
				F1DEB89B1E2074480066B8E8 /* STPCoreViewController.m in Sources */,
				B6DE52DD2230981200B70A66 /* STPPaymentMethodParams.m in Sources */,
				C1D7B5221E36C32F002181F5 /* STPSource.m in Sources */,
				B3BDCAC220EEF2150034F7F5 /* STPPaymentIntent.m in Sources */,
				049A3F8A1CC73C7100F57DE7 /* STPPaymentContext.m in Sources */,
				C192269F1EBA9A0800BED563 /* STPCustomerContext.m in Sources */,
				0426B9731CEAE3EB006AC8DD /* UITableViewCell+Stripe_Borders.m in Sources */,
				B664D67222B96A1300E6354B /* STPThreeDSTextFieldCustomization.m in Sources */,
				C1BD9B241E393FFE00CEE925 /* STPSourceReceiver.m in Sources */,
				04B31DD61D08E6E200EF1631 /* STPCustomer.m in Sources */,
				367B46D722A0969000730BE0 /* STPThreeDSCustomizationSettings.m in Sources */,
				B69FEC3F222EE8FE00273A16 /* STPPaymentMethod.m in Sources */,
				0438EF351B7416BB00D506CC /* STPPaymentCardTextField.m in Sources */,
				B3A2413B1FFEB57400A2F00D /* STPConnectAccountParams.m in Sources */,
				B690DDFA222F0564000B902D /* STPPaymentMethodCard.m in Sources */,
				B61C996622BBFA12004980FD /* STPAppInfo.m in Sources */,
				F1D3A24F1EB012010095BFA9 /* STPMultipartFormDataPart.m in Sources */,
				04827D121D2575C6002DB3E8 /* STPImageLibrary.m in Sources */,
				04CDB5041A5F30A700B854EE /* STPFormEncoder.m in Sources */,
				0426B96F1CEADC98006AC8DD /* STPColorUtils.m in Sources */,
				C1D7B51C1E36B8B9002181F5 /* STPSourceParams.m in Sources */,
				049880FE1CED5A2300EA4FFD /* STPPaymentConfiguration.m in Sources */,
				B3A99BC51FEAF2CA003F6ED3 /* STPLegalEntityParams.m in Sources */,
				046FE9A21CE55D1D00DA6A7B /* STPPaymentActivityIndicatorView.m in Sources */,
				B621F061223465EE002141B7 /* STPPaymentMethodCardWalletVisaCheckout.m in Sources */,
				045D71221CEFA57000F6CD65 /* UIViewController+Stripe_Promises.m in Sources */,
				C124A1721CCA968B007D42EE /* STPAnalyticsClient.m in Sources */,
				C158AB401E1EE98900348D01 /* STPSectionHeaderView.m in Sources */,
				F148ABC81D5D334B0014FD92 /* STPLocalizationUtils.m in Sources */,
				04A4C38B1C4F25F900B3B290 /* NSArray+Stripe.m in Sources */,
				3691EB722119111A008C49E1 /* STPCardValidator+Private.m in Sources */,
				F19491E41E60DD72001E1FC2 /* STPSourceSEPADebitDetails.m in Sources */,
				04A4C38F1C4F25F900B3B290 /* UIViewController+Stripe_ParentViewController.m in Sources */,
				B63E42762231D78D007B5B95 /* STPPaymentMethodCardParams.m in Sources */,
				049A3FAF1CC9AA9900F57DE7 /* STPAddressViewModel.m in Sources */,
				073132972277A72D0019CE3F /* STPIssuingCardPin.m in Sources */,
				04695ADC1C77F9EF00E08063 /* STPPhoneNumberValidator.m in Sources */,
				C1785F5E1EC60B5E00E9CFAC /* STPCardIOProxy.m in Sources */,
				04CDB5141A5F30A700B854EE /* STPToken.m in Sources */,
				C118108A1CC6B00D0022FB55 /* STPApplePayPaymentOption.m in Sources */,
				04A488341CA34D3000506E53 /* STPEmailAddressValidator.m in Sources */,
				0433EB4C1BD06313003912B4 /* NSDictionary+Stripe.m in Sources */,
				F12C8DC31D63DE9F00ADA0D7 /* STPPaymentContextAmountModel.m in Sources */,
				C124A17E1CCAA0C2007D42EE /* NSMutableURLRequest+Stripe.m in Sources */,
				04695ADA1C77F9EF00E08063 /* STPDelegateProxy.m in Sources */,
				B664D65722B817C800E6354B /* STPThreeDSFooterCustomization.m in Sources */,
				B621F05B22346243002141B7 /* STPPaymentMethodCardWalletMasterpass.m in Sources */,
				045D712E1CF4ED7600F6CD65 /* STPBINRange.m in Sources */,
				049A3FB31CC9FEFC00F57DE7 /* UIToolbar+Stripe_InputAccessory.m in Sources */,
				C113D21B1EBB9A36006FACC2 /* STPEphemeralKey.m in Sources */,
				B613DD4322C55F9500C7603F /* STPIntentAction.m in Sources */,
				B690DDEE222F01BF000B902D /* STPPaymentMethodBillingDetails.m in Sources */,
				0438EF3B1B7416BB00D506CC /* STPPaymentCardTextFieldViewModel.m in Sources */,
				C1BD9B301E3940A200CEE925 /* STPSourceRedirect.m in Sources */,
				04CDE5B81BC1F1F100548833 /* STPCardParams.m in Sources */,
				B6CF3135229D8C3600BA8AC2 /* STPCardBrand.m in Sources */,
				F152322C1EA9306100D65C67 /* NSURLComponents+Stripe.m in Sources */,
				3635C33422B03E00004298B8 /* STPEmptyStripeResponse.m in Sources */,
				0451CC461C49AE1C003B2CA6 /* STPPaymentResult.m in Sources */,
				04E39F551CECF7A100AF3B96 /* STPPaymentOptionTuple.m in Sources */,
				C11810961CC6C4700022FB55 /* PKPaymentAuthorizationViewController+Stripe_Blocks.m in Sources */,
				0439B9891C454F97005A1ED5 /* STPPaymentOptionsViewController.m in Sources */,
				04A488441CA3580700506E53 /* UINavigationController+Stripe_Completion.m in Sources */,
				049A3F961CC75B2E00F57DE7 /* STPPromise.m in Sources */,
				B3BDCAD320EEF5E10034F7F5 /* STPPaymentIntentParams.m in Sources */,
				04695AD41C77F9DB00E08063 /* NSString+Stripe.m in Sources */,
				F15232261EA9303800D65C67 /* STPURLCallbackHandler.m in Sources */,
				F1BEB2FF1F3508BB0043F48C /* NSError+Stripe.m in Sources */,
				049952D01BCF13510088C703 /* STPAPIRequest.m in Sources */,
				F1A2F92E1EEB6A70006B0456 /* NSCharacterSet+Stripe.m in Sources */,
				F1D3A24B1EB012010095BFA9 /* STPFile.m in Sources */,
				B69CFB472236F8E3001E9885 /* STPPaymentMethodCardPresent.m in Sources */,
				B664D66C22B9661200E6354B /* STPThreeDSSelectionCustomization.m in Sources */,
				049A3F9A1CC76A2400F57DE7 /* NSBundle+Stripe_AppName.m in Sources */,
				B690DDF4222F0211000B902D /* STPPaymentMethodAddress.m in Sources */,
				B347DD491FE35423006B3BAC /* STPValidatedTextField.m in Sources */,
				049A3F7B1CC18D5300F57DE7 /* UIView+Stripe_FirstResponder.m in Sources */,
				04CDE5C51BC20AF800548833 /* STPBankAccountParams.m in Sources */,
				C1BD9B361E3940C400CEE925 /* STPSourceVerification.m in Sources */,
			);
			runOnlyForDeploymentPostprocessing = 0;
		};
		3650AA3A21C07E3C002B0893 /* Sources */ = {
			isa = PBXSourcesBuildPhase;
			buildActionMask = 2147483647;
			files = (
				3650AA4521C07E3C002B0893 /* ViewController.m in Sources */,
				3620B63021C41E08009FC6FB /* MockCustomerContext.m in Sources */,
				3650AA5021C07E3D002B0893 /* main.m in Sources */,
				3650AA4221C07E3C002B0893 /* AppDelegate.m in Sources */,
			);
			runOnlyForDeploymentPostprocessing = 0;
		};
		3650AA5121C07E3D002B0893 /* Sources */ = {
			isa = PBXSourcesBuildPhase;
			buildActionMask = 2147483647;
			files = (
				3650AA5A21C07E3D002B0893 /* LocalizationTesterUITests.m in Sources */,
			);
			runOnlyForDeploymentPostprocessing = 0;
		};
		C1B630AF1D1D817900A05285 /* Sources */ = {
			isa = PBXSourcesBuildPhase;
			buildActionMask = 2147483647;
			files = (
			);
			runOnlyForDeploymentPostprocessing = 0;
		};
/* End PBXSourcesBuildPhase section */

/* Begin PBXTargetDependency section */
		045E7C0B1A5F41DE004751EF /* PBXTargetDependency */ = {
			isa = PBXTargetDependency;
			target = 04CDB4411A5F2E1800B854EE /* StripeiOS */;
			targetProxy = 045E7C0A1A5F41DE004751EF /* PBXContainerItemProxy */;
		};
		049E85271A608027000B66CD /* PBXTargetDependency */ = {
			isa = PBXTargetDependency;
			target = 049E84AA1A605D93000B66CD /* StripeiOSStatic */;
			targetProxy = 049E85261A608027000B66CD /* PBXContainerItemProxy */;
		};
		3650AA5721C07E3D002B0893 /* PBXTargetDependency */ = {
			isa = PBXTargetDependency;
			target = 3650AA3D21C07E3C002B0893 /* LocalizationTester */;
			targetProxy = 3650AA5621C07E3D002B0893 /* PBXContainerItemProxy */;
		};
		3650AA6321C087C1002B0893 /* PBXTargetDependency */ = {
			isa = PBXTargetDependency;
			target = 04CDB4411A5F2E1800B854EE /* StripeiOS */;
			targetProxy = 3650AA6221C087C1002B0893 /* PBXContainerItemProxy */;
		};
		C1B630DA1D1D86E100A05285 /* PBXTargetDependency */ = {
			isa = PBXTargetDependency;
			target = C1B630B21D1D817900A05285 /* StripeiOSResources */;
			targetProxy = C1B630D91D1D86E100A05285 /* PBXContainerItemProxy */;
		};
/* End PBXTargetDependency section */

/* Begin PBXVariantGroup section */
		3650AA4B21C07E3D002B0893 /* LaunchScreen.storyboard */ = {
			isa = PBXVariantGroup;
			children = (
				3650AA4C21C07E3D002B0893 /* Base */,
				36BE41CC21CB0B600054EAE5 /* en */,
				36BE41CE21CB0B610054EAE5 /* zh-Hans */,
				36BE41D021CB0B620054EAE5 /* de */,
				36BE41D221CB0B630054EAE5 /* es */,
				36BE41D421CB0B640054EAE5 /* it */,
				36BE41D621CB0B640054EAE5 /* ja */,
				36BE41D821CB0B650054EAE5 /* nl */,
				36BE41DA21CB0B660054EAE5 /* fr */,
				36BE41DC21CB0B670054EAE5 /* fi */,
				36BE41DE21CB0B670054EAE5 /* nb */,
				36BE41E021CB0B680054EAE5 /* da */,
				36BE41E221CB0B680054EAE5 /* es-AR */,
				36BE41E421CB0B690054EAE5 /* fr-CA */,
				36BE41E621CB0B690054EAE5 /* nn-NO */,
				36BE41E821CB0B6A0054EAE5 /* pt-BR */,
				36BE41EA21CB0B6B0054EAE5 /* pt-PT */,
				36BE41EC21CB0B6C0054EAE5 /* sv */,
			);
			name = LaunchScreen.storyboard;
			sourceTree = "<group>";
		};
		F148ABE61D5E805A0014FD92 /* Localizable.strings */ = {
			isa = PBXVariantGroup;
			children = (
				F148ABE71D5E805A0014FD92 /* en */,
				F148ABEA1D5E80790014FD92 /* zh-Hans */,
				F148ABEC1D5E80860014FD92 /* de */,
				F148ABED1D5E808B0014FD92 /* es */,
				F148ABEE1D5E80990014FD92 /* it */,
				F148ABEF1D5E809D0014FD92 /* ja */,
				F148ABF01D5E80A00014FD92 /* nl */,
				F148ABF11D5E81EB0014FD92 /* fr */,
				7E0B1132203572FB00271AD3 /* fi */,
				ED627D57207EA348007EFC56 /* nb */,
				36D153B521AE0FDC00567EFE /* da */,
				36D153B621AE101F00567EFE /* es-AR */,
				36D153B721AE106D00567EFE /* fr-CA */,
				36D153B821AE10E300567EFE /* nn-NO */,
				36D153B921AE111500567EFE /* pt-BR */,
				36D153BA21AE111F00567EFE /* pt-PT */,
				36D153BB21AE11CF00567EFE /* sv */,
			);
			name = Localizable.strings;
			sourceTree = "<group>";
		};
/* End PBXVariantGroup section */

/* Begin XCBuildConfiguration section */
		045E7C0D1A5F41DE004751EF /* Debug */ = {
			isa = XCBuildConfiguration;
			baseConfigurationReference = 04F39F0D1AEF2AFE005B926E /* StripeiOS Tests-Debug.xcconfig */;
			buildSettings = {
				LIBRARY_SEARCH_PATHS = (
					"$(inherited)",
					"$(PROJECT_DIR)/InternalFrameworks",
				);
			};
			name = Debug;
		};
		045E7C0E1A5F41DE004751EF /* Release */ = {
			isa = XCBuildConfiguration;
			baseConfigurationReference = 04F39F0E1AEF2AFE005B926E /* StripeiOS Tests-Release.xcconfig */;
			buildSettings = {
				LIBRARY_SEARCH_PATHS = (
					"$(inherited)",
					"$(PROJECT_DIR)/InternalFrameworks",
				);
			};
			name = Release;
		};
		049E84BD1A605D93000B66CD /* Debug */ = {
			isa = XCBuildConfiguration;
			baseConfigurationReference = 04F39F151AEF2AFE005B926E /* StripeiOSStatic.xcconfig */;
			buildSettings = {
				LIBRARY_SEARCH_PATHS = (
					"$(inherited)",
					"$(PROJECT_DIR)/InternalFrameworks",
				);
			};
			name = Debug;
		};
		049E84BE1A605D93000B66CD /* Release */ = {
			isa = XCBuildConfiguration;
			baseConfigurationReference = 04F39F151AEF2AFE005B926E /* StripeiOSStatic.xcconfig */;
			buildSettings = {
				LIBRARY_SEARCH_PATHS = (
					"$(inherited)",
					"$(PROJECT_DIR)/InternalFrameworks",
				);
			};
			name = Release;
		};
		049E85241A607FFD000B66CD /* Debug */ = {
			isa = XCBuildConfiguration;
			baseConfigurationReference = 04F39F181AEF2AFE005B926E /* StripeiOSStaticFramework.xcconfig */;
			buildSettings = {
			};
			name = Debug;
		};
		049E85251A607FFD000B66CD /* Release */ = {
			isa = XCBuildConfiguration;
			baseConfigurationReference = 04F39F181AEF2AFE005B926E /* StripeiOSStaticFramework.xcconfig */;
			buildSettings = {
			};
			name = Release;
		};
		04CDB4561A5F2E1800B854EE /* Debug */ = {
			isa = XCBuildConfiguration;
			baseConfigurationReference = 04F39F101AEF2AFE005B926E /* StripeiOS-Debug.xcconfig */;
			buildSettings = {
				CODE_SIGN_IDENTITY = "iPhone Developer";
<<<<<<< HEAD
				DEVELOPMENT_TEAM = FN3AN9CHDF;
				LIBRARY_SEARCH_PATHS = (
					"$(inherited)",
					"$(PROJECT_DIR)/InternalFrameworks",
				);
				OTHER_LDFLAGS = "-ObjC";
=======
				DEVELOPMENT_TEAM = "";
>>>>>>> 0581fd00
			};
			name = Debug;
		};
		04CDB4571A5F2E1800B854EE /* Release */ = {
			isa = XCBuildConfiguration;
			baseConfigurationReference = 04F39F111AEF2AFE005B926E /* StripeiOS-Release.xcconfig */;
			buildSettings = {
				CODE_SIGN_IDENTITY = "iPhone Developer";
<<<<<<< HEAD
				DEVELOPMENT_TEAM = FN3AN9CHDF;
				LIBRARY_SEARCH_PATHS = (
					"$(inherited)",
					"$(PROJECT_DIR)/InternalFrameworks",
				);
				OTHER_LDFLAGS = "-ObjC";
=======
				DEVELOPMENT_TEAM = "";
>>>>>>> 0581fd00
			};
			name = Release;
		};
		11C74BBA164043050071C2CA /* Debug */ = {
			isa = XCBuildConfiguration;
			baseConfigurationReference = 04F39F0A1AEF2AFE005B926E /* Project-Debug.xcconfig */;
			buildSettings = {
				ENABLE_TESTABILITY = YES;
				ONLY_ACTIVE_ARCH = YES;
			};
			name = Debug;
		};
		11C74BBB164043050071C2CA /* Release */ = {
			isa = XCBuildConfiguration;
			baseConfigurationReference = 04F39F0B1AEF2AFE005B926E /* Project-Release.xcconfig */;
			buildSettings = {
			};
			name = Release;
		};
		3650AA5C21C07E3D002B0893 /* Debug */ = {
			isa = XCBuildConfiguration;
			baseConfigurationReference = 36FA86272241710700D5B4D4 /* LocalizationTester-Debug.xcconfig */;
			buildSettings = {
				CODE_SIGN_IDENTITY = "iPhone Developer";
			};
			name = Debug;
		};
		3650AA5D21C07E3D002B0893 /* Release */ = {
			isa = XCBuildConfiguration;
			baseConfigurationReference = 36FA86292241718F00D5B4D4 /* LocalizationTester-Release.xcconfig */;
			buildSettings = {
				CODE_SIGN_IDENTITY = "iPhone Developer";
			};
			name = Release;
		};
		3650AA5E21C07E3D002B0893 /* Debug */ = {
			isa = XCBuildConfiguration;
			baseConfigurationReference = 3634DB2A2241879400E4AA7E /* LocalizationTesterUITests.xcconfig */;
			buildSettings = {
			};
			name = Debug;
		};
		3650AA5F21C07E3D002B0893 /* Release */ = {
			isa = XCBuildConfiguration;
			baseConfigurationReference = 3634DB2A2241879400E4AA7E /* LocalizationTesterUITests.xcconfig */;
			buildSettings = {
			};
			name = Release;
		};
		C1B630B61D1D817900A05285 /* Debug */ = {
			isa = XCBuildConfiguration;
			baseConfigurationReference = 04F94D6F1D21CB20004FC826 /* StripeiOSResources.xcconfig */;
			buildSettings = {
			};
			name = Debug;
		};
		C1B630B71D1D817900A05285 /* Release */ = {
			isa = XCBuildConfiguration;
			baseConfigurationReference = 04F94D6F1D21CB20004FC826 /* StripeiOSResources.xcconfig */;
			buildSettings = {
			};
			name = Release;
		};
/* End XCBuildConfiguration section */

/* Begin XCConfigurationList section */
		045E7C0C1A5F41DE004751EF /* Build configuration list for PBXNativeTarget "StripeiOS Tests" */ = {
			isa = XCConfigurationList;
			buildConfigurations = (
				045E7C0D1A5F41DE004751EF /* Debug */,
				045E7C0E1A5F41DE004751EF /* Release */,
			);
			defaultConfigurationIsVisible = 0;
			defaultConfigurationName = Release;
		};
		049E84BC1A605D93000B66CD /* Build configuration list for PBXNativeTarget "StripeiOSStatic" */ = {
			isa = XCConfigurationList;
			buildConfigurations = (
				049E84BD1A605D93000B66CD /* Debug */,
				049E84BE1A605D93000B66CD /* Release */,
			);
			defaultConfigurationIsVisible = 0;
			defaultConfigurationName = Release;
		};
		049E85231A607FFD000B66CD /* Build configuration list for PBXAggregateTarget "StripeiOSStaticFramework" */ = {
			isa = XCConfigurationList;
			buildConfigurations = (
				049E85241A607FFD000B66CD /* Debug */,
				049E85251A607FFD000B66CD /* Release */,
			);
			defaultConfigurationIsVisible = 0;
			defaultConfigurationName = Release;
		};
		04CDB4551A5F2E1800B854EE /* Build configuration list for PBXNativeTarget "StripeiOS" */ = {
			isa = XCConfigurationList;
			buildConfigurations = (
				04CDB4561A5F2E1800B854EE /* Debug */,
				04CDB4571A5F2E1800B854EE /* Release */,
			);
			defaultConfigurationIsVisible = 0;
			defaultConfigurationName = Release;
		};
		11C74B92164043050071C2CA /* Build configuration list for PBXProject "Stripe" */ = {
			isa = XCConfigurationList;
			buildConfigurations = (
				11C74BBA164043050071C2CA /* Debug */,
				11C74BBB164043050071C2CA /* Release */,
			);
			defaultConfigurationIsVisible = 0;
			defaultConfigurationName = Release;
		};
		3650AA6021C07E3D002B0893 /* Build configuration list for PBXNativeTarget "LocalizationTester" */ = {
			isa = XCConfigurationList;
			buildConfigurations = (
				3650AA5C21C07E3D002B0893 /* Debug */,
				3650AA5D21C07E3D002B0893 /* Release */,
			);
			defaultConfigurationIsVisible = 0;
			defaultConfigurationName = Release;
		};
		3650AA6121C07E3D002B0893 /* Build configuration list for PBXNativeTarget "LocalizationTesterUITests" */ = {
			isa = XCConfigurationList;
			buildConfigurations = (
				3650AA5E21C07E3D002B0893 /* Debug */,
				3650AA5F21C07E3D002B0893 /* Release */,
			);
			defaultConfigurationIsVisible = 0;
			defaultConfigurationName = Release;
		};
		C1B630B81D1D817900A05285 /* Build configuration list for PBXNativeTarget "StripeiOSResources" */ = {
			isa = XCConfigurationList;
			buildConfigurations = (
				C1B630B61D1D817900A05285 /* Debug */,
				C1B630B71D1D817900A05285 /* Release */,
			);
			defaultConfigurationIsVisible = 0;
			defaultConfigurationName = Release;
		};
/* End XCConfigurationList section */
	};
	rootObject = 11C74B8F164043050071C2CA /* Project object */;
}<|MERGE_RESOLUTION|>--- conflicted
+++ resolved
@@ -3497,10 +3497,6 @@
 					};
 					04CDB4411A5F2E1800B854EE = {
 						CreatedOnToolsVersion = 6.1.1;
-<<<<<<< HEAD
-						DevelopmentTeam = FN3AN9CHDF;
-=======
->>>>>>> 0581fd00
 					};
 					3650AA3D21C07E3C002B0893 = {
 						CreatedOnToolsVersion = 9.4.1;
@@ -4407,16 +4403,12 @@
 			baseConfigurationReference = 04F39F101AEF2AFE005B926E /* StripeiOS-Debug.xcconfig */;
 			buildSettings = {
 				CODE_SIGN_IDENTITY = "iPhone Developer";
-<<<<<<< HEAD
-				DEVELOPMENT_TEAM = FN3AN9CHDF;
 				LIBRARY_SEARCH_PATHS = (
 					"$(inherited)",
 					"$(PROJECT_DIR)/InternalFrameworks",
 				);
 				OTHER_LDFLAGS = "-ObjC";
-=======
 				DEVELOPMENT_TEAM = "";
->>>>>>> 0581fd00
 			};
 			name = Debug;
 		};
@@ -4425,16 +4417,11 @@
 			baseConfigurationReference = 04F39F111AEF2AFE005B926E /* StripeiOS-Release.xcconfig */;
 			buildSettings = {
 				CODE_SIGN_IDENTITY = "iPhone Developer";
-<<<<<<< HEAD
-				DEVELOPMENT_TEAM = FN3AN9CHDF;
 				LIBRARY_SEARCH_PATHS = (
 					"$(inherited)",
 					"$(PROJECT_DIR)/InternalFrameworks",
 				);
 				OTHER_LDFLAGS = "-ObjC";
-=======
-				DEVELOPMENT_TEAM = "";
->>>>>>> 0581fd00
 			};
 			name = Release;
 		};
