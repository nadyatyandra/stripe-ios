--- conflicted
+++ resolved
@@ -324,14 +324,11 @@
 		04F94DD31D22A23F004FC826 /* NSBundle+Stripe_AppName.h in Headers */ = {isa = PBXBuildFile; fileRef = 049A3F971CC76A2400F57DE7 /* NSBundle+Stripe_AppName.h */; };
 		04F94DD41D22A242004FC826 /* NSBundle+Stripe_AppName.m in Sources */ = {isa = PBXBuildFile; fileRef = 049A3F981CC76A2400F57DE7 /* NSBundle+Stripe_AppName.m */; };
 		04FCFA191BD59A8C00297732 /* STPCategoryLoader.h in Headers */ = {isa = PBXBuildFile; fileRef = 04FCFA171BD59A8C00297732 /* STPCategoryLoader.h */; };
-<<<<<<< HEAD
 		3691EB712119111A008C49E1 /* STPCardValidator+Private.h in Headers */ = {isa = PBXBuildFile; fileRef = 3691EB6F2119111A008C49E1 /* STPCardValidator+Private.h */; };
 		3691EB722119111A008C49E1 /* STPCardValidator+Private.m in Sources */ = {isa = PBXBuildFile; fileRef = 3691EB702119111A008C49E1 /* STPCardValidator+Private.m */; };
-=======
 		3617A51420FE5BBB001A9E6A /* NSLocale+STPSwizzling.h in Headers */ = {isa = PBXBuildFile; fileRef = 3617A51220FE5BBB001A9E6A /* NSLocale+STPSwizzling.h */; };
 		3617A51520FE5BBB001A9E6A /* NSLocale+STPSwizzling.m in Sources */ = {isa = PBXBuildFile; fileRef = 3617A51320FE5BBB001A9E6A /* NSLocale+STPSwizzling.m */; };
 		3691EB74211A4F31008C49E1 /* STPShippingAddressViewControllerTest.m in Sources */ = {isa = PBXBuildFile; fileRef = 3691EB73211A4F31008C49E1 /* STPShippingAddressViewControllerTest.m */; };
->>>>>>> 7a721d87
 		8B013C891F1E784A00DD831B /* STPPaymentConfigurationTest.m in Sources */ = {isa = PBXBuildFile; fileRef = 8B013C881F1E784A00DD831B /* STPPaymentConfigurationTest.m */; };
 		8B39128220E2F99600098401 /* EPSSource.json in Resources */ = {isa = PBXBuildFile; fileRef = 8B39128120E2F99600098401 /* EPSSource.json */; };
 		8B39128320E2F9A100098401 /* BancontactSource.json in Resources */ = {isa = PBXBuildFile; fileRef = 8B39127F20E2F6A500098401 /* BancontactSource.json */; };
@@ -1050,14 +1047,11 @@
 		04F94D6F1D21CB20004FC826 /* StripeiOSResources.xcconfig */ = {isa = PBXFileReference; fileEncoding = 4; lastKnownFileType = text.xcconfig; path = StripeiOSResources.xcconfig; sourceTree = "<group>"; };
 		04FCFA171BD59A8C00297732 /* STPCategoryLoader.h */ = {isa = PBXFileReference; fileEncoding = 4; lastKnownFileType = sourcecode.c.h; path = STPCategoryLoader.h; sourceTree = "<group>"; };
 		11C74B9B164043050071C2CA /* Foundation.framework */ = {isa = PBXFileReference; lastKnownFileType = wrapper.framework; name = Foundation.framework; path = System/Library/Frameworks/Foundation.framework; sourceTree = SDKROOT; };
-<<<<<<< HEAD
 		3691EB6F2119111A008C49E1 /* STPCardValidator+Private.h */ = {isa = PBXFileReference; lastKnownFileType = sourcecode.c.h; path = "STPCardValidator+Private.h"; sourceTree = "<group>"; };
 		3691EB702119111A008C49E1 /* STPCardValidator+Private.m */ = {isa = PBXFileReference; lastKnownFileType = sourcecode.c.objc; path = "STPCardValidator+Private.m"; sourceTree = "<group>"; };
-=======
 		3617A51220FE5BBB001A9E6A /* NSLocale+STPSwizzling.h */ = {isa = PBXFileReference; lastKnownFileType = sourcecode.c.h; path = "NSLocale+STPSwizzling.h"; sourceTree = "<group>"; };
 		3617A51320FE5BBB001A9E6A /* NSLocale+STPSwizzling.m */ = {isa = PBXFileReference; lastKnownFileType = sourcecode.c.objc; path = "NSLocale+STPSwizzling.m"; sourceTree = "<group>"; };
 		3691EB73211A4F31008C49E1 /* STPShippingAddressViewControllerTest.m */ = {isa = PBXFileReference; lastKnownFileType = sourcecode.c.objc; path = STPShippingAddressViewControllerTest.m; sourceTree = "<group>"; };
->>>>>>> 7a721d87
 		4A0D74F918F6106100966D7B /* Security.framework */ = {isa = PBXFileReference; lastKnownFileType = wrapper.framework; name = Security.framework; path = System/Library/Frameworks/Security.framework; sourceTree = SDKROOT; };
 		7E0B1132203572FB00271AD3 /* fi */ = {isa = PBXFileReference; fileEncoding = 4; lastKnownFileType = text.plist.strings; name = fi; path = Localizations/fi.lproj/Localizable.strings; sourceTree = "<group>"; };
 		8B013C881F1E784A00DD831B /* STPPaymentConfigurationTest.m */ = {isa = PBXFileReference; fileEncoding = 4; lastKnownFileType = sourcecode.c.objc; path = STPPaymentConfigurationTest.m; sourceTree = "<group>"; };
