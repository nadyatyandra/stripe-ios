// !$*UTF8*$!
{
	archiveVersion = 1;
	classes = {
	};
	objectVersion = 46;
	objects = {

/* Begin PBXAggregateTarget section */
		049E85221A607FFD000B66CD /* StripeiOSStaticFramework */ = {
			isa = PBXAggregateTarget;
			buildConfigurationList = 049E85231A607FFD000B66CD /* Build configuration list for PBXAggregateTarget "StripeiOSStaticFramework" */;
			buildPhases = (
				049E85281A608030000B66CD /* MultiPlatform Build */,
				04B33F321BC744D100DD8120 /* Copy Files */,
			);
			dependencies = (
				049E85271A608027000B66CD /* PBXTargetDependency */,
			);
			name = StripeiOSStaticFramework;
			productName = Framework;
		};
/* End PBXAggregateTarget section */

/* Begin PBXBuildFile section */
		0426B96E1CEADC98006AC8DD /* STPColorUtils.h in Headers */ = {isa = PBXBuildFile; fileRef = 0426B96C1CEADC98006AC8DD /* STPColorUtils.h */; };
		0426B96F1CEADC98006AC8DD /* STPColorUtils.m in Sources */ = {isa = PBXBuildFile; fileRef = 0426B96D1CEADC98006AC8DD /* STPColorUtils.m */; };
		0426B9721CEAE3EB006AC8DD /* UITableViewCell+Stripe_Borders.h in Headers */ = {isa = PBXBuildFile; fileRef = 0426B9701CEAE3EB006AC8DD /* UITableViewCell+Stripe_Borders.h */; };
		0426B9731CEAE3EB006AC8DD /* UITableViewCell+Stripe_Borders.m in Sources */ = {isa = PBXBuildFile; fileRef = 0426B9711CEAE3EB006AC8DD /* UITableViewCell+Stripe_Borders.m */; };
		0426B9761CEBD001006AC8DD /* UINavigationBar+Stripe_Theme.h in Headers */ = {isa = PBXBuildFile; fileRef = 0426B9741CEBD001006AC8DD /* UINavigationBar+Stripe_Theme.h */; settings = {ATTRIBUTES = (Public, ); }; };
		0426B9771CEBD001006AC8DD /* UINavigationBar+Stripe_Theme.h in Headers */ = {isa = PBXBuildFile; fileRef = 0426B9741CEBD001006AC8DD /* UINavigationBar+Stripe_Theme.h */; settings = {ATTRIBUTES = (Public, ); }; };
		0426B9781CEBD001006AC8DD /* UINavigationBar+Stripe_Theme.m in Sources */ = {isa = PBXBuildFile; fileRef = 0426B9751CEBD001006AC8DD /* UINavigationBar+Stripe_Theme.m */; };
		0426B9791CEBD001006AC8DD /* UINavigationBar+Stripe_Theme.m in Sources */ = {isa = PBXBuildFile; fileRef = 0426B9751CEBD001006AC8DD /* UINavigationBar+Stripe_Theme.m */; };
		042CA1B61B7BD84100AF0DA6 /* stp_card_placeholder_template.png in Resources */ = {isa = PBXBuildFile; fileRef = 042CA1B31B7BD84100AF0DA6 /* stp_card_placeholder_template.png */; };
		042CA1B71B7BD84100AF0DA6 /* stp_card_placeholder_template@2x.png in Resources */ = {isa = PBXBuildFile; fileRef = 042CA1B41B7BD84100AF0DA6 /* stp_card_placeholder_template@2x.png */; };
		042CA1B81B7BD84100AF0DA6 /* stp_card_placeholder_template@3x.png in Resources */ = {isa = PBXBuildFile; fileRef = 042CA1B51B7BD84100AF0DA6 /* stp_card_placeholder_template@3x.png */; };
		0433EB491BD06313003912B4 /* NSDictionary+Stripe.h in Headers */ = {isa = PBXBuildFile; fileRef = 0433EB471BD06313003912B4 /* NSDictionary+Stripe.h */; };
		0433EB4B1BD06313003912B4 /* NSDictionary+Stripe.h in Headers */ = {isa = PBXBuildFile; fileRef = 0433EB471BD06313003912B4 /* NSDictionary+Stripe.h */; };
		0433EB4C1BD06313003912B4 /* NSDictionary+Stripe.m in Sources */ = {isa = PBXBuildFile; fileRef = 0433EB481BD06313003912B4 /* NSDictionary+Stripe.m */; };
		0433EB4E1BD06313003912B4 /* NSDictionary+Stripe.m in Sources */ = {isa = PBXBuildFile; fileRef = 0433EB481BD06313003912B4 /* NSDictionary+Stripe.m */; };
		0438EF2C1B7416BB00D506CC /* STPFormTextField.h in Headers */ = {isa = PBXBuildFile; fileRef = 0438EF261B7416BB00D506CC /* STPFormTextField.h */; };
		0438EF2E1B7416BB00D506CC /* STPFormTextField.h in Headers */ = {isa = PBXBuildFile; fileRef = 0438EF261B7416BB00D506CC /* STPFormTextField.h */; };
		0438EF2F1B7416BB00D506CC /* STPFormTextField.m in Sources */ = {isa = PBXBuildFile; fileRef = 0438EF271B7416BB00D506CC /* STPFormTextField.m */; };
		0438EF311B7416BB00D506CC /* STPFormTextField.m in Sources */ = {isa = PBXBuildFile; fileRef = 0438EF271B7416BB00D506CC /* STPFormTextField.m */; };
		0438EF351B7416BB00D506CC /* STPPaymentCardTextField.m in Sources */ = {isa = PBXBuildFile; fileRef = 0438EF291B7416BB00D506CC /* STPPaymentCardTextField.m */; };
		0438EF371B7416BB00D506CC /* STPPaymentCardTextField.m in Sources */ = {isa = PBXBuildFile; fileRef = 0438EF291B7416BB00D506CC /* STPPaymentCardTextField.m */; };
		0438EF381B7416BB00D506CC /* STPPaymentCardTextFieldViewModel.h in Headers */ = {isa = PBXBuildFile; fileRef = 0438EF2A1B7416BB00D506CC /* STPPaymentCardTextFieldViewModel.h */; };
		0438EF3A1B7416BB00D506CC /* STPPaymentCardTextFieldViewModel.h in Headers */ = {isa = PBXBuildFile; fileRef = 0438EF2A1B7416BB00D506CC /* STPPaymentCardTextFieldViewModel.h */; };
		0438EF3B1B7416BB00D506CC /* STPPaymentCardTextFieldViewModel.m in Sources */ = {isa = PBXBuildFile; fileRef = 0438EF2B1B7416BB00D506CC /* STPPaymentCardTextFieldViewModel.m */; };
		0438EF3D1B7416BB00D506CC /* STPPaymentCardTextFieldViewModel.m in Sources */ = {isa = PBXBuildFile; fileRef = 0438EF2B1B7416BB00D506CC /* STPPaymentCardTextFieldViewModel.m */; };
		0438EF431B74170D00D506CC /* STPCardValidator.m in Sources */ = {isa = PBXBuildFile; fileRef = 0438EF3F1B74170D00D506CC /* STPCardValidator.m */; };
		0438EF451B74170D00D506CC /* STPCardValidator.m in Sources */ = {isa = PBXBuildFile; fileRef = 0438EF3F1B74170D00D506CC /* STPCardValidator.m */; };
		0438EF471B74183100D506CC /* STPCardBrand.h in Headers */ = {isa = PBXBuildFile; fileRef = 0438EF461B74183100D506CC /* STPCardBrand.h */; settings = {ATTRIBUTES = (Public, ); }; };
		0438EF491B74183100D506CC /* STPCardBrand.h in Headers */ = {isa = PBXBuildFile; fileRef = 0438EF461B74183100D506CC /* STPCardBrand.h */; settings = {ATTRIBUTES = (Public, ); }; };
		0438EF4C1B741B0100D506CC /* STPCardValidatorTest.m in Sources */ = {isa = PBXBuildFile; fileRef = 0438EF4A1B741B0100D506CC /* STPCardValidatorTest.m */; };
		0438EF4D1B741B0100D506CC /* STPPaymentCardTextFieldViewModelTest.m in Sources */ = {isa = PBXBuildFile; fileRef = 0438EF4B1B741B0100D506CC /* STPPaymentCardTextFieldViewModelTest.m */; };
		0438EFA41B741C2800D506CC /* stp_card_amex.png in Resources */ = {isa = PBXBuildFile; fileRef = 0438EF891B741C2800D506CC /* stp_card_amex.png */; };
		0438EFA61B741C2800D506CC /* stp_card_amex@2x.png in Resources */ = {isa = PBXBuildFile; fileRef = 0438EF8A1B741C2800D506CC /* stp_card_amex@2x.png */; };
		0438EFA81B741C2800D506CC /* stp_card_amex@3x.png in Resources */ = {isa = PBXBuildFile; fileRef = 0438EF8B1B741C2800D506CC /* stp_card_amex@3x.png */; };
		0438EFAA1B741C2800D506CC /* stp_card_cvc.png in Resources */ = {isa = PBXBuildFile; fileRef = 0438EF8C1B741C2800D506CC /* stp_card_cvc.png */; };
		0438EFAC1B741C2800D506CC /* stp_card_cvc@2x.png in Resources */ = {isa = PBXBuildFile; fileRef = 0438EF8D1B741C2800D506CC /* stp_card_cvc@2x.png */; };
		0438EFAE1B741C2800D506CC /* stp_card_cvc@3x.png in Resources */ = {isa = PBXBuildFile; fileRef = 0438EF8E1B741C2800D506CC /* stp_card_cvc@3x.png */; };
		0438EFB01B741C2800D506CC /* stp_card_cvc_amex.png in Resources */ = {isa = PBXBuildFile; fileRef = 0438EF8F1B741C2800D506CC /* stp_card_cvc_amex.png */; };
		0438EFB21B741C2800D506CC /* stp_card_cvc_amex@2x.png in Resources */ = {isa = PBXBuildFile; fileRef = 0438EF901B741C2800D506CC /* stp_card_cvc_amex@2x.png */; };
		0438EFB41B741C2800D506CC /* stp_card_cvc_amex@3x.png in Resources */ = {isa = PBXBuildFile; fileRef = 0438EF911B741C2800D506CC /* stp_card_cvc_amex@3x.png */; };
		0438EFB61B741C2800D506CC /* stp_card_diners.png in Resources */ = {isa = PBXBuildFile; fileRef = 0438EF921B741C2800D506CC /* stp_card_diners.png */; };
		0438EFB81B741C2800D506CC /* stp_card_diners@2x.png in Resources */ = {isa = PBXBuildFile; fileRef = 0438EF931B741C2800D506CC /* stp_card_diners@2x.png */; };
		0438EFBA1B741C2800D506CC /* stp_card_diners@3x.png in Resources */ = {isa = PBXBuildFile; fileRef = 0438EF941B741C2800D506CC /* stp_card_diners@3x.png */; };
		0438EFBC1B741C2800D506CC /* stp_card_discover.png in Resources */ = {isa = PBXBuildFile; fileRef = 0438EF951B741C2800D506CC /* stp_card_discover.png */; };
		0438EFBE1B741C2800D506CC /* stp_card_discover@2x.png in Resources */ = {isa = PBXBuildFile; fileRef = 0438EF961B741C2800D506CC /* stp_card_discover@2x.png */; };
		0438EFC01B741C2800D506CC /* stp_card_discover@3x.png in Resources */ = {isa = PBXBuildFile; fileRef = 0438EF971B741C2800D506CC /* stp_card_discover@3x.png */; };
		0438EFC21B741C2800D506CC /* stp_card_jcb.png in Resources */ = {isa = PBXBuildFile; fileRef = 0438EF981B741C2800D506CC /* stp_card_jcb.png */; };
		0438EFC41B741C2800D506CC /* stp_card_jcb@2x.png in Resources */ = {isa = PBXBuildFile; fileRef = 0438EF991B741C2800D506CC /* stp_card_jcb@2x.png */; };
		0438EFC61B741C2800D506CC /* stp_card_jcb@3x.png in Resources */ = {isa = PBXBuildFile; fileRef = 0438EF9A1B741C2800D506CC /* stp_card_jcb@3x.png */; };
		0438EFC81B741C2800D506CC /* stp_card_mastercard.png in Resources */ = {isa = PBXBuildFile; fileRef = 0438EF9B1B741C2800D506CC /* stp_card_mastercard.png */; };
		0438EFCA1B741C2800D506CC /* stp_card_mastercard@2x.png in Resources */ = {isa = PBXBuildFile; fileRef = 0438EF9C1B741C2800D506CC /* stp_card_mastercard@2x.png */; };
		0438EFCC1B741C2800D506CC /* stp_card_mastercard@3x.png in Resources */ = {isa = PBXBuildFile; fileRef = 0438EF9D1B741C2800D506CC /* stp_card_mastercard@3x.png */; };
		0438EFCE1B741C2800D506CC /* stp_card_placeholder.png in Resources */ = {isa = PBXBuildFile; fileRef = 0438EF9E1B741C2800D506CC /* stp_card_placeholder.png */; };
		0438EFD01B741C2800D506CC /* stp_card_placeholder@2x.png in Resources */ = {isa = PBXBuildFile; fileRef = 0438EF9F1B741C2800D506CC /* stp_card_placeholder@2x.png */; };
		0438EFD21B741C2800D506CC /* stp_card_placeholder@3x.png in Resources */ = {isa = PBXBuildFile; fileRef = 0438EFA01B741C2800D506CC /* stp_card_placeholder@3x.png */; };
		0438EFD41B741C2800D506CC /* stp_card_visa.png in Resources */ = {isa = PBXBuildFile; fileRef = 0438EFA11B741C2800D506CC /* stp_card_visa.png */; };
		0438EFD61B741C2800D506CC /* stp_card_visa@2x.png in Resources */ = {isa = PBXBuildFile; fileRef = 0438EFA21B741C2800D506CC /* stp_card_visa@2x.png */; };
		0438EFD81B741C2800D506CC /* stp_card_visa@3x.png in Resources */ = {isa = PBXBuildFile; fileRef = 0438EFA31B741C2800D506CC /* stp_card_visa@3x.png */; };
		0439B9871C454F97005A1ED5 /* STPPaymentMethodsViewController.h in Headers */ = {isa = PBXBuildFile; fileRef = 0439B9851C454F97005A1ED5 /* STPPaymentMethodsViewController.h */; settings = {ATTRIBUTES = (Public, ); }; };
		0439B9881C454F97005A1ED5 /* STPPaymentMethodsViewController.h in Headers */ = {isa = PBXBuildFile; fileRef = 0439B9851C454F97005A1ED5 /* STPPaymentMethodsViewController.h */; settings = {ATTRIBUTES = (Public, ); }; };
		0439B9891C454F97005A1ED5 /* STPPaymentMethodsViewController.m in Sources */ = {isa = PBXBuildFile; fileRef = 0439B9861C454F97005A1ED5 /* STPPaymentMethodsViewController.m */; };
		0439B98A1C454F97005A1ED5 /* STPPaymentMethodsViewController.m in Sources */ = {isa = PBXBuildFile; fileRef = 0439B9861C454F97005A1ED5 /* STPPaymentMethodsViewController.m */; };
		04415C671A6605B5001225ED /* STPAPIClientTest.m in Sources */ = {isa = PBXBuildFile; fileRef = 04CDB51E1A5F3A9300B854EE /* STPAPIClientTest.m */; };
		04415C681A6605B5001225ED /* STPFormEncoderTest.m in Sources */ = {isa = PBXBuildFile; fileRef = 04CDB51F1A5F3A9300B854EE /* STPFormEncoderTest.m */; };
		04415C6A1A6605B5001225ED /* STPApplePayTest.m in Sources */ = {isa = PBXBuildFile; fileRef = 04CDB5211A5F3A9300B854EE /* STPApplePayTest.m */; };
		04415C6B1A6605B5001225ED /* STPBankAccountFunctionalTest.m in Sources */ = {isa = PBXBuildFile; fileRef = 04CDB5221A5F3A9300B854EE /* STPBankAccountFunctionalTest.m */; };
		04415C6C1A6605B5001225ED /* STPBankAccountTest.m in Sources */ = {isa = PBXBuildFile; fileRef = 04CDB5231A5F3A9300B854EE /* STPBankAccountTest.m */; };
		04415C6D1A6605B5001225ED /* STPCardFunctionalTest.m in Sources */ = {isa = PBXBuildFile; fileRef = 04CDB5241A5F3A9300B854EE /* STPCardFunctionalTest.m */; };
		04415C6E1A6605B5001225ED /* STPCardTest.m in Sources */ = {isa = PBXBuildFile; fileRef = 04CDB5251A5F3A9300B854EE /* STPCardTest.m */; };
		04415C6F1A6605B5001225ED /* STPCertTest.m in Sources */ = {isa = PBXBuildFile; fileRef = 04CDB5261A5F3A9300B854EE /* STPCertTest.m */; };
		04415C701A6605B5001225ED /* STPTokenTest.m in Sources */ = {isa = PBXBuildFile; fileRef = 04CDB5271A5F3A9300B854EE /* STPTokenTest.m */; };
		0451CC441C49AE1C003B2CA6 /* STPPaymentResult.h in Headers */ = {isa = PBXBuildFile; fileRef = 0451CC421C49AE1C003B2CA6 /* STPPaymentResult.h */; settings = {ATTRIBUTES = (Public, ); }; };
		0451CC451C49AE1C003B2CA6 /* STPPaymentResult.h in Headers */ = {isa = PBXBuildFile; fileRef = 0451CC421C49AE1C003B2CA6 /* STPPaymentResult.h */; settings = {ATTRIBUTES = (Public, ); }; };
		0451CC461C49AE1C003B2CA6 /* STPPaymentResult.m in Sources */ = {isa = PBXBuildFile; fileRef = 0451CC431C49AE1C003B2CA6 /* STPPaymentResult.m */; };
		0451CC471C49AE1C003B2CA6 /* STPPaymentResult.m in Sources */ = {isa = PBXBuildFile; fileRef = 0451CC431C49AE1C003B2CA6 /* STPPaymentResult.m */; };
		04533E7D1A6877F400C7E52E /* PassKit.framework in Frameworks */ = {isa = PBXBuildFile; fileRef = 04D5BF9019BF958F009521A5 /* PassKit.framework */; settings = {ATTRIBUTES = (Weak, ); }; };
		045A62AB1B8E7259000165CE /* STPPaymentCardTextFieldTest.m in Sources */ = {isa = PBXBuildFile; fileRef = 045A62AA1B8E7259000165CE /* STPPaymentCardTextFieldTest.m */; };
		045D71071CEED3AA00F6CD65 /* STPRememberMeEmailCell.h in Headers */ = {isa = PBXBuildFile; fileRef = 045D71051CEED3AA00F6CD65 /* STPRememberMeEmailCell.h */; };
		045D71081CEED3AA00F6CD65 /* STPRememberMeEmailCell.h in Headers */ = {isa = PBXBuildFile; fileRef = 045D71051CEED3AA00F6CD65 /* STPRememberMeEmailCell.h */; };
		045D71091CEED3AA00F6CD65 /* STPRememberMeEmailCell.m in Sources */ = {isa = PBXBuildFile; fileRef = 045D71061CEED3AA00F6CD65 /* STPRememberMeEmailCell.m */; };
		045D710A1CEED3AA00F6CD65 /* STPRememberMeEmailCell.m in Sources */ = {isa = PBXBuildFile; fileRef = 045D71061CEED3AA00F6CD65 /* STPRememberMeEmailCell.m */; };
		045D710E1CEEE30500F6CD65 /* STPAspects.h in Headers */ = {isa = PBXBuildFile; fileRef = 045D710C1CEEE30500F6CD65 /* STPAspects.h */; };
		045D710F1CEEE30500F6CD65 /* STPAspects.h in Headers */ = {isa = PBXBuildFile; fileRef = 045D710C1CEEE30500F6CD65 /* STPAspects.h */; };
		045D71101CEEE30500F6CD65 /* STPAspects.m in Sources */ = {isa = PBXBuildFile; fileRef = 045D710D1CEEE30500F6CD65 /* STPAspects.m */; };
		045D71111CEEE30500F6CD65 /* STPAspects.m in Sources */ = {isa = PBXBuildFile; fileRef = 045D710D1CEEE30500F6CD65 /* STPAspects.m */; };
		045D71201CEFA57000F6CD65 /* UIViewController+Stripe_Promises.h in Headers */ = {isa = PBXBuildFile; fileRef = 045D711E1CEFA57000F6CD65 /* UIViewController+Stripe_Promises.h */; };
		045D71211CEFA57000F6CD65 /* UIViewController+Stripe_Promises.h in Headers */ = {isa = PBXBuildFile; fileRef = 045D711E1CEFA57000F6CD65 /* UIViewController+Stripe_Promises.h */; };
		045D71221CEFA57000F6CD65 /* UIViewController+Stripe_Promises.m in Sources */ = {isa = PBXBuildFile; fileRef = 045D711F1CEFA57000F6CD65 /* UIViewController+Stripe_Promises.m */; };
		045D71231CEFA57000F6CD65 /* UIViewController+Stripe_Promises.m in Sources */ = {isa = PBXBuildFile; fileRef = 045D711F1CEFA57000F6CD65 /* UIViewController+Stripe_Promises.m */; };
		045D712C1CF4ED7600F6CD65 /* STPBINRange.h in Headers */ = {isa = PBXBuildFile; fileRef = 045D712A1CF4ED7600F6CD65 /* STPBINRange.h */; };
		045D712D1CF4ED7600F6CD65 /* STPBINRange.h in Headers */ = {isa = PBXBuildFile; fileRef = 045D712A1CF4ED7600F6CD65 /* STPBINRange.h */; };
		045D712E1CF4ED7600F6CD65 /* STPBINRange.m in Sources */ = {isa = PBXBuildFile; fileRef = 045D712B1CF4ED7600F6CD65 /* STPBINRange.m */; };
		045D712F1CF4ED7600F6CD65 /* STPBINRange.m in Sources */ = {isa = PBXBuildFile; fileRef = 045D712B1CF4ED7600F6CD65 /* STPBINRange.m */; };
		045D71311CF514BB00F6CD65 /* STPBinRangeTest.m in Sources */ = {isa = PBXBuildFile; fileRef = 045D71301CF514BB00F6CD65 /* STPBinRangeTest.m */; };
		045E7C091A5F41DE004751EF /* Stripe.framework in Frameworks */ = {isa = PBXBuildFile; fileRef = 04CDB4421A5F2E1800B854EE /* Stripe.framework */; };
		04633AFB1CD1299B009D4FB5 /* NSString+Stripe.h in Headers */ = {isa = PBXBuildFile; fileRef = 04695AD11C77F9DB00E08063 /* NSString+Stripe.h */; };
		04633AFD1CD129AF009D4FB5 /* STPPhoneNumberValidator.h in Headers */ = {isa = PBXBuildFile; fileRef = 04695AD71C77F9EF00E08063 /* STPPhoneNumberValidator.h */; };
		04633AFE1CD129B4009D4FB5 /* STPDelegateProxy.h in Headers */ = {isa = PBXBuildFile; fileRef = 04695AD51C77F9EF00E08063 /* STPDelegateProxy.h */; };
		04633AFF1CD129C0009D4FB5 /* NSString+Stripe.m in Sources */ = {isa = PBXBuildFile; fileRef = 04695AD21C77F9DB00E08063 /* NSString+Stripe.m */; };
		04633B011CD129CB009D4FB5 /* STPPhoneNumberValidator.m in Sources */ = {isa = PBXBuildFile; fileRef = 04695AD81C77F9EF00E08063 /* STPPhoneNumberValidator.m */; };
		04633B021CD129D0009D4FB5 /* STPDelegateProxy.m in Sources */ = {isa = PBXBuildFile; fileRef = 04695AD61C77F9EF00E08063 /* STPDelegateProxy.m */; };
		04633B051CD44F1C009D4FB5 /* STPAPIClient+ApplePay.m in Sources */ = {isa = PBXBuildFile; fileRef = 04633B041CD44F1C009D4FB5 /* STPAPIClient+ApplePay.m */; };
		04633B071CD44F47009D4FB5 /* STPAPIClient+ApplePay.h in Headers */ = {isa = PBXBuildFile; fileRef = 04633B061CD44F47009D4FB5 /* STPAPIClient+ApplePay.h */; settings = {ATTRIBUTES = (Public, ); }; };
		04633B0C1CD44F6C009D4FB5 /* PKPayment+Stripe.h in Headers */ = {isa = PBXBuildFile; fileRef = 04633B081CD44F6C009D4FB5 /* PKPayment+Stripe.h */; };
		04633B0D1CD44F6C009D4FB5 /* PKPayment+Stripe.m in Sources */ = {isa = PBXBuildFile; fileRef = 04633B091CD44F6C009D4FB5 /* PKPayment+Stripe.m */; };
		04633B141CD45215009D4FB5 /* PKPayment+Stripe.m in Sources */ = {isa = PBXBuildFile; fileRef = 04633B091CD44F6C009D4FB5 /* PKPayment+Stripe.m */; };
		04633B151CD4521F009D4FB5 /* STPAPIClient+ApplePay.m in Sources */ = {isa = PBXBuildFile; fileRef = 04633B041CD44F1C009D4FB5 /* STPAPIClient+ApplePay.m */; };
		04633B161CD45222009D4FB5 /* STPAPIClient+ApplePay.h in Headers */ = {isa = PBXBuildFile; fileRef = 04633B061CD44F47009D4FB5 /* STPAPIClient+ApplePay.h */; settings = {ATTRIBUTES = (Public, ); }; };
		04633B171CD45437009D4FB5 /* STPCategoryLoader.m in Sources */ = {isa = PBXBuildFile; fileRef = 04633B0A1CD44F6C009D4FB5 /* STPCategoryLoader.m */; };
		04633B1A1CD7BF29009D4FB5 /* integrate-dynamic-framework.sh in Resources */ = {isa = PBXBuildFile; fileRef = 04633B191CD7BF29009D4FB5 /* integrate-dynamic-framework.sh */; };
		04695AD31C77F9DB00E08063 /* NSString+Stripe.h in Headers */ = {isa = PBXBuildFile; fileRef = 04695AD11C77F9DB00E08063 /* NSString+Stripe.h */; };
		04695AD41C77F9DB00E08063 /* NSString+Stripe.m in Sources */ = {isa = PBXBuildFile; fileRef = 04695AD21C77F9DB00E08063 /* NSString+Stripe.m */; };
		04695AD91C77F9EF00E08063 /* STPDelegateProxy.h in Headers */ = {isa = PBXBuildFile; fileRef = 04695AD51C77F9EF00E08063 /* STPDelegateProxy.h */; };
		04695ADA1C77F9EF00E08063 /* STPDelegateProxy.m in Sources */ = {isa = PBXBuildFile; fileRef = 04695AD61C77F9EF00E08063 /* STPDelegateProxy.m */; };
		04695ADB1C77F9EF00E08063 /* STPPhoneNumberValidator.h in Headers */ = {isa = PBXBuildFile; fileRef = 04695AD71C77F9EF00E08063 /* STPPhoneNumberValidator.h */; };
		04695ADC1C77F9EF00E08063 /* STPPhoneNumberValidator.m in Sources */ = {isa = PBXBuildFile; fileRef = 04695AD81C77F9EF00E08063 /* STPPhoneNumberValidator.m */; };
		046FE9A11CE55D1D00DA6A7B /* STPPaymentActivityIndicatorView.h in Headers */ = {isa = PBXBuildFile; fileRef = 046FE99F1CE55D1D00DA6A7B /* STPPaymentActivityIndicatorView.h */; settings = {ATTRIBUTES = (Public, ); }; };
		046FE9A21CE55D1D00DA6A7B /* STPPaymentActivityIndicatorView.m in Sources */ = {isa = PBXBuildFile; fileRef = 046FE9A01CE55D1D00DA6A7B /* STPPaymentActivityIndicatorView.m */; };
		046FE9A31CE5608000DA6A7B /* STPPaymentActivityIndicatorView.h in Headers */ = {isa = PBXBuildFile; fileRef = 046FE99F1CE55D1D00DA6A7B /* STPPaymentActivityIndicatorView.h */; settings = {ATTRIBUTES = (Public, ); }; };
		04793F561D1D8DDD00B3C551 /* STPSource.h in Headers */ = {isa = PBXBuildFile; fileRef = 04793F551D1D8DDD00B3C551 /* STPSource.h */; settings = {ATTRIBUTES = (Public, ); }; };
		04793F571D1D9C0200B3C551 /* STPSource.h in Headers */ = {isa = PBXBuildFile; fileRef = 04793F551D1D8DDD00B3C551 /* STPSource.h */; settings = {ATTRIBUTES = (Public, ); }; };
		04827D101D2575C6002DB3E8 /* STPImageLibrary.h in Headers */ = {isa = PBXBuildFile; fileRef = 04827D0E1D2575C6002DB3E8 /* STPImageLibrary.h */; settings = {ATTRIBUTES = (Public, ); }; };
		04827D111D2575C6002DB3E8 /* STPImageLibrary.h in Headers */ = {isa = PBXBuildFile; fileRef = 04827D0E1D2575C6002DB3E8 /* STPImageLibrary.h */; settings = {ATTRIBUTES = (Public, ); }; };
		04827D121D2575C6002DB3E8 /* STPImageLibrary.m in Sources */ = {isa = PBXBuildFile; fileRef = 04827D0F1D2575C6002DB3E8 /* STPImageLibrary.m */; };
		04827D131D2575C6002DB3E8 /* STPImageLibrary.m in Sources */ = {isa = PBXBuildFile; fileRef = 04827D0F1D2575C6002DB3E8 /* STPImageLibrary.m */; };
		04827D151D257764002DB3E8 /* STPImageLibrary+Private.h in Headers */ = {isa = PBXBuildFile; fileRef = 04827D141D257764002DB3E8 /* STPImageLibrary+Private.h */; };
		04827D161D257764002DB3E8 /* STPImageLibrary+Private.h in Headers */ = {isa = PBXBuildFile; fileRef = 04827D141D257764002DB3E8 /* STPImageLibrary+Private.h */; };
		04827D181D257A6C002DB3E8 /* STPImageLibraryTest.m in Sources */ = {isa = PBXBuildFile; fileRef = 04827D171D257A6C002DB3E8 /* STPImageLibraryTest.m */; };
		049880FC1CED5A2300EA4FFD /* STPPaymentConfiguration.h in Headers */ = {isa = PBXBuildFile; fileRef = 049880FA1CED5A2300EA4FFD /* STPPaymentConfiguration.h */; settings = {ATTRIBUTES = (Public, ); }; };
		049880FD1CED5A2300EA4FFD /* STPPaymentConfiguration.h in Headers */ = {isa = PBXBuildFile; fileRef = 049880FA1CED5A2300EA4FFD /* STPPaymentConfiguration.h */; settings = {ATTRIBUTES = (Public, ); }; };
		049880FE1CED5A2300EA4FFD /* STPPaymentConfiguration.m in Sources */ = {isa = PBXBuildFile; fileRef = 049880FB1CED5A2300EA4FFD /* STPPaymentConfiguration.m */; };
		049880FF1CED5A2300EA4FFD /* STPPaymentConfiguration.m in Sources */ = {isa = PBXBuildFile; fileRef = 049880FB1CED5A2300EA4FFD /* STPPaymentConfiguration.m */; };
		049881081CEE695700EA4FFD /* UIViewController+Stripe_Alerts.h in Headers */ = {isa = PBXBuildFile; fileRef = 049881061CEE695700EA4FFD /* UIViewController+Stripe_Alerts.h */; };
		049881091CEE695700EA4FFD /* UIViewController+Stripe_Alerts.h in Headers */ = {isa = PBXBuildFile; fileRef = 049881061CEE695700EA4FFD /* UIViewController+Stripe_Alerts.h */; };
		0498810A1CEE695700EA4FFD /* UIViewController+Stripe_Alerts.m in Sources */ = {isa = PBXBuildFile; fileRef = 049881071CEE695700EA4FFD /* UIViewController+Stripe_Alerts.m */; };
		0498810B1CEE695700EA4FFD /* UIViewController+Stripe_Alerts.m in Sources */ = {isa = PBXBuildFile; fileRef = 049881071CEE695700EA4FFD /* UIViewController+Stripe_Alerts.m */; };
		049952CF1BCF13510088C703 /* STPAPIPostRequest.h in Headers */ = {isa = PBXBuildFile; fileRef = 049952CD1BCF13510088C703 /* STPAPIPostRequest.h */; };
		049952D01BCF13510088C703 /* STPAPIPostRequest.m in Sources */ = {isa = PBXBuildFile; fileRef = 049952CE1BCF13510088C703 /* STPAPIPostRequest.m */; };
		049952D21BCF13DD0088C703 /* STPAPIClient+Private.h in Headers */ = {isa = PBXBuildFile; fileRef = 049952D11BCF13DD0088C703 /* STPAPIClient+Private.h */; };
		049952D41BCF13DD0088C703 /* STPAPIClient+Private.h in Headers */ = {isa = PBXBuildFile; fileRef = 049952D11BCF13DD0088C703 /* STPAPIClient+Private.h */; };
		049952D61BCF14930088C703 /* STPAPIPostRequest.h in Headers */ = {isa = PBXBuildFile; fileRef = 049952CD1BCF13510088C703 /* STPAPIPostRequest.h */; };
		049952D81BCF14990088C703 /* STPAPIPostRequest.m in Sources */ = {isa = PBXBuildFile; fileRef = 049952CE1BCF13510088C703 /* STPAPIPostRequest.m */; };
		049A3F7A1CC18D5300F57DE7 /* UIView+Stripe_FirstResponder.h in Headers */ = {isa = PBXBuildFile; fileRef = 049A3F781CC18D5300F57DE7 /* UIView+Stripe_FirstResponder.h */; };
		049A3F7B1CC18D5300F57DE7 /* UIView+Stripe_FirstResponder.m in Sources */ = {isa = PBXBuildFile; fileRef = 049A3F791CC18D5300F57DE7 /* UIView+Stripe_FirstResponder.m */; };
		049A3F7E1CC1920A00F57DE7 /* UIViewController+Stripe_KeyboardAvoiding.h in Headers */ = {isa = PBXBuildFile; fileRef = 049A3F7C1CC1920A00F57DE7 /* UIViewController+Stripe_KeyboardAvoiding.h */; };
		049A3F7F1CC1920A00F57DE7 /* UIViewController+Stripe_KeyboardAvoiding.m in Sources */ = {isa = PBXBuildFile; fileRef = 049A3F7D1CC1920A00F57DE7 /* UIViewController+Stripe_KeyboardAvoiding.m */; };
		049A3F891CC73C7100F57DE7 /* STPPaymentContext.h in Headers */ = {isa = PBXBuildFile; fileRef = 049A3F871CC73C7100F57DE7 /* STPPaymentContext.h */; settings = {ATTRIBUTES = (Public, ); }; };
		049A3F8A1CC73C7100F57DE7 /* STPPaymentContext.m in Sources */ = {isa = PBXBuildFile; fileRef = 049A3F881CC73C7100F57DE7 /* STPPaymentContext.m */; };
		049A3F911CC740FF00F57DE7 /* NSDecimalNumber+Stripe_Currency.h in Headers */ = {isa = PBXBuildFile; fileRef = 049A3F8F1CC740FF00F57DE7 /* NSDecimalNumber+Stripe_Currency.h */; };
		049A3F921CC740FF00F57DE7 /* NSDecimalNumber+Stripe_Currency.m in Sources */ = {isa = PBXBuildFile; fileRef = 049A3F901CC740FF00F57DE7 /* NSDecimalNumber+Stripe_Currency.m */; };
		049A3F951CC75B2E00F57DE7 /* STPPromise.h in Headers */ = {isa = PBXBuildFile; fileRef = 049A3F931CC75B2E00F57DE7 /* STPPromise.h */; };
		049A3F961CC75B2E00F57DE7 /* STPPromise.m in Sources */ = {isa = PBXBuildFile; fileRef = 049A3F941CC75B2E00F57DE7 /* STPPromise.m */; };
		049A3F991CC76A2400F57DE7 /* NSBundle+Stripe_AppName.h in Headers */ = {isa = PBXBuildFile; fileRef = 049A3F971CC76A2400F57DE7 /* NSBundle+Stripe_AppName.h */; };
		049A3F9A1CC76A2400F57DE7 /* NSBundle+Stripe_AppName.m in Sources */ = {isa = PBXBuildFile; fileRef = 049A3F981CC76A2400F57DE7 /* NSBundle+Stripe_AppName.m */; };
		049A3F9B1CC7DBCC00F57DE7 /* STPPaymentContext.h in Headers */ = {isa = PBXBuildFile; fileRef = 049A3F871CC73C7100F57DE7 /* STPPaymentContext.h */; settings = {ATTRIBUTES = (Public, ); }; };
		049A3F9F1CC8006800F57DE7 /* stp_icon_add.png in Resources */ = {isa = PBXBuildFile; fileRef = 049A3F9C1CC8006800F57DE7 /* stp_icon_add.png */; };
		049A3FA01CC8006800F57DE7 /* stp_icon_add@2x.png in Resources */ = {isa = PBXBuildFile; fileRef = 049A3F9D1CC8006800F57DE7 /* stp_icon_add@2x.png */; };
		049A3FA11CC8006800F57DE7 /* stp_icon_add@3x.png in Resources */ = {isa = PBXBuildFile; fileRef = 049A3F9E1CC8006800F57DE7 /* stp_icon_add@3x.png */; };
		049A3FA61CC8071100F57DE7 /* stp_card_applepay@2x.png in Resources */ = {isa = PBXBuildFile; fileRef = 049A3FA31CC8071100F57DE7 /* stp_card_applepay@2x.png */; };
		049A3FA71CC8071100F57DE7 /* stp_card_applepay@3x.png in Resources */ = {isa = PBXBuildFile; fileRef = 049A3FA41CC8071100F57DE7 /* stp_card_applepay@3x.png */; };
		049A3FA81CC963EB00F57DE7 /* STPPaymentMethod.h in Headers */ = {isa = PBXBuildFile; fileRef = C11810851CC6AF4C0022FB55 /* STPPaymentMethod.h */; settings = {ATTRIBUTES = (Public, ); }; };
		049A3FA91CC96B3B00F57DE7 /* STPBackendAPIAdapter.h in Headers */ = {isa = PBXBuildFile; fileRef = C11810A61CC6E2160022FB55 /* STPBackendAPIAdapter.h */; settings = {ATTRIBUTES = (Public, ); }; };
		049A3FAA1CC96B7C00F57DE7 /* STPApplePayPaymentMethod.h in Headers */ = {isa = PBXBuildFile; fileRef = C11810871CC6B00D0022FB55 /* STPApplePayPaymentMethod.h */; settings = {ATTRIBUTES = (Public, ); }; };
		049A3FAE1CC9AA9900F57DE7 /* STPAddressViewModel.h in Headers */ = {isa = PBXBuildFile; fileRef = 049A3FAC1CC9AA9900F57DE7 /* STPAddressViewModel.h */; };
		049A3FAF1CC9AA9900F57DE7 /* STPAddressViewModel.m in Sources */ = {isa = PBXBuildFile; fileRef = 049A3FAD1CC9AA9900F57DE7 /* STPAddressViewModel.m */; };
		049A3FB21CC9FEFC00F57DE7 /* UIToolbar+Stripe_InputAccessory.h in Headers */ = {isa = PBXBuildFile; fileRef = 049A3FB01CC9FEFC00F57DE7 /* UIToolbar+Stripe_InputAccessory.h */; };
		049A3FB31CC9FEFC00F57DE7 /* UIToolbar+Stripe_InputAccessory.m in Sources */ = {isa = PBXBuildFile; fileRef = 049A3FB11CC9FEFC00F57DE7 /* UIToolbar+Stripe_InputAccessory.m */; };
		049A3FB41CC9FF0500F57DE7 /* UIToolbar+Stripe_InputAccessory.h in Headers */ = {isa = PBXBuildFile; fileRef = 049A3FB01CC9FEFC00F57DE7 /* UIToolbar+Stripe_InputAccessory.h */; };
		049A3FB71CCA6B8900F57DE7 /* STPAddress.m in Sources */ = {isa = PBXBuildFile; fileRef = C1080F481CBECF7B007B2D89 /* STPAddress.m */; };
		049E84CC1A605DE0000B66CD /* STPAPIClient.m in Sources */ = {isa = PBXBuildFile; fileRef = 04CDB4C31A5F30A700B854EE /* STPAPIClient.m */; };
		049E84CD1A605DE0000B66CD /* STPFormEncoder.m in Sources */ = {isa = PBXBuildFile; fileRef = 04CDB4C51A5F30A700B854EE /* STPFormEncoder.m */; };
		049E84CF1A605DE0000B66CD /* STPBankAccount.m in Sources */ = {isa = PBXBuildFile; fileRef = 04CDB4C91A5F30A700B854EE /* STPBankAccount.m */; };
		049E84D01A605DE0000B66CD /* STPCard.m in Sources */ = {isa = PBXBuildFile; fileRef = 04CDB4CB1A5F30A700B854EE /* STPCard.m */; };
		049E84D11A605DE0000B66CD /* STPToken.m in Sources */ = {isa = PBXBuildFile; fileRef = 04CDB4CD1A5F30A700B854EE /* STPToken.m */; };
		049E84D21A605DE0000B66CD /* StripeError.m in Sources */ = {isa = PBXBuildFile; fileRef = 04CDB4CF1A5F30A700B854EE /* StripeError.m */; };
		049E84D31A605E6A000B66CD /* UIKit.framework in Frameworks */ = {isa = PBXBuildFile; fileRef = FAFC12C516E5767F0066297F /* UIKit.framework */; };
		049E84D41A605E7C000B66CD /* Foundation.framework in Frameworks */ = {isa = PBXBuildFile; fileRef = 11C74B9B164043050071C2CA /* Foundation.framework */; };
		049E84D51A605E82000B66CD /* Security.framework in Frameworks */ = {isa = PBXBuildFile; fileRef = 4A0D74F918F6106100966D7B /* Security.framework */; };
		049E84D61A605E8F000B66CD /* PassKit.framework in Frameworks */ = {isa = PBXBuildFile; fileRef = 04D5BF9019BF958F009521A5 /* PassKit.framework */; settings = {ATTRIBUTES = (Weak, ); }; };
		049E84D71A605E99000B66CD /* AddressBook.framework in Frameworks */ = {isa = PBXBuildFile; fileRef = 04B94BC71A47B78A00092C46 /* AddressBook.framework */; };
		049E84D91A605EF0000B66CD /* Stripe.h in Headers */ = {isa = PBXBuildFile; fileRef = 04CDB4A91A5F30A700B854EE /* Stripe.h */; settings = {ATTRIBUTES = (Public, ); }; };
		049E84E61A605EF0000B66CD /* STPAPIClient.h in Headers */ = {isa = PBXBuildFile; fileRef = 04CDB4C21A5F30A700B854EE /* STPAPIClient.h */; settings = {ATTRIBUTES = (Public, ); }; };
		049E84E71A605EF0000B66CD /* STPFormEncoder.h in Headers */ = {isa = PBXBuildFile; fileRef = 04CDB4C41A5F30A700B854EE /* STPFormEncoder.h */; };
		049E84E91A605EF0000B66CD /* STPBankAccount.h in Headers */ = {isa = PBXBuildFile; fileRef = 04CDB4C81A5F30A700B854EE /* STPBankAccount.h */; settings = {ATTRIBUTES = (Public, ); }; };
		049E84EA1A605EF0000B66CD /* STPCard.h in Headers */ = {isa = PBXBuildFile; fileRef = 04CDB4CA1A5F30A700B854EE /* STPCard.h */; settings = {ATTRIBUTES = (Public, ); }; };
		049E84EB1A605EF0000B66CD /* STPToken.h in Headers */ = {isa = PBXBuildFile; fileRef = 04CDB4CC1A5F30A700B854EE /* STPToken.h */; settings = {ATTRIBUTES = (Public, ); }; };
		049E84EC1A605EF0000B66CD /* StripeError.h in Headers */ = {isa = PBXBuildFile; fileRef = 04CDB4CE1A5F30A700B854EE /* StripeError.h */; settings = {ATTRIBUTES = (Public, ); }; };
		04A488331CA34D3000506E53 /* STPEmailAddressValidator.h in Headers */ = {isa = PBXBuildFile; fileRef = 04A488311CA34D3000506E53 /* STPEmailAddressValidator.h */; };
		04A488341CA34D3000506E53 /* STPEmailAddressValidator.m in Sources */ = {isa = PBXBuildFile; fileRef = 04A488321CA34D3000506E53 /* STPEmailAddressValidator.m */; };
		04A488361CA34DC600506E53 /* STPEmailAddressValidatorTest.m in Sources */ = {isa = PBXBuildFile; fileRef = 04A488351CA34DC600506E53 /* STPEmailAddressValidatorTest.m */; };
		04A4883C1CA3568800506E53 /* STPBlocks.h in Headers */ = {isa = PBXBuildFile; fileRef = 04A4883B1CA3568800506E53 /* STPBlocks.h */; settings = {ATTRIBUTES = (Public, ); }; };
		04A4883E1CA3568800506E53 /* STPBlocks.h in Headers */ = {isa = PBXBuildFile; fileRef = 04A4883B1CA3568800506E53 /* STPBlocks.h */; settings = {ATTRIBUTES = (Public, ); }; };
		04A488421CA3580700506E53 /* UINavigationController+Stripe_Completion.h in Headers */ = {isa = PBXBuildFile; fileRef = 04A488401CA3580700506E53 /* UINavigationController+Stripe_Completion.h */; };
		04A488431CA3580700506E53 /* UINavigationController+Stripe_Completion.h in Headers */ = {isa = PBXBuildFile; fileRef = 04A488401CA3580700506E53 /* UINavigationController+Stripe_Completion.h */; };
		04A488441CA3580700506E53 /* UINavigationController+Stripe_Completion.m in Sources */ = {isa = PBXBuildFile; fileRef = 04A488411CA3580700506E53 /* UINavigationController+Stripe_Completion.m */; };
		04A488451CA3580700506E53 /* UINavigationController+Stripe_Completion.m in Sources */ = {isa = PBXBuildFile; fileRef = 04A488411CA3580700506E53 /* UINavigationController+Stripe_Completion.m */; };
		04A4C3891C4F25F900B3B290 /* NSArray+Stripe_BoundSafe.h in Headers */ = {isa = PBXBuildFile; fileRef = 04A4C3851C4F25F900B3B290 /* NSArray+Stripe_BoundSafe.h */; };
		04A4C38A1C4F25F900B3B290 /* NSArray+Stripe_BoundSafe.h in Headers */ = {isa = PBXBuildFile; fileRef = 04A4C3851C4F25F900B3B290 /* NSArray+Stripe_BoundSafe.h */; };
		04A4C38B1C4F25F900B3B290 /* NSArray+Stripe_BoundSafe.m in Sources */ = {isa = PBXBuildFile; fileRef = 04A4C3861C4F25F900B3B290 /* NSArray+Stripe_BoundSafe.m */; };
		04A4C38C1C4F25F900B3B290 /* NSArray+Stripe_BoundSafe.m in Sources */ = {isa = PBXBuildFile; fileRef = 04A4C3861C4F25F900B3B290 /* NSArray+Stripe_BoundSafe.m */; };
		04A4C38D1C4F25F900B3B290 /* UIViewController+Stripe_ParentViewController.h in Headers */ = {isa = PBXBuildFile; fileRef = 04A4C3871C4F25F900B3B290 /* UIViewController+Stripe_ParentViewController.h */; };
		04A4C38E1C4F25F900B3B290 /* UIViewController+Stripe_ParentViewController.h in Headers */ = {isa = PBXBuildFile; fileRef = 04A4C3871C4F25F900B3B290 /* UIViewController+Stripe_ParentViewController.h */; };
		04A4C38F1C4F25F900B3B290 /* UIViewController+Stripe_ParentViewController.m in Sources */ = {isa = PBXBuildFile; fileRef = 04A4C3881C4F25F900B3B290 /* UIViewController+Stripe_ParentViewController.m */; };
		04A4C3901C4F25F900B3B290 /* UIViewController+Stripe_ParentViewController.m in Sources */ = {isa = PBXBuildFile; fileRef = 04A4C3881C4F25F900B3B290 /* UIViewController+Stripe_ParentViewController.m */; };
		04A4C3921C4F263300B3B290 /* STPNSArrayStripeBoundSafeTests.m in Sources */ = {isa = PBXBuildFile; fileRef = 04A4C3911C4F263300B3B290 /* STPNSArrayStripeBoundSafeTests.m */; };
		04A4C3941C4F276100B3B290 /* STPUIVCStripeParentViewControllerTests.m in Sources */ = {isa = PBXBuildFile; fileRef = 04A4C3931C4F276100B3B290 /* STPUIVCStripeParentViewControllerTests.m */; };
		04A4C3971C4F2C8600B3B290 /* NSString+Stripe_CardBrands.h in Headers */ = {isa = PBXBuildFile; fileRef = 04A4C3951C4F2C8600B3B290 /* NSString+Stripe_CardBrands.h */; };
		04A4C3981C4F2C8600B3B290 /* NSString+Stripe_CardBrands.h in Headers */ = {isa = PBXBuildFile; fileRef = 04A4C3951C4F2C8600B3B290 /* NSString+Stripe_CardBrands.h */; };
		04A4C3991C4F2C8600B3B290 /* NSString+Stripe_CardBrands.m in Sources */ = {isa = PBXBuildFile; fileRef = 04A4C3961C4F2C8600B3B290 /* NSString+Stripe_CardBrands.m */; };
		04A4C39A1C4F2C8600B3B290 /* NSString+Stripe_CardBrands.m in Sources */ = {isa = PBXBuildFile; fileRef = 04A4C3961C4F2C8600B3B290 /* NSString+Stripe_CardBrands.m */; };
		04B31DD41D08E6E200EF1631 /* STPCustomer.h in Headers */ = {isa = PBXBuildFile; fileRef = 04B31DD21D08E6E200EF1631 /* STPCustomer.h */; settings = {ATTRIBUTES = (Public, ); }; };
		04B31DD51D08E6E200EF1631 /* STPCustomer.h in Headers */ = {isa = PBXBuildFile; fileRef = 04B31DD21D08E6E200EF1631 /* STPCustomer.h */; settings = {ATTRIBUTES = (Public, ); }; };
		04B31DD61D08E6E200EF1631 /* STPCustomer.m in Sources */ = {isa = PBXBuildFile; fileRef = 04B31DD31D08E6E200EF1631 /* STPCustomer.m */; };
		04B31DD71D08E6E200EF1631 /* STPCustomer.m in Sources */ = {isa = PBXBuildFile; fileRef = 04B31DD31D08E6E200EF1631 /* STPCustomer.m */; };
		04B31DDA1D09A4DC00EF1631 /* STPPaymentConfiguration+Private.h in Headers */ = {isa = PBXBuildFile; fileRef = 04B31DD81D09A4DC00EF1631 /* STPPaymentConfiguration+Private.h */; };
		04B31DDB1D09A4DC00EF1631 /* STPPaymentConfiguration+Private.h in Headers */ = {isa = PBXBuildFile; fileRef = 04B31DD81D09A4DC00EF1631 /* STPPaymentConfiguration+Private.h */; };
		04B31DE61D09D25F00EF1631 /* STPPaymentMethodsInternalViewController.h in Headers */ = {isa = PBXBuildFile; fileRef = 04B31DE41D09D25F00EF1631 /* STPPaymentMethodsInternalViewController.h */; };
		04B31DE71D09D25F00EF1631 /* STPPaymentMethodsInternalViewController.h in Headers */ = {isa = PBXBuildFile; fileRef = 04B31DE41D09D25F00EF1631 /* STPPaymentMethodsInternalViewController.h */; };
		04B31DE81D09D25F00EF1631 /* STPPaymentMethodsInternalViewController.m in Sources */ = {isa = PBXBuildFile; fileRef = 04B31DE51D09D25F00EF1631 /* STPPaymentMethodsInternalViewController.m */; };
		04B31DE91D09D25F00EF1631 /* STPPaymentMethodsInternalViewController.m in Sources */ = {isa = PBXBuildFile; fileRef = 04B31DE51D09D25F00EF1631 /* STPPaymentMethodsInternalViewController.m */; };
		04B31DF21D09F0A800EF1631 /* UIViewController+Stripe_NavigationItemProxy.h in Headers */ = {isa = PBXBuildFile; fileRef = 04B31DF01D09F0A800EF1631 /* UIViewController+Stripe_NavigationItemProxy.h */; };
		04B31DF31D09F0A800EF1631 /* UIViewController+Stripe_NavigationItemProxy.h in Headers */ = {isa = PBXBuildFile; fileRef = 04B31DF01D09F0A800EF1631 /* UIViewController+Stripe_NavigationItemProxy.h */; };
		04B31DF41D09F0A800EF1631 /* UIViewController+Stripe_NavigationItemProxy.m in Sources */ = {isa = PBXBuildFile; fileRef = 04B31DF11D09F0A800EF1631 /* UIViewController+Stripe_NavigationItemProxy.m */; };
		04B31DF51D09F0A800EF1631 /* UIViewController+Stripe_NavigationItemProxy.m in Sources */ = {isa = PBXBuildFile; fileRef = 04B31DF11D09F0A800EF1631 /* UIViewController+Stripe_NavigationItemProxy.m */; };
		04B31DF91D11AC6400EF1631 /* STPUserInformation.h in Headers */ = {isa = PBXBuildFile; fileRef = 04B31DF71D11AC6400EF1631 /* STPUserInformation.h */; settings = {ATTRIBUTES = (Public, ); }; };
		04B31DFA1D11AC6400EF1631 /* STPUserInformation.h in Headers */ = {isa = PBXBuildFile; fileRef = 04B31DF71D11AC6400EF1631 /* STPUserInformation.h */; settings = {ATTRIBUTES = (Public, ); }; };
		04B31DFB1D11AC6400EF1631 /* STPUserInformation.m in Sources */ = {isa = PBXBuildFile; fileRef = 04B31DF81D11AC6400EF1631 /* STPUserInformation.m */; };
		04B31DFC1D11AC6400EF1631 /* STPUserInformation.m in Sources */ = {isa = PBXBuildFile; fileRef = 04B31DF81D11AC6400EF1631 /* STPUserInformation.m */; };
		04B31DFF1D131D9000EF1631 /* STPRememberMePaymentCell.h in Headers */ = {isa = PBXBuildFile; fileRef = 04B31DFD1D131D9000EF1631 /* STPRememberMePaymentCell.h */; };
		04B31E001D131D9000EF1631 /* STPRememberMePaymentCell.h in Headers */ = {isa = PBXBuildFile; fileRef = 04B31DFD1D131D9000EF1631 /* STPRememberMePaymentCell.h */; };
		04B31E011D131D9000EF1631 /* STPRememberMePaymentCell.m in Sources */ = {isa = PBXBuildFile; fileRef = 04B31DFE1D131D9000EF1631 /* STPRememberMePaymentCell.m */; };
		04B31E021D131D9000EF1631 /* STPRememberMePaymentCell.m in Sources */ = {isa = PBXBuildFile; fileRef = 04B31DFE1D131D9000EF1631 /* STPRememberMePaymentCell.m */; };
		04B33F361BC7488D00DD8120 /* Info.plist in Copy Files */ = {isa = PBXBuildFile; fileRef = 04B33F301BC7417B00DD8120 /* Info.plist */; };
		04BC29A11CD8412000318357 /* STPPaymentContext.m in Sources */ = {isa = PBXBuildFile; fileRef = 049A3F881CC73C7100F57DE7 /* STPPaymentContext.m */; };
		04BC29A41CD8697900318357 /* STPTheme.h in Headers */ = {isa = PBXBuildFile; fileRef = 04BC29A21CD8697900318357 /* STPTheme.h */; settings = {ATTRIBUTES = (Public, ); }; };
		04BC29A51CD8697900318357 /* STPTheme.m in Sources */ = {isa = PBXBuildFile; fileRef = 04BC29A31CD8697900318357 /* STPTheme.m */; };
		04BC29A91CD9A83600318357 /* STPCheckoutAPIClient.h in Headers */ = {isa = PBXBuildFile; fileRef = 04BC29A71CD9A83600318357 /* STPCheckoutAPIClient.h */; };
		04BC29AA1CD9A83600318357 /* STPCheckoutAPIClient.m in Sources */ = {isa = PBXBuildFile; fileRef = 04BC29A81CD9A83600318357 /* STPCheckoutAPIClient.m */; };
		04BC29AD1CD9A88600318357 /* STPCheckoutAPIVerification.h in Headers */ = {isa = PBXBuildFile; fileRef = 04BC29AB1CD9A88600318357 /* STPCheckoutAPIVerification.h */; };
		04BC29AE1CD9A88600318357 /* STPCheckoutAPIVerification.m in Sources */ = {isa = PBXBuildFile; fileRef = 04BC29AC1CD9A88600318357 /* STPCheckoutAPIVerification.m */; };
		04BC29B11CD9AAA800318357 /* STPCheckoutAccount.h in Headers */ = {isa = PBXBuildFile; fileRef = 04BC29AF1CD9AAA800318357 /* STPCheckoutAccount.h */; };
		04BC29B21CD9AAA800318357 /* STPCheckoutAccount.m in Sources */ = {isa = PBXBuildFile; fileRef = 04BC29B01CD9AAA800318357 /* STPCheckoutAccount.m */; };
		04BC29B51CD9AE0000318357 /* STPCheckoutBootstrapResponse.h in Headers */ = {isa = PBXBuildFile; fileRef = 04BC29B31CD9AE0000318357 /* STPCheckoutBootstrapResponse.h */; };
		04BC29B61CD9AE0000318357 /* STPCheckoutBootstrapResponse.m in Sources */ = {isa = PBXBuildFile; fileRef = 04BC29B41CD9AE0000318357 /* STPCheckoutBootstrapResponse.m */; };
		04BC29B91CDA995000318357 /* STPCheckoutAccountLookup.h in Headers */ = {isa = PBXBuildFile; fileRef = 04BC29B71CDA995000318357 /* STPCheckoutAccountLookup.h */; };
		04BC29BA1CDA995000318357 /* STPCheckoutAccountLookup.m in Sources */ = {isa = PBXBuildFile; fileRef = 04BC29B81CDA995000318357 /* STPCheckoutAccountLookup.m */; };
		04BC29BD1CDD535700318357 /* STPSwitchTableViewCell.h in Headers */ = {isa = PBXBuildFile; fileRef = 04BC29BB1CDD535700318357 /* STPSwitchTableViewCell.h */; };
		04BC29BE1CDD535700318357 /* STPSwitchTableViewCell.m in Sources */ = {isa = PBXBuildFile; fileRef = 04BC29BC1CDD535700318357 /* STPSwitchTableViewCell.m */; };
		04BC29C21CE2A48000318357 /* STPSMSCodeViewController.h in Headers */ = {isa = PBXBuildFile; fileRef = 04BC29C01CE2A48000318357 /* STPSMSCodeViewController.h */; };
		04BC29C31CE2A48000318357 /* STPSMSCodeViewController.m in Sources */ = {isa = PBXBuildFile; fileRef = 04BC29C11CE2A48000318357 /* STPSMSCodeViewController.m */; };
		04BC29C61CE2A82300318357 /* STPSMSCodeTextField.h in Headers */ = {isa = PBXBuildFile; fileRef = 04BC29C41CE2A82300318357 /* STPSMSCodeTextField.h */; };
		04BC29C71CE2A82300318357 /* STPSMSCodeTextField.m in Sources */ = {isa = PBXBuildFile; fileRef = 04BC29C51CE2A82300318357 /* STPSMSCodeTextField.m */; };
		04BC29CA1CE40F7500318357 /* STPObscuredCardView.h in Headers */ = {isa = PBXBuildFile; fileRef = 04BC29C81CE40F7500318357 /* STPObscuredCardView.h */; };
		04BC29CB1CE40F7500318357 /* STPObscuredCardView.m in Sources */ = {isa = PBXBuildFile; fileRef = 04BC29C91CE40F7500318357 /* STPObscuredCardView.m */; };
		04BFFFD91D240B13005F2340 /* STPAddCardViewController+Private.h in Headers */ = {isa = PBXBuildFile; fileRef = 04BFFFD81D240B13005F2340 /* STPAddCardViewController+Private.h */; };
		04BFFFDA1D240B13005F2340 /* STPAddCardViewController+Private.h in Headers */ = {isa = PBXBuildFile; fileRef = 04BFFFD81D240B13005F2340 /* STPAddCardViewController+Private.h */; };
		04CB86BA1BA89CE100E4F61E /* PKPayment+StripeTest.m in Sources */ = {isa = PBXBuildFile; fileRef = 04CB86B81BA89CD400E4F61E /* PKPayment+StripeTest.m */; };
		04CDB4D31A5F30A700B854EE /* Stripe.h in Headers */ = {isa = PBXBuildFile; fileRef = 04CDB4A91A5F30A700B854EE /* Stripe.h */; settings = {ATTRIBUTES = (Public, ); }; };
		04CDB4FE1A5F30A700B854EE /* STPAPIClient.h in Headers */ = {isa = PBXBuildFile; fileRef = 04CDB4C21A5F30A700B854EE /* STPAPIClient.h */; settings = {ATTRIBUTES = (Public, ); }; };
		04CDB5001A5F30A700B854EE /* STPAPIClient.m in Sources */ = {isa = PBXBuildFile; fileRef = 04CDB4C31A5F30A700B854EE /* STPAPIClient.m */; };
		04CDB5021A5F30A700B854EE /* STPFormEncoder.h in Headers */ = {isa = PBXBuildFile; fileRef = 04CDB4C41A5F30A700B854EE /* STPFormEncoder.h */; };
		04CDB5041A5F30A700B854EE /* STPFormEncoder.m in Sources */ = {isa = PBXBuildFile; fileRef = 04CDB4C51A5F30A700B854EE /* STPFormEncoder.m */; };
		04CDB50A1A5F30A700B854EE /* STPBankAccount.h in Headers */ = {isa = PBXBuildFile; fileRef = 04CDB4C81A5F30A700B854EE /* STPBankAccount.h */; settings = {ATTRIBUTES = (Public, ); }; };
		04CDB50C1A5F30A700B854EE /* STPBankAccount.m in Sources */ = {isa = PBXBuildFile; fileRef = 04CDB4C91A5F30A700B854EE /* STPBankAccount.m */; };
		04CDB50E1A5F30A700B854EE /* STPCard.h in Headers */ = {isa = PBXBuildFile; fileRef = 04CDB4CA1A5F30A700B854EE /* STPCard.h */; settings = {ATTRIBUTES = (Public, ); }; };
		04CDB5101A5F30A700B854EE /* STPCard.m in Sources */ = {isa = PBXBuildFile; fileRef = 04CDB4CB1A5F30A700B854EE /* STPCard.m */; };
		04CDB5121A5F30A700B854EE /* STPToken.h in Headers */ = {isa = PBXBuildFile; fileRef = 04CDB4CC1A5F30A700B854EE /* STPToken.h */; settings = {ATTRIBUTES = (Public, ); }; };
		04CDB5141A5F30A700B854EE /* STPToken.m in Sources */ = {isa = PBXBuildFile; fileRef = 04CDB4CD1A5F30A700B854EE /* STPToken.m */; };
		04CDB5161A5F30A700B854EE /* StripeError.h in Headers */ = {isa = PBXBuildFile; fileRef = 04CDB4CE1A5F30A700B854EE /* StripeError.h */; settings = {ATTRIBUTES = (Public, ); }; };
		04CDB5181A5F30A700B854EE /* StripeError.m in Sources */ = {isa = PBXBuildFile; fileRef = 04CDB4CF1A5F30A700B854EE /* StripeError.m */; };
		04CDE5B81BC1F1F100548833 /* STPCardParams.m in Sources */ = {isa = PBXBuildFile; fileRef = 04CDE5B41BC1F1F100548833 /* STPCardParams.m */; };
		04CDE5BA1BC1F1F100548833 /* STPCardParams.m in Sources */ = {isa = PBXBuildFile; fileRef = 04CDE5B41BC1F1F100548833 /* STPCardParams.m */; };
		04CDE5BC1BC1F21500548833 /* STPCardParams.h in Headers */ = {isa = PBXBuildFile; fileRef = 04CDE5BB1BC1F21500548833 /* STPCardParams.h */; settings = {ATTRIBUTES = (Public, ); }; };
		04CDE5BE1BC1F21500548833 /* STPCardParams.h in Headers */ = {isa = PBXBuildFile; fileRef = 04CDE5BB1BC1F21500548833 /* STPCardParams.h */; settings = {ATTRIBUTES = (Public, ); }; };
		04CDE5C51BC20AF800548833 /* STPBankAccountParams.m in Sources */ = {isa = PBXBuildFile; fileRef = 04CDE5C11BC20AF800548833 /* STPBankAccountParams.m */; };
		04CDE5C71BC20AF800548833 /* STPBankAccountParams.m in Sources */ = {isa = PBXBuildFile; fileRef = 04CDE5C11BC20AF800548833 /* STPBankAccountParams.m */; };
		04CDE5C91BC20B1D00548833 /* STPBankAccountParams.h in Headers */ = {isa = PBXBuildFile; fileRef = 04CDE5C81BC20B1D00548833 /* STPBankAccountParams.h */; settings = {ATTRIBUTES = (Public, ); }; };
		04CDE5CB1BC20B1D00548833 /* STPBankAccountParams.h in Headers */ = {isa = PBXBuildFile; fileRef = 04CDE5C81BC20B1D00548833 /* STPBankAccountParams.h */; settings = {ATTRIBUTES = (Public, ); }; };
		04E32A9D1B7A9490009C9E35 /* STPPaymentCardTextField.h in Headers */ = {isa = PBXBuildFile; fileRef = 04E32A9C1B7A9490009C9E35 /* STPPaymentCardTextField.h */; settings = {ATTRIBUTES = (Public, ); }; };
		04E32AA01B7A9490009C9E35 /* STPPaymentCardTextField.h in Headers */ = {isa = PBXBuildFile; fileRef = 04E32A9C1B7A9490009C9E35 /* STPPaymentCardTextField.h */; settings = {ATTRIBUTES = (Public, ); }; };
		04E39F521CECF7A100AF3B96 /* STPCardTuple.h in Headers */ = {isa = PBXBuildFile; fileRef = 04E39F4E1CECF7A100AF3B96 /* STPCardTuple.h */; };
		04E39F531CECF7A100AF3B96 /* STPCardTuple.m in Sources */ = {isa = PBXBuildFile; fileRef = 04E39F4F1CECF7A100AF3B96 /* STPCardTuple.m */; };
		04E39F541CECF7A100AF3B96 /* STPPaymentMethodTuple.h in Headers */ = {isa = PBXBuildFile; fileRef = 04E39F501CECF7A100AF3B96 /* STPPaymentMethodTuple.h */; };
		04E39F551CECF7A100AF3B96 /* STPPaymentMethodTuple.m in Sources */ = {isa = PBXBuildFile; fileRef = 04E39F511CECF7A100AF3B96 /* STPPaymentMethodTuple.m */; };
		04E39F581CECF9A800AF3B96 /* STPPaymentMethodsViewController+Private.h in Headers */ = {isa = PBXBuildFile; fileRef = 04E39F561CECF9A800AF3B96 /* STPPaymentMethodsViewController+Private.h */; };
		04E39F5C1CECFAFD00AF3B96 /* STPPaymentContext+Private.h in Headers */ = {isa = PBXBuildFile; fileRef = 04E39F5A1CECFAFD00AF3B96 /* STPPaymentContext+Private.h */; };
		04E39F601CED2C3900AF3B96 /* STPRememberMeTermsView.h in Headers */ = {isa = PBXBuildFile; fileRef = 04E39F5E1CED2C3900AF3B96 /* STPRememberMeTermsView.h */; };
		04E39F611CED2C3900AF3B96 /* STPRememberMeTermsView.m in Sources */ = {isa = PBXBuildFile; fileRef = 04E39F5F1CED2C3900AF3B96 /* STPRememberMeTermsView.m */; };
		04E39F651CED3B0100AF3B96 /* stp_icon_chevron_right_small.png in Resources */ = {isa = PBXBuildFile; fileRef = 04E39F621CED3B0100AF3B96 /* stp_icon_chevron_right_small.png */; };
		04E39F661CED3B0100AF3B96 /* stp_icon_chevron_right_small@2x.png in Resources */ = {isa = PBXBuildFile; fileRef = 04E39F631CED3B0100AF3B96 /* stp_icon_chevron_right_small@2x.png */; };
		04E39F671CED3B0100AF3B96 /* stp_icon_chevron_right_small@3x.png in Resources */ = {isa = PBXBuildFile; fileRef = 04E39F641CED3B0100AF3B96 /* stp_icon_chevron_right_small@3x.png */; };
		04E39F6A1CED48D500AF3B96 /* UIBarButtonItem+Stripe.h in Headers */ = {isa = PBXBuildFile; fileRef = 04E39F681CED48D500AF3B96 /* UIBarButtonItem+Stripe.h */; };
		04E39F6B1CED48D500AF3B96 /* UIBarButtonItem+Stripe.m in Sources */ = {isa = PBXBuildFile; fileRef = 04E39F691CED48D500AF3B96 /* UIBarButtonItem+Stripe.m */; };
		04E39F6F1CED4C7700AF3B96 /* stp_icon_chevron_left.png in Resources */ = {isa = PBXBuildFile; fileRef = 04E39F6C1CED4C7700AF3B96 /* stp_icon_chevron_left.png */; };
		04E39F701CED4C7700AF3B96 /* stp_icon_chevron_left@2x.png in Resources */ = {isa = PBXBuildFile; fileRef = 04E39F6D1CED4C7700AF3B96 /* stp_icon_chevron_left@2x.png */; };
		04E39F711CED4C7700AF3B96 /* stp_icon_chevron_left@3x.png in Resources */ = {isa = PBXBuildFile; fileRef = 04E39F6E1CED4C7700AF3B96 /* stp_icon_chevron_left@3x.png */; };
		04EBC7531B7533C300A0E6AE /* STPCardValidationState.h in Headers */ = {isa = PBXBuildFile; fileRef = 04EBC7511B7533C300A0E6AE /* STPCardValidationState.h */; settings = {ATTRIBUTES = (Public, ); }; };
		04EBC7561B7533C300A0E6AE /* STPCardValidationState.h in Headers */ = {isa = PBXBuildFile; fileRef = 04EBC7511B7533C300A0E6AE /* STPCardValidationState.h */; settings = {ATTRIBUTES = (Public, ); }; };
		04EBC7571B7533C300A0E6AE /* STPCardValidator.h in Headers */ = {isa = PBXBuildFile; fileRef = 04EBC7521B7533C300A0E6AE /* STPCardValidator.h */; settings = {ATTRIBUTES = (Public, ); }; };
		04EBC75A1B7533C300A0E6AE /* STPCardValidator.h in Headers */ = {isa = PBXBuildFile; fileRef = 04EBC7521B7533C300A0E6AE /* STPCardValidator.h */; settings = {ATTRIBUTES = (Public, ); }; };
		04F213311BCEAB61001D6F22 /* STPFormEncodable.h in Headers */ = {isa = PBXBuildFile; fileRef = 04F213301BCEAB61001D6F22 /* STPFormEncodable.h */; settings = {ATTRIBUTES = (Public, ); }; };
		04F213331BCEAB61001D6F22 /* STPFormEncodable.h in Headers */ = {isa = PBXBuildFile; fileRef = 04F213301BCEAB61001D6F22 /* STPFormEncodable.h */; settings = {ATTRIBUTES = (Public, ); }; };
		04F213351BCECB1C001D6F22 /* STPAPIResponseDecodable.h in Headers */ = {isa = PBXBuildFile; fileRef = 04F213341BCECB1C001D6F22 /* STPAPIResponseDecodable.h */; settings = {ATTRIBUTES = (Public, ); }; };
		04F213371BCECB1C001D6F22 /* STPAPIResponseDecodable.h in Headers */ = {isa = PBXBuildFile; fileRef = 04F213341BCECB1C001D6F22 /* STPAPIResponseDecodable.h */; settings = {ATTRIBUTES = (Public, ); }; };
		04F3BB3E1BA89B1200DE235E /* PKPayment+Stripe.h in Headers */ = {isa = PBXBuildFile; fileRef = 04F3BB3B1BA89B1200DE235E /* PKPayment+Stripe.h */; };
		04F416261CA3639500486FB5 /* STPAddCardViewController.h in Headers */ = {isa = PBXBuildFile; fileRef = 04F416241CA3639500486FB5 /* STPAddCardViewController.h */; settings = {ATTRIBUTES = (Public, ); }; };
		04F416271CA3639500486FB5 /* STPAddCardViewController.m in Sources */ = {isa = PBXBuildFile; fileRef = 04F416251CA3639500486FB5 /* STPAddCardViewController.m */; };
		04F94D9B1D229E76004FC826 /* STPTheme.h in Headers */ = {isa = PBXBuildFile; fileRef = 04BC29A21CD8697900318357 /* STPTheme.h */; settings = {ATTRIBUTES = (Public, ); }; };
		04F94D9C1D229EAA004FC826 /* PKPayment+Stripe.h in Headers */ = {isa = PBXBuildFile; fileRef = 04633B081CD44F6C009D4FB5 /* PKPayment+Stripe.h */; };
		04F94D9D1D229EFF004FC826 /* STPEmailAddressValidator.h in Headers */ = {isa = PBXBuildFile; fileRef = 04A488311CA34D3000506E53 /* STPEmailAddressValidator.h */; };
		04F94D9E1D229F05004FC826 /* STPEmailAddressValidator.m in Sources */ = {isa = PBXBuildFile; fileRef = 04A488321CA34D3000506E53 /* STPEmailAddressValidator.m */; };
		04F94D9F1D229F09004FC826 /* STPPostalCodeValidator.h in Headers */ = {isa = PBXBuildFile; fileRef = C1FEE5941CBFF11400A7632B /* STPPostalCodeValidator.h */; };
		04F94DA01D229F0B004FC826 /* STPPostalCodeValidator.m in Sources */ = {isa = PBXBuildFile; fileRef = C1FEE5951CBFF11400A7632B /* STPPostalCodeValidator.m */; };
		04F94DA11D229F12004FC826 /* STPAddressFieldTableViewCell.h in Headers */ = {isa = PBXBuildFile; fileRef = C17A030B1CBEE7A2006C819F /* STPAddressFieldTableViewCell.h */; };
		04F94DA21D229F14004FC826 /* STPAddressFieldTableViewCell.m in Sources */ = {isa = PBXBuildFile; fileRef = C17A030C1CBEE7A2006C819F /* STPAddressFieldTableViewCell.m */; };
		04F94DA31D229F18004FC826 /* STPAddressViewModel.h in Headers */ = {isa = PBXBuildFile; fileRef = 049A3FAC1CC9AA9900F57DE7 /* STPAddressViewModel.h */; };
		04F94DA41D229F1C004FC826 /* STPAddressViewModel.m in Sources */ = {isa = PBXBuildFile; fileRef = 049A3FAD1CC9AA9900F57DE7 /* STPAddressViewModel.m */; };
		04F94DA51D229F21004FC826 /* STPPaymentContext+Private.h in Headers */ = {isa = PBXBuildFile; fileRef = 04E39F5A1CECFAFD00AF3B96 /* STPPaymentContext+Private.h */; };
		04F94DA61D229F27004FC826 /* STPCardTuple.h in Headers */ = {isa = PBXBuildFile; fileRef = 04E39F4E1CECF7A100AF3B96 /* STPCardTuple.h */; };
		04F94DA71D229F2A004FC826 /* STPCardTuple.m in Sources */ = {isa = PBXBuildFile; fileRef = 04E39F4F1CECF7A100AF3B96 /* STPCardTuple.m */; };
		04F94DA81D229F2F004FC826 /* STPPaymentMethodTuple.h in Headers */ = {isa = PBXBuildFile; fileRef = 04E39F501CECF7A100AF3B96 /* STPPaymentMethodTuple.h */; };
		04F94DA91D229F32004FC826 /* STPPaymentMethodTuple.m in Sources */ = {isa = PBXBuildFile; fileRef = 04E39F511CECF7A100AF3B96 /* STPPaymentMethodTuple.m */; };
		04F94DAA1D229F36004FC826 /* STPTheme.m in Sources */ = {isa = PBXBuildFile; fileRef = 04BC29A31CD8697900318357 /* STPTheme.m */; };
		04F94DAB1D229F3F004FC826 /* UIBarButtonItem+Stripe.h in Headers */ = {isa = PBXBuildFile; fileRef = 04E39F681CED48D500AF3B96 /* UIBarButtonItem+Stripe.h */; };
		04F94DAC1D229F42004FC826 /* UIBarButtonItem+Stripe.m in Sources */ = {isa = PBXBuildFile; fileRef = 04E39F691CED48D500AF3B96 /* UIBarButtonItem+Stripe.m */; };
		04F94DAD1D229F4E004FC826 /* STPColorUtils.h in Headers */ = {isa = PBXBuildFile; fileRef = 0426B96C1CEADC98006AC8DD /* STPColorUtils.h */; };
		04F94DAE1D229F54004FC826 /* STPColorUtils.m in Sources */ = {isa = PBXBuildFile; fileRef = 0426B96D1CEADC98006AC8DD /* STPColorUtils.m */; };
		04F94DAF1D229F59004FC826 /* STPPaymentMethodsViewController+Private.h in Headers */ = {isa = PBXBuildFile; fileRef = 04E39F561CECF9A800AF3B96 /* STPPaymentMethodsViewController+Private.h */; };
		04F94DB01D229F60004FC826 /* STPRememberMeTermsView.h in Headers */ = {isa = PBXBuildFile; fileRef = 04E39F5E1CED2C3900AF3B96 /* STPRememberMeTermsView.h */; };
		04F94DB11D229F64004FC826 /* STPRememberMeTermsView.m in Sources */ = {isa = PBXBuildFile; fileRef = 04E39F5F1CED2C3900AF3B96 /* STPRememberMeTermsView.m */; };
		04F94DB21D229F69004FC826 /* STPSMSCodeViewController.h in Headers */ = {isa = PBXBuildFile; fileRef = 04BC29C01CE2A48000318357 /* STPSMSCodeViewController.h */; };
		04F94DB31D229F6D004FC826 /* STPSMSCodeViewController.m in Sources */ = {isa = PBXBuildFile; fileRef = 04BC29C11CE2A48000318357 /* STPSMSCodeViewController.m */; };
		04F94DB41D229F71004FC826 /* STPPaymentActivityIndicatorView.m in Sources */ = {isa = PBXBuildFile; fileRef = 046FE9A01CE55D1D00DA6A7B /* STPPaymentActivityIndicatorView.m */; };
		04F94DB51D229F74004FC826 /* STPSMSCodeTextField.h in Headers */ = {isa = PBXBuildFile; fileRef = 04BC29C41CE2A82300318357 /* STPSMSCodeTextField.h */; };
		04F94DB61D229F77004FC826 /* STPSMSCodeTextField.m in Sources */ = {isa = PBXBuildFile; fileRef = 04BC29C51CE2A82300318357 /* STPSMSCodeTextField.m */; };
		04F94DB71D229F7C004FC826 /* STPObscuredCardView.h in Headers */ = {isa = PBXBuildFile; fileRef = 04BC29C81CE40F7500318357 /* STPObscuredCardView.h */; };
		04F94DB81D229F7F004FC826 /* STPObscuredCardView.m in Sources */ = {isa = PBXBuildFile; fileRef = 04BC29C91CE40F7500318357 /* STPObscuredCardView.m */; };
		04F94DB91D229F86004FC826 /* STPApplePayPaymentMethod.m in Sources */ = {isa = PBXBuildFile; fileRef = C11810881CC6B00D0022FB55 /* STPApplePayPaymentMethod.m */; };
		04F94DBA1D229F8A004FC826 /* PKPaymentAuthorizationViewController+Stripe_Blocks.h in Headers */ = {isa = PBXBuildFile; fileRef = C11810931CC6C4700022FB55 /* PKPaymentAuthorizationViewController+Stripe_Blocks.h */; };
		04F94DBB1D229F8D004FC826 /* PKPaymentAuthorizationViewController+Stripe_Blocks.m in Sources */ = {isa = PBXBuildFile; fileRef = C11810941CC6C4700022FB55 /* PKPaymentAuthorizationViewController+Stripe_Blocks.m */; };
		04F94DBC1D229F92004FC826 /* UIToolbar+Stripe_InputAccessory.m in Sources */ = {isa = PBXBuildFile; fileRef = 049A3FB11CC9FEFC00F57DE7 /* UIToolbar+Stripe_InputAccessory.m */; };
		04F94DBD1D229F95004FC826 /* UITableViewCell+Stripe_Borders.h in Headers */ = {isa = PBXBuildFile; fileRef = 0426B9701CEAE3EB006AC8DD /* UITableViewCell+Stripe_Borders.h */; };
		04F94DBE1D229F98004FC826 /* UITableViewCell+Stripe_Borders.m in Sources */ = {isa = PBXBuildFile; fileRef = 0426B9711CEAE3EB006AC8DD /* UITableViewCell+Stripe_Borders.m */; };
		04F94DBF1D22A0AA004FC826 /* STPCheckoutAPIClient.h in Headers */ = {isa = PBXBuildFile; fileRef = 04BC29A71CD9A83600318357 /* STPCheckoutAPIClient.h */; };
		04F94DC01D22A0AD004FC826 /* STPCheckoutAPIClient.m in Sources */ = {isa = PBXBuildFile; fileRef = 04BC29A81CD9A83600318357 /* STPCheckoutAPIClient.m */; };
		04F94DC11D22A0B0004FC826 /* STPCheckoutAPIVerification.h in Headers */ = {isa = PBXBuildFile; fileRef = 04BC29AB1CD9A88600318357 /* STPCheckoutAPIVerification.h */; };
		04F94DC21D22A0B8004FC826 /* STPCheckoutAPIVerification.m in Sources */ = {isa = PBXBuildFile; fileRef = 04BC29AC1CD9A88600318357 /* STPCheckoutAPIVerification.m */; };
		04F94DC31D22A1F7004FC826 /* STPCheckoutAccount.h in Headers */ = {isa = PBXBuildFile; fileRef = 04BC29AF1CD9AAA800318357 /* STPCheckoutAccount.h */; };
		04F94DC41D22A1F9004FC826 /* STPCheckoutAccount.m in Sources */ = {isa = PBXBuildFile; fileRef = 04BC29B01CD9AAA800318357 /* STPCheckoutAccount.m */; };
		04F94DC51D22A1FD004FC826 /* STPCheckoutAccountLookup.h in Headers */ = {isa = PBXBuildFile; fileRef = 04BC29B71CDA995000318357 /* STPCheckoutAccountLookup.h */; };
		04F94DC61D22A1FF004FC826 /* STPCheckoutAccountLookup.m in Sources */ = {isa = PBXBuildFile; fileRef = 04BC29B81CDA995000318357 /* STPCheckoutAccountLookup.m */; };
		04F94DC71D22A204004FC826 /* STPCheckoutBootstrapResponse.h in Headers */ = {isa = PBXBuildFile; fileRef = 04BC29B31CD9AE0000318357 /* STPCheckoutBootstrapResponse.h */; };
		04F94DC81D22A207004FC826 /* STPCheckoutBootstrapResponse.m in Sources */ = {isa = PBXBuildFile; fileRef = 04BC29B41CD9AE0000318357 /* STPCheckoutBootstrapResponse.m */; };
		04F94DC91D22A20A004FC826 /* STPSwitchTableViewCell.h in Headers */ = {isa = PBXBuildFile; fileRef = 04BC29BB1CDD535700318357 /* STPSwitchTableViewCell.h */; };
		04F94DCA1D22A20D004FC826 /* STPSwitchTableViewCell.m in Sources */ = {isa = PBXBuildFile; fileRef = 04BC29BC1CDD535700318357 /* STPSwitchTableViewCell.m */; };
		04F94DCB1D22A229004FC826 /* UIView+Stripe_FirstResponder.h in Headers */ = {isa = PBXBuildFile; fileRef = 049A3F781CC18D5300F57DE7 /* UIView+Stripe_FirstResponder.h */; };
		04F94DCC1D22A22C004FC826 /* UIView+Stripe_FirstResponder.m in Sources */ = {isa = PBXBuildFile; fileRef = 049A3F791CC18D5300F57DE7 /* UIView+Stripe_FirstResponder.m */; };
		04F94DCD1D22A22F004FC826 /* UIViewController+Stripe_KeyboardAvoiding.h in Headers */ = {isa = PBXBuildFile; fileRef = 049A3F7C1CC1920A00F57DE7 /* UIViewController+Stripe_KeyboardAvoiding.h */; };
		04F94DCE1D22A232004FC826 /* UIViewController+Stripe_KeyboardAvoiding.m in Sources */ = {isa = PBXBuildFile; fileRef = 049A3F7D1CC1920A00F57DE7 /* UIViewController+Stripe_KeyboardAvoiding.m */; };
		04F94DCF1D22A234004FC826 /* NSDecimalNumber+Stripe_Currency.h in Headers */ = {isa = PBXBuildFile; fileRef = 049A3F8F1CC740FF00F57DE7 /* NSDecimalNumber+Stripe_Currency.h */; };
		04F94DD01D22A236004FC826 /* NSDecimalNumber+Stripe_Currency.m in Sources */ = {isa = PBXBuildFile; fileRef = 049A3F901CC740FF00F57DE7 /* NSDecimalNumber+Stripe_Currency.m */; };
		04F94DD11D22A239004FC826 /* STPPromise.h in Headers */ = {isa = PBXBuildFile; fileRef = 049A3F931CC75B2E00F57DE7 /* STPPromise.h */; };
		04F94DD21D22A23C004FC826 /* STPPromise.m in Sources */ = {isa = PBXBuildFile; fileRef = 049A3F941CC75B2E00F57DE7 /* STPPromise.m */; };
		04F94DD31D22A23F004FC826 /* NSBundle+Stripe_AppName.h in Headers */ = {isa = PBXBuildFile; fileRef = 049A3F971CC76A2400F57DE7 /* NSBundle+Stripe_AppName.h */; };
		04F94DD41D22A242004FC826 /* NSBundle+Stripe_AppName.m in Sources */ = {isa = PBXBuildFile; fileRef = 049A3F981CC76A2400F57DE7 /* NSBundle+Stripe_AppName.m */; };
		04FCFA191BD59A8C00297732 /* STPCategoryLoader.h in Headers */ = {isa = PBXBuildFile; fileRef = 04FCFA171BD59A8C00297732 /* STPCategoryLoader.h */; };
		C1080F491CBECF7B007B2D89 /* STPAddress.h in Headers */ = {isa = PBXBuildFile; fileRef = C1080F471CBECF7B007B2D89 /* STPAddress.h */; settings = {ATTRIBUTES = (Public, ); }; };
		C1080F4A1CBECF7B007B2D89 /* STPAddress.m in Sources */ = {isa = PBXBuildFile; fileRef = C1080F481CBECF7B007B2D89 /* STPAddress.m */; };
		C1080F4C1CBED48A007B2D89 /* STPAddressTests.m in Sources */ = {isa = PBXBuildFile; fileRef = C1080F4B1CBED48A007B2D89 /* STPAddressTests.m */; };
		C11810861CC6AF4C0022FB55 /* STPPaymentMethod.h in Headers */ = {isa = PBXBuildFile; fileRef = C11810851CC6AF4C0022FB55 /* STPPaymentMethod.h */; settings = {ATTRIBUTES = (Public, ); }; };
		C11810891CC6B00D0022FB55 /* STPApplePayPaymentMethod.h in Headers */ = {isa = PBXBuildFile; fileRef = C11810871CC6B00D0022FB55 /* STPApplePayPaymentMethod.h */; settings = {ATTRIBUTES = (Public, ); }; };
		C118108A1CC6B00D0022FB55 /* STPApplePayPaymentMethod.m in Sources */ = {isa = PBXBuildFile; fileRef = C11810881CC6B00D0022FB55 /* STPApplePayPaymentMethod.m */; };
		C11810951CC6C4700022FB55 /* PKPaymentAuthorizationViewController+Stripe_Blocks.h in Headers */ = {isa = PBXBuildFile; fileRef = C11810931CC6C4700022FB55 /* PKPaymentAuthorizationViewController+Stripe_Blocks.h */; };
		C11810961CC6C4700022FB55 /* PKPaymentAuthorizationViewController+Stripe_Blocks.m in Sources */ = {isa = PBXBuildFile; fileRef = C11810941CC6C4700022FB55 /* PKPaymentAuthorizationViewController+Stripe_Blocks.m */; };
		C11810991CC6D46D0022FB55 /* NSDecimalNumber+StripeTest.m in Sources */ = {isa = PBXBuildFile; fileRef = C11810981CC6D46D0022FB55 /* NSDecimalNumber+StripeTest.m */; };
		C11810A71CC6EE840022FB55 /* STPBackendAPIAdapter.h in Headers */ = {isa = PBXBuildFile; fileRef = C11810A61CC6E2160022FB55 /* STPBackendAPIAdapter.h */; settings = {ATTRIBUTES = (Public, ); }; };
		C11810BE1CC7DA290022FB55 /* stp_card_form_back.png in Resources */ = {isa = PBXBuildFile; fileRef = C11810B81CC7DA290022FB55 /* stp_card_form_back.png */; };
		C11810BF1CC7DA290022FB55 /* stp_card_form_back@2x.png in Resources */ = {isa = PBXBuildFile; fileRef = C11810B91CC7DA290022FB55 /* stp_card_form_back@2x.png */; };
		C11810C01CC7DA290022FB55 /* stp_card_form_back@3x.png in Resources */ = {isa = PBXBuildFile; fileRef = C11810BA1CC7DA290022FB55 /* stp_card_form_back@3x.png */; };
		C11810C11CC7DA290022FB55 /* stp_card_form_front.png in Resources */ = {isa = PBXBuildFile; fileRef = C11810BB1CC7DA290022FB55 /* stp_card_form_front.png */; };
		C11810C21CC7DA290022FB55 /* stp_card_form_front@2x.png in Resources */ = {isa = PBXBuildFile; fileRef = C11810BC1CC7DA290022FB55 /* stp_card_form_front@2x.png */; };
		C11810C31CC7DA290022FB55 /* stp_card_form_front@3x.png in Resources */ = {isa = PBXBuildFile; fileRef = C11810BD1CC7DA290022FB55 /* stp_card_form_front@3x.png */; };
		C124A1701CCA968B007D42EE /* STPAnalyticsClient.h in Headers */ = {isa = PBXBuildFile; fileRef = C124A16E1CCA968B007D42EE /* STPAnalyticsClient.h */; };
		C124A1711CCA968B007D42EE /* STPAnalyticsClient.h in Headers */ = {isa = PBXBuildFile; fileRef = C124A16E1CCA968B007D42EE /* STPAnalyticsClient.h */; };
		C124A1721CCA968B007D42EE /* STPAnalyticsClient.m in Sources */ = {isa = PBXBuildFile; fileRef = C124A16F1CCA968B007D42EE /* STPAnalyticsClient.m */; };
		C124A1731CCA968B007D42EE /* STPAnalyticsClient.m in Sources */ = {isa = PBXBuildFile; fileRef = C124A16F1CCA968B007D42EE /* STPAnalyticsClient.m */; };
		C124A17C1CCAA0C2007D42EE /* NSMutableURLRequest+Stripe.h in Headers */ = {isa = PBXBuildFile; fileRef = C124A17A1CCAA0C2007D42EE /* NSMutableURLRequest+Stripe.h */; };
		C124A17D1CCAA0C2007D42EE /* NSMutableURLRequest+Stripe.h in Headers */ = {isa = PBXBuildFile; fileRef = C124A17A1CCAA0C2007D42EE /* NSMutableURLRequest+Stripe.h */; };
		C124A17E1CCAA0C2007D42EE /* NSMutableURLRequest+Stripe.m in Sources */ = {isa = PBXBuildFile; fileRef = C124A17B1CCAA0C2007D42EE /* NSMutableURLRequest+Stripe.m */; };
		C124A17F1CCAA0C2007D42EE /* NSMutableURLRequest+Stripe.m in Sources */ = {isa = PBXBuildFile; fileRef = C124A17B1CCAA0C2007D42EE /* NSMutableURLRequest+Stripe.m */; };
		C124A1811CCAA1BF007D42EE /* NSMutableURLRequest+StripeTest.m in Sources */ = {isa = PBXBuildFile; fileRef = C124A1801CCAA1BF007D42EE /* NSMutableURLRequest+StripeTest.m */; };
		C124A1851CCAB750007D42EE /* STPAnalyticsClientTest.m in Sources */ = {isa = PBXBuildFile; fileRef = C124A1841CCAB750007D42EE /* STPAnalyticsClientTest.m */; };
		C12655391CAA238E006F7265 /* STPAddCardViewController.h in Headers */ = {isa = PBXBuildFile; fileRef = 04F416241CA3639500486FB5 /* STPAddCardViewController.h */; settings = {ATTRIBUTES = (Public, ); }; };
		C126553A1CAA2392006F7265 /* STPAddCardViewController.m in Sources */ = {isa = PBXBuildFile; fileRef = 04F416251CA3639500486FB5 /* STPAddCardViewController.m */; };
		C13538081D2C2186003F6157 /* STPAddCardViewControllerTest.m in Sources */ = {isa = PBXBuildFile; fileRef = C13538071D2C2186003F6157 /* STPAddCardViewControllerTest.m */; };
		C135380B1D2C22E5003F6157 /* MockSTPAPIClient.h in Headers */ = {isa = PBXBuildFile; fileRef = C13538091D2C22E5003F6157 /* MockSTPAPIClient.h */; };
		C135380C1D2C22E5003F6157 /* MockSTPAPIClient.m in Sources */ = {isa = PBXBuildFile; fileRef = C135380A1D2C22E5003F6157 /* MockSTPAPIClient.m */; };
		C135380F1D2C3E99003F6157 /* MockSTPAddCardViewControllerDelegate.h in Headers */ = {isa = PBXBuildFile; fileRef = C135380D1D2C3E99003F6157 /* MockSTPAddCardViewControllerDelegate.h */; };
		C13538101D2C3E99003F6157 /* MockSTPAddCardViewControllerDelegate.m in Sources */ = {isa = PBXBuildFile; fileRef = C135380E1D2C3E99003F6157 /* MockSTPAddCardViewControllerDelegate.m */; };
		C16F66AB1CA21BAC006A21B5 /* STPFormTextFieldTest.m in Sources */ = {isa = PBXBuildFile; fileRef = C16F66AA1CA21BAC006A21B5 /* STPFormTextFieldTest.m */; };
		C1717DB11CC00ED60009CF4A /* STPAddress.h in Headers */ = {isa = PBXBuildFile; fileRef = C1080F471CBECF7B007B2D89 /* STPAddress.h */; settings = {ATTRIBUTES = (Public, ); }; };
		C17A030D1CBEE7A2006C819F /* STPAddressFieldTableViewCell.h in Headers */ = {isa = PBXBuildFile; fileRef = C17A030B1CBEE7A2006C819F /* STPAddressFieldTableViewCell.h */; };
		C17A030E1CBEE7A2006C819F /* STPAddressFieldTableViewCell.m in Sources */ = {isa = PBXBuildFile; fileRef = C17A030C1CBEE7A2006C819F /* STPAddressFieldTableViewCell.m */; };
		C1B630BB1D1D860100A05285 /* stp_card_amex.png in Resources */ = {isa = PBXBuildFile; fileRef = 0438EF891B741C2800D506CC /* stp_card_amex.png */; };
		C1B630BC1D1D860100A05285 /* stp_card_amex@2x.png in Resources */ = {isa = PBXBuildFile; fileRef = 0438EF8A1B741C2800D506CC /* stp_card_amex@2x.png */; };
		C1B630BD1D1D860100A05285 /* stp_card_amex@3x.png in Resources */ = {isa = PBXBuildFile; fileRef = 0438EF8B1B741C2800D506CC /* stp_card_amex@3x.png */; };
		C1B630BE1D1D860100A05285 /* stp_card_cvc.png in Resources */ = {isa = PBXBuildFile; fileRef = 0438EF8C1B741C2800D506CC /* stp_card_cvc.png */; };
		C1B630BF1D1D860100A05285 /* stp_card_cvc@2x.png in Resources */ = {isa = PBXBuildFile; fileRef = 0438EF8D1B741C2800D506CC /* stp_card_cvc@2x.png */; };
		C1B630C01D1D860100A05285 /* stp_card_cvc@3x.png in Resources */ = {isa = PBXBuildFile; fileRef = 0438EF8E1B741C2800D506CC /* stp_card_cvc@3x.png */; };
		C1B630C11D1D860100A05285 /* stp_card_cvc_amex.png in Resources */ = {isa = PBXBuildFile; fileRef = 0438EF8F1B741C2800D506CC /* stp_card_cvc_amex.png */; };
		C1B630C21D1D860100A05285 /* stp_card_cvc_amex@2x.png in Resources */ = {isa = PBXBuildFile; fileRef = 0438EF901B741C2800D506CC /* stp_card_cvc_amex@2x.png */; };
		C1B630C31D1D860100A05285 /* stp_card_cvc_amex@3x.png in Resources */ = {isa = PBXBuildFile; fileRef = 0438EF911B741C2800D506CC /* stp_card_cvc_amex@3x.png */; };
		C1B630C41D1D860100A05285 /* stp_card_diners.png in Resources */ = {isa = PBXBuildFile; fileRef = 0438EF921B741C2800D506CC /* stp_card_diners.png */; };
		C1B630C51D1D860100A05285 /* stp_card_diners@2x.png in Resources */ = {isa = PBXBuildFile; fileRef = 0438EF931B741C2800D506CC /* stp_card_diners@2x.png */; };
		C1B630C61D1D860100A05285 /* stp_card_diners@3x.png in Resources */ = {isa = PBXBuildFile; fileRef = 0438EF941B741C2800D506CC /* stp_card_diners@3x.png */; };
		C1B630C71D1D860100A05285 /* stp_card_discover.png in Resources */ = {isa = PBXBuildFile; fileRef = 0438EF951B741C2800D506CC /* stp_card_discover.png */; };
		C1B630C81D1D860100A05285 /* stp_card_discover@2x.png in Resources */ = {isa = PBXBuildFile; fileRef = 0438EF961B741C2800D506CC /* stp_card_discover@2x.png */; };
		C1B630C91D1D860100A05285 /* stp_card_discover@3x.png in Resources */ = {isa = PBXBuildFile; fileRef = 0438EF971B741C2800D506CC /* stp_card_discover@3x.png */; };
		C1B630CA1D1D860100A05285 /* stp_card_jcb.png in Resources */ = {isa = PBXBuildFile; fileRef = 0438EF981B741C2800D506CC /* stp_card_jcb.png */; };
		C1B630CB1D1D860100A05285 /* stp_card_jcb@2x.png in Resources */ = {isa = PBXBuildFile; fileRef = 0438EF991B741C2800D506CC /* stp_card_jcb@2x.png */; };
		C1B630CC1D1D860100A05285 /* stp_card_jcb@3x.png in Resources */ = {isa = PBXBuildFile; fileRef = 0438EF9A1B741C2800D506CC /* stp_card_jcb@3x.png */; };
		C1B630CD1D1D860100A05285 /* stp_card_mastercard.png in Resources */ = {isa = PBXBuildFile; fileRef = 0438EF9B1B741C2800D506CC /* stp_card_mastercard.png */; };
		C1B630CE1D1D860100A05285 /* stp_card_mastercard@2x.png in Resources */ = {isa = PBXBuildFile; fileRef = 0438EF9C1B741C2800D506CC /* stp_card_mastercard@2x.png */; };
		C1B630CF1D1D860100A05285 /* stp_card_mastercard@3x.png in Resources */ = {isa = PBXBuildFile; fileRef = 0438EF9D1B741C2800D506CC /* stp_card_mastercard@3x.png */; };
		C1B630D01D1D860100A05285 /* stp_card_placeholder.png in Resources */ = {isa = PBXBuildFile; fileRef = 0438EF9E1B741C2800D506CC /* stp_card_placeholder.png */; };
		C1B630D11D1D860100A05285 /* stp_card_placeholder@2x.png in Resources */ = {isa = PBXBuildFile; fileRef = 0438EF9F1B741C2800D506CC /* stp_card_placeholder@2x.png */; };
		C1B630D21D1D860100A05285 /* stp_card_placeholder@3x.png in Resources */ = {isa = PBXBuildFile; fileRef = 0438EFA01B741C2800D506CC /* stp_card_placeholder@3x.png */; };
		C1B630D31D1D860100A05285 /* stp_card_placeholder_template.png in Resources */ = {isa = PBXBuildFile; fileRef = 042CA1B31B7BD84100AF0DA6 /* stp_card_placeholder_template.png */; };
		C1B630D41D1D860100A05285 /* stp_card_placeholder_template@2x.png in Resources */ = {isa = PBXBuildFile; fileRef = 042CA1B41B7BD84100AF0DA6 /* stp_card_placeholder_template@2x.png */; };
		C1B630D51D1D860100A05285 /* stp_card_placeholder_template@3x.png in Resources */ = {isa = PBXBuildFile; fileRef = 042CA1B51B7BD84100AF0DA6 /* stp_card_placeholder_template@3x.png */; };
		C1B630D61D1D860100A05285 /* stp_card_visa.png in Resources */ = {isa = PBXBuildFile; fileRef = 0438EFA11B741C2800D506CC /* stp_card_visa.png */; };
		C1B630D71D1D860100A05285 /* stp_card_visa@2x.png in Resources */ = {isa = PBXBuildFile; fileRef = 0438EFA21B741C2800D506CC /* stp_card_visa@2x.png */; };
		C1B630D81D1D860100A05285 /* stp_card_visa@3x.png in Resources */ = {isa = PBXBuildFile; fileRef = 0438EFA31B741C2800D506CC /* stp_card_visa@3x.png */; };
		C1D23FAD1D37F81F002FD83C /* STPCustomerDeserializerTest.m in Sources */ = {isa = PBXBuildFile; fileRef = C1D23FAC1D37F81F002FD83C /* STPCustomerDeserializerTest.m */; };
		C1EEDCC61CA2126000A54582 /* STPDelegateProxyTest.m in Sources */ = {isa = PBXBuildFile; fileRef = C1EEDCC51CA2126000A54582 /* STPDelegateProxyTest.m */; };
		C1EEDCC81CA2172700A54582 /* NSString+StripeTest.m in Sources */ = {isa = PBXBuildFile; fileRef = C1EEDCC71CA2172700A54582 /* NSString+StripeTest.m */; };
		C1EEDCCA1CA2186300A54582 /* STPPhoneNumberValidatorTest.m in Sources */ = {isa = PBXBuildFile; fileRef = C1EEDCC91CA2186300A54582 /* STPPhoneNumberValidatorTest.m */; };
		C1FEE5961CBFF11400A7632B /* STPPostalCodeValidator.h in Headers */ = {isa = PBXBuildFile; fileRef = C1FEE5941CBFF11400A7632B /* STPPostalCodeValidator.h */; };
		C1FEE5971CBFF11400A7632B /* STPPostalCodeValidator.m in Sources */ = {isa = PBXBuildFile; fileRef = C1FEE5951CBFF11400A7632B /* STPPostalCodeValidator.m */; };
		C1FEE5991CBFF24000A7632B /* STPPostalCodeValidatorTest.m in Sources */ = {isa = PBXBuildFile; fileRef = C1FEE5981CBFF24000A7632B /* STPPostalCodeValidatorTest.m */; };
		F132DFE31D51372A002FF5B7 /* STPWeakStrongMacros.h in Headers */ = {isa = PBXBuildFile; fileRef = F132DFE21D51372A002FF5B7 /* STPWeakStrongMacros.h */; };
		F148ABF71D5E88B70014FD92 /* MockSTPCheckoutAPIClient.h in Headers */ = {isa = PBXBuildFile; fileRef = C16A4CDB1D36B19B001F46D2 /* MockSTPCheckoutAPIClient.h */; };
		F148ABF81D5E88BA0014FD92 /* MockSTPCheckoutAPIClient.m in Sources */ = {isa = PBXBuildFile; fileRef = C16A4CDC1D36B19B001F46D2 /* MockSTPCheckoutAPIClient.m */; };
		F148ABF91D5E88BE0014FD92 /* TestSTPBackendAPIAdapter.h in Headers */ = {isa = PBXBuildFile; fileRef = F14C87381D4FE5B900C7CC6A /* TestSTPBackendAPIAdapter.h */; };
		F148ABFA1D5E88C40014FD92 /* STPTestUtils.h in Headers */ = {isa = PBXBuildFile; fileRef = C1D23FAF1D37FC90002FD83C /* STPTestUtils.h */; };
		F12C8DC01D63DE9F00ADA0D7 /* STPPaymentContextAmountModel.h in Headers */ = {isa = PBXBuildFile; fileRef = F12C8DBE1D63DE9F00ADA0D7 /* STPPaymentContextAmountModel.h */; };
		F12C8DC11D63DE9F00ADA0D7 /* STPPaymentContextAmountModel.h in Headers */ = {isa = PBXBuildFile; fileRef = F12C8DBE1D63DE9F00ADA0D7 /* STPPaymentContextAmountModel.h */; };
		F12C8DC21D63DE9F00ADA0D7 /* STPPaymentContextAmountModel.h in Headers */ = {isa = PBXBuildFile; fileRef = F12C8DBE1D63DE9F00ADA0D7 /* STPPaymentContextAmountModel.h */; };
		F148ABFB1D5E88C70014FD92 /* STPTestUtils.m in Sources */ = {isa = PBXBuildFile; fileRef = C1D23FB01D37FC90002FD83C /* STPTestUtils.m */; };
		F148ABFC1D5E88E40014FD92 /* Customer.json in Resources */ = {isa = PBXBuildFile; fileRef = C1D23FB41D37FE0B002FD83C /* Customer.json */; };
		F148ABFD1D5E8DF20014FD92 /* stp_card_form_back.png in Resources */ = {isa = PBXBuildFile; fileRef = C11810B81CC7DA290022FB55 /* stp_card_form_back.png */; };
		F148ABFE1D5E8DF20014FD92 /* stp_icon_chevron_right_small.png in Resources */ = {isa = PBXBuildFile; fileRef = 04E39F621CED3B0100AF3B96 /* stp_icon_chevron_right_small.png */; };
		F148ABFF1D5E8DF30014FD92 /* stp_card_form_back@2x.png in Resources */ = {isa = PBXBuildFile; fileRef = C11810B91CC7DA290022FB55 /* stp_card_form_back@2x.png */; };
		F148AC001D5E8DF30014FD92 /* stp_card_form_back@3x.png in Resources */ = {isa = PBXBuildFile; fileRef = C11810BA1CC7DA290022FB55 /* stp_card_form_back@3x.png */; };
		F148AC011D5E8DF30014FD92 /* stp_card_form_front.png in Resources */ = {isa = PBXBuildFile; fileRef = C11810BB1CC7DA290022FB55 /* stp_card_form_front.png */; };
		F148AC021D5E8DF30014FD92 /* stp_card_form_front@2x.png in Resources */ = {isa = PBXBuildFile; fileRef = C11810BC1CC7DA290022FB55 /* stp_card_form_front@2x.png */; };
		F148AC031D5E8DF30014FD92 /* stp_card_form_front@3x.png in Resources */ = {isa = PBXBuildFile; fileRef = C11810BD1CC7DA290022FB55 /* stp_card_form_front@3x.png */; };
		F148AC041D5E8DF30014FD92 /* stp_card_form_applepay.png in Resources */ = {isa = PBXBuildFile; fileRef = 049881001CED75AE00EA4FFD /* stp_card_form_applepay.png */; };
		F148AC051D5E8DF30014FD92 /* stp_card_form_applepay@2x.png in Resources */ = {isa = PBXBuildFile; fileRef = 049881011CED75AE00EA4FFD /* stp_card_form_applepay@2x.png */; };
		F148AC061D5E8DF30014FD92 /* stp_card_form_applepay@3x.png in Resources */ = {isa = PBXBuildFile; fileRef = 049881021CED75AE00EA4FFD /* stp_card_form_applepay@3x.png */; };
		F148AC071D5E8DF30014FD92 /* stp_card_applepay.png in Resources */ = {isa = PBXBuildFile; fileRef = 049A3FA21CC8071100F57DE7 /* stp_card_applepay.png */; };
		F148AC081D5E8DF30014FD92 /* stp_card_applepay@2x.png in Resources */ = {isa = PBXBuildFile; fileRef = 049A3FA31CC8071100F57DE7 /* stp_card_applepay@2x.png */; };
		F148AC091D5E8DF30014FD92 /* stp_card_applepay@3x.png in Resources */ = {isa = PBXBuildFile; fileRef = 049A3FA41CC8071100F57DE7 /* stp_card_applepay@3x.png */; };
		F148AC0A1D5E8DF30014FD92 /* stp_icon_add.png in Resources */ = {isa = PBXBuildFile; fileRef = 049A3F9C1CC8006800F57DE7 /* stp_icon_add.png */; };
		F148AC0B1D5E8DF30014FD92 /* stp_icon_add@2x.png in Resources */ = {isa = PBXBuildFile; fileRef = 049A3F9D1CC8006800F57DE7 /* stp_icon_add@2x.png */; };
		F148AC0C1D5E8DF30014FD92 /* stp_icon_add@3x.png in Resources */ = {isa = PBXBuildFile; fileRef = 049A3F9E1CC8006800F57DE7 /* stp_icon_add@3x.png */; };
		F148AC0D1D5E8DF30014FD92 /* stp_icon_chevron_left.png in Resources */ = {isa = PBXBuildFile; fileRef = 04E39F6C1CED4C7700AF3B96 /* stp_icon_chevron_left.png */; };
		F148AC0E1D5E8DF30014FD92 /* stp_icon_chevron_left@2x.png in Resources */ = {isa = PBXBuildFile; fileRef = 04E39F6D1CED4C7700AF3B96 /* stp_icon_chevron_left@2x.png */; };
		F148AC0F1D5E8DF30014FD92 /* stp_icon_chevron_left@3x.png in Resources */ = {isa = PBXBuildFile; fileRef = 04E39F6E1CED4C7700AF3B96 /* stp_icon_chevron_left@3x.png */; };
		F148AC101D5E8DF30014FD92 /* stp_icon_chevron_right_small@2x.png in Resources */ = {isa = PBXBuildFile; fileRef = 04E39F631CED3B0100AF3B96 /* stp_icon_chevron_right_small@2x.png */; };
		F148AC111D5E8DF30014FD92 /* stp_icon_chevron_right_small@3x.png in Resources */ = {isa = PBXBuildFile; fileRef = 04E39F641CED3B0100AF3B96 /* stp_icon_chevron_right_small@3x.png */; };
		F148AC271D5E918B0014FD92 /* Card.json in Resources */ = {isa = PBXBuildFile; fileRef = C1D23FB31D37FE0B002FD83C /* Card.json */; };
		F12C8DC31D63DE9F00ADA0D7 /* STPPaymentContextAmountModel.m in Sources */ = {isa = PBXBuildFile; fileRef = F12C8DBF1D63DE9F00ADA0D7 /* STPPaymentContextAmountModel.m */; };
		F12C8DC41D63DE9F00ADA0D7 /* STPPaymentContextAmountModel.m in Sources */ = {isa = PBXBuildFile; fileRef = F12C8DBF1D63DE9F00ADA0D7 /* STPPaymentContextAmountModel.m */; };
		F12C8DC51D63DE9F00ADA0D7 /* STPPaymentContextAmountModel.m in Sources */ = {isa = PBXBuildFile; fileRef = F12C8DBF1D63DE9F00ADA0D7 /* STPPaymentContextAmountModel.m */; };
		F14C872F1D4FCDBA00C7CC6A /* STPPaymentContextTest.m in Sources */ = {isa = PBXBuildFile; fileRef = F14C872E1D4FCDBA00C7CC6A /* STPPaymentContextTest.m */; };
		F14C873C1D4FE5BD00C7CC6A /* TestSTPBackendAPIAdapter.m in Sources */ = {isa = PBXBuildFile; fileRef = F14C87391D4FE5B900C7CC6A /* TestSTPBackendAPIAdapter.m */; };
		F1510B0B1D5A4C93000731AD /* stp_card_amex_template.png in Resources */ = {isa = PBXBuildFile; fileRef = F1510AFC1D5A4C93000731AD /* stp_card_amex_template.png */; };
		F1510B0C1D5A4C93000731AD /* stp_card_amex_template.png in Resources */ = {isa = PBXBuildFile; fileRef = F1510AFC1D5A4C93000731AD /* stp_card_amex_template.png */; };
		F1510B0D1D5A4C93000731AD /* stp_card_amex_template@2x.png in Resources */ = {isa = PBXBuildFile; fileRef = F1510AFD1D5A4C93000731AD /* stp_card_amex_template@2x.png */; };
		F1510B0E1D5A4C93000731AD /* stp_card_amex_template@2x.png in Resources */ = {isa = PBXBuildFile; fileRef = F1510AFD1D5A4C93000731AD /* stp_card_amex_template@2x.png */; };
		F1510B0F1D5A4C93000731AD /* stp_card_amex_template@3x.png in Resources */ = {isa = PBXBuildFile; fileRef = F1510AFE1D5A4C93000731AD /* stp_card_amex_template@3x.png */; };
		F1510B101D5A4C93000731AD /* stp_card_amex_template@3x.png in Resources */ = {isa = PBXBuildFile; fileRef = F1510AFE1D5A4C93000731AD /* stp_card_amex_template@3x.png */; };
		F1510B111D5A4C93000731AD /* stp_card_applepay_template.png in Resources */ = {isa = PBXBuildFile; fileRef = F1510AFF1D5A4C93000731AD /* stp_card_applepay_template.png */; };
		F1510B121D5A4C93000731AD /* stp_card_applepay_template.png in Resources */ = {isa = PBXBuildFile; fileRef = F1510AFF1D5A4C93000731AD /* stp_card_applepay_template.png */; };
		F1510B131D5A4C93000731AD /* stp_card_applepay_template@2x.png in Resources */ = {isa = PBXBuildFile; fileRef = F1510B001D5A4C93000731AD /* stp_card_applepay_template@2x.png */; };
		F1510B141D5A4C93000731AD /* stp_card_applepay_template@2x.png in Resources */ = {isa = PBXBuildFile; fileRef = F1510B001D5A4C93000731AD /* stp_card_applepay_template@2x.png */; };
		F1510B151D5A4C93000731AD /* stp_card_applepay_template@3x.png in Resources */ = {isa = PBXBuildFile; fileRef = F1510B011D5A4C93000731AD /* stp_card_applepay_template@3x.png */; };
		F1510B161D5A4C93000731AD /* stp_card_applepay_template@3x.png in Resources */ = {isa = PBXBuildFile; fileRef = F1510B011D5A4C93000731AD /* stp_card_applepay_template@3x.png */; };
		F1510B171D5A4C93000731AD /* stp_card_discover_template.png in Resources */ = {isa = PBXBuildFile; fileRef = F1510B021D5A4C93000731AD /* stp_card_discover_template.png */; };
		F1510B181D5A4C93000731AD /* stp_card_discover_template.png in Resources */ = {isa = PBXBuildFile; fileRef = F1510B021D5A4C93000731AD /* stp_card_discover_template.png */; };
		F1510B191D5A4C93000731AD /* stp_card_discover_template@2x.png in Resources */ = {isa = PBXBuildFile; fileRef = F1510B031D5A4C93000731AD /* stp_card_discover_template@2x.png */; };
		F1510B1A1D5A4C93000731AD /* stp_card_discover_template@2x.png in Resources */ = {isa = PBXBuildFile; fileRef = F1510B031D5A4C93000731AD /* stp_card_discover_template@2x.png */; };
		F1510B1B1D5A4C93000731AD /* stp_card_discover_template@3x.png in Resources */ = {isa = PBXBuildFile; fileRef = F1510B041D5A4C93000731AD /* stp_card_discover_template@3x.png */; };
		F1510B1C1D5A4C93000731AD /* stp_card_discover_template@3x.png in Resources */ = {isa = PBXBuildFile; fileRef = F1510B041D5A4C93000731AD /* stp_card_discover_template@3x.png */; };
		F1510B1D1D5A4C93000731AD /* stp_card_mastercard_template.png in Resources */ = {isa = PBXBuildFile; fileRef = F1510B051D5A4C93000731AD /* stp_card_mastercard_template.png */; };
		F1510B1E1D5A4C93000731AD /* stp_card_mastercard_template.png in Resources */ = {isa = PBXBuildFile; fileRef = F1510B051D5A4C93000731AD /* stp_card_mastercard_template.png */; };
		F1510B1F1D5A4C93000731AD /* stp_card_mastercard_template@2x.png in Resources */ = {isa = PBXBuildFile; fileRef = F1510B061D5A4C93000731AD /* stp_card_mastercard_template@2x.png */; };
		F1510B201D5A4C93000731AD /* stp_card_mastercard_template@2x.png in Resources */ = {isa = PBXBuildFile; fileRef = F1510B061D5A4C93000731AD /* stp_card_mastercard_template@2x.png */; };
		F1510B211D5A4C93000731AD /* stp_card_mastercard_template@3x.png in Resources */ = {isa = PBXBuildFile; fileRef = F1510B071D5A4C93000731AD /* stp_card_mastercard_template@3x.png */; };
		F1510B221D5A4C93000731AD /* stp_card_mastercard_template@3x.png in Resources */ = {isa = PBXBuildFile; fileRef = F1510B071D5A4C93000731AD /* stp_card_mastercard_template@3x.png */; };
		F1510B231D5A4C93000731AD /* stp_card_visa_template.png in Resources */ = {isa = PBXBuildFile; fileRef = F1510B081D5A4C93000731AD /* stp_card_visa_template.png */; };
		F1510B241D5A4C93000731AD /* stp_card_visa_template.png in Resources */ = {isa = PBXBuildFile; fileRef = F1510B081D5A4C93000731AD /* stp_card_visa_template.png */; };
		F1510B251D5A4C93000731AD /* stp_card_visa_template@2x.png in Resources */ = {isa = PBXBuildFile; fileRef = F1510B091D5A4C93000731AD /* stp_card_visa_template@2x.png */; };
		F1510B261D5A4C93000731AD /* stp_card_visa_template@2x.png in Resources */ = {isa = PBXBuildFile; fileRef = F1510B091D5A4C93000731AD /* stp_card_visa_template@2x.png */; };
		F1510B271D5A4C93000731AD /* stp_card_visa_template@3x.png in Resources */ = {isa = PBXBuildFile; fileRef = F1510B0A1D5A4C93000731AD /* stp_card_visa_template@3x.png */; };
		F1510B281D5A4C93000731AD /* stp_card_visa_template@3x.png in Resources */ = {isa = PBXBuildFile; fileRef = F1510B0A1D5A4C93000731AD /* stp_card_visa_template@3x.png */; };
		F1510B291D5A4CC3000731AD /* stp_card_form_back.png in Resources */ = {isa = PBXBuildFile; fileRef = C11810B81CC7DA290022FB55 /* stp_card_form_back.png */; };
		F1510B2A1D5A4CC3000731AD /* stp_icon_chevron_right_small.png in Resources */ = {isa = PBXBuildFile; fileRef = 04E39F621CED3B0100AF3B96 /* stp_icon_chevron_right_small.png */; };
		F1510B4F1D5A4CC4000731AD /* stp_card_form_back@2x.png in Resources */ = {isa = PBXBuildFile; fileRef = C11810B91CC7DA290022FB55 /* stp_card_form_back@2x.png */; };
		F1510B501D5A4CC4000731AD /* stp_card_form_back@3x.png in Resources */ = {isa = PBXBuildFile; fileRef = C11810BA1CC7DA290022FB55 /* stp_card_form_back@3x.png */; };
		F1510B511D5A4CC4000731AD /* stp_card_form_front.png in Resources */ = {isa = PBXBuildFile; fileRef = C11810BB1CC7DA290022FB55 /* stp_card_form_front.png */; };
		F1510B521D5A4CC4000731AD /* stp_card_form_front@2x.png in Resources */ = {isa = PBXBuildFile; fileRef = C11810BC1CC7DA290022FB55 /* stp_card_form_front@2x.png */; };
		F1510B531D5A4CC4000731AD /* stp_card_form_front@3x.png in Resources */ = {isa = PBXBuildFile; fileRef = C11810BD1CC7DA290022FB55 /* stp_card_form_front@3x.png */; };
		F1510B581D5A4CC4000731AD /* stp_card_applepay@2x.png in Resources */ = {isa = PBXBuildFile; fileRef = 049A3FA31CC8071100F57DE7 /* stp_card_applepay@2x.png */; };
		F1510B591D5A4CC4000731AD /* stp_card_applepay@3x.png in Resources */ = {isa = PBXBuildFile; fileRef = 049A3FA41CC8071100F57DE7 /* stp_card_applepay@3x.png */; };
		F1510B5A1D5A4CC4000731AD /* stp_icon_add.png in Resources */ = {isa = PBXBuildFile; fileRef = 049A3F9C1CC8006800F57DE7 /* stp_icon_add.png */; };
		F1510B5B1D5A4CC4000731AD /* stp_icon_add@2x.png in Resources */ = {isa = PBXBuildFile; fileRef = 049A3F9D1CC8006800F57DE7 /* stp_icon_add@2x.png */; };
		F1510B5C1D5A4CC4000731AD /* stp_icon_add@3x.png in Resources */ = {isa = PBXBuildFile; fileRef = 049A3F9E1CC8006800F57DE7 /* stp_icon_add@3x.png */; };
		F1510B5D1D5A4CC4000731AD /* stp_icon_chevron_left.png in Resources */ = {isa = PBXBuildFile; fileRef = 04E39F6C1CED4C7700AF3B96 /* stp_icon_chevron_left.png */; };
		F1510B5E1D5A4CC4000731AD /* stp_icon_chevron_left@2x.png in Resources */ = {isa = PBXBuildFile; fileRef = 04E39F6D1CED4C7700AF3B96 /* stp_icon_chevron_left@2x.png */; };
		F1510B5F1D5A4CC4000731AD /* stp_icon_chevron_left@3x.png in Resources */ = {isa = PBXBuildFile; fileRef = 04E39F6E1CED4C7700AF3B96 /* stp_icon_chevron_left@3x.png */; };
		F1510B601D5A4CC4000731AD /* stp_icon_chevron_right_small@2x.png in Resources */ = {isa = PBXBuildFile; fileRef = 04E39F631CED3B0100AF3B96 /* stp_icon_chevron_right_small@2x.png */; };
		F1510B611D5A4CC4000731AD /* stp_icon_chevron_right_small@3x.png in Resources */ = {isa = PBXBuildFile; fileRef = 04E39F641CED3B0100AF3B96 /* stp_icon_chevron_right_small@3x.png */; };
		F1510B621D5A4CCD000731AD /* stp_card_amex_template.png in Resources */ = {isa = PBXBuildFile; fileRef = F1510AFC1D5A4C93000731AD /* stp_card_amex_template.png */; };
		F1510B631D5A4CCD000731AD /* stp_card_amex_template@2x.png in Resources */ = {isa = PBXBuildFile; fileRef = F1510AFD1D5A4C93000731AD /* stp_card_amex_template@2x.png */; };
		F1510B641D5A4CCD000731AD /* stp_card_amex_template@3x.png in Resources */ = {isa = PBXBuildFile; fileRef = F1510AFE1D5A4C93000731AD /* stp_card_amex_template@3x.png */; };
		F1510B651D5A4CCD000731AD /* stp_card_applepay_template.png in Resources */ = {isa = PBXBuildFile; fileRef = F1510AFF1D5A4C93000731AD /* stp_card_applepay_template.png */; };
		F1510B661D5A4CCD000731AD /* stp_card_applepay_template@2x.png in Resources */ = {isa = PBXBuildFile; fileRef = F1510B001D5A4C93000731AD /* stp_card_applepay_template@2x.png */; };
		F1510B671D5A4CCD000731AD /* stp_card_applepay_template@3x.png in Resources */ = {isa = PBXBuildFile; fileRef = F1510B011D5A4C93000731AD /* stp_card_applepay_template@3x.png */; };
		F1510B681D5A4CCD000731AD /* stp_card_discover_template.png in Resources */ = {isa = PBXBuildFile; fileRef = F1510B021D5A4C93000731AD /* stp_card_discover_template.png */; };
		F1510B691D5A4CCD000731AD /* stp_card_discover_template@2x.png in Resources */ = {isa = PBXBuildFile; fileRef = F1510B031D5A4C93000731AD /* stp_card_discover_template@2x.png */; };
		F1510B6A1D5A4CCD000731AD /* stp_card_discover_template@3x.png in Resources */ = {isa = PBXBuildFile; fileRef = F1510B041D5A4C93000731AD /* stp_card_discover_template@3x.png */; };
		F1510B6B1D5A4CCD000731AD /* stp_card_mastercard_template.png in Resources */ = {isa = PBXBuildFile; fileRef = F1510B051D5A4C93000731AD /* stp_card_mastercard_template.png */; };
		F1510B6C1D5A4CCD000731AD /* stp_card_mastercard_template@2x.png in Resources */ = {isa = PBXBuildFile; fileRef = F1510B061D5A4C93000731AD /* stp_card_mastercard_template@2x.png */; };
		F1510B6D1D5A4CCD000731AD /* stp_card_mastercard_template@3x.png in Resources */ = {isa = PBXBuildFile; fileRef = F1510B071D5A4C93000731AD /* stp_card_mastercard_template@3x.png */; };
		F1510B6E1D5A4CCD000731AD /* stp_card_visa_template.png in Resources */ = {isa = PBXBuildFile; fileRef = F1510B081D5A4C93000731AD /* stp_card_visa_template.png */; };
		F1510B6F1D5A4CCD000731AD /* stp_card_visa_template@2x.png in Resources */ = {isa = PBXBuildFile; fileRef = F1510B091D5A4C93000731AD /* stp_card_visa_template@2x.png */; };
		F1510B701D5A4CCD000731AD /* stp_card_visa_template@3x.png in Resources */ = {isa = PBXBuildFile; fileRef = F1510B0A1D5A4C93000731AD /* stp_card_visa_template@3x.png */; };
		F1510B711D5A4CCD000731AD /* stp_card_form_back.png in Resources */ = {isa = PBXBuildFile; fileRef = C11810B81CC7DA290022FB55 /* stp_card_form_back.png */; };
		F1510B721D5A4CCD000731AD /* stp_card_form_back@2x.png in Resources */ = {isa = PBXBuildFile; fileRef = C11810B91CC7DA290022FB55 /* stp_card_form_back@2x.png */; };
		F1510B731D5A4CCD000731AD /* stp_card_form_back@3x.png in Resources */ = {isa = PBXBuildFile; fileRef = C11810BA1CC7DA290022FB55 /* stp_card_form_back@3x.png */; };
		F1510B741D5A4CCD000731AD /* stp_card_form_front.png in Resources */ = {isa = PBXBuildFile; fileRef = C11810BB1CC7DA290022FB55 /* stp_card_form_front.png */; };
		F1510B751D5A4CCD000731AD /* stp_card_form_front@2x.png in Resources */ = {isa = PBXBuildFile; fileRef = C11810BC1CC7DA290022FB55 /* stp_card_form_front@2x.png */; };
		F1510B761D5A4CCD000731AD /* stp_card_form_front@3x.png in Resources */ = {isa = PBXBuildFile; fileRef = C11810BD1CC7DA290022FB55 /* stp_card_form_front@3x.png */; };
		F1510B7B1D5A4CCD000731AD /* stp_card_applepay@2x.png in Resources */ = {isa = PBXBuildFile; fileRef = 049A3FA31CC8071100F57DE7 /* stp_card_applepay@2x.png */; };
		F1510B7C1D5A4CCD000731AD /* stp_card_applepay@3x.png in Resources */ = {isa = PBXBuildFile; fileRef = 049A3FA41CC8071100F57DE7 /* stp_card_applepay@3x.png */; };
		F1510B7D1D5A4CCD000731AD /* stp_card_amex.png in Resources */ = {isa = PBXBuildFile; fileRef = 0438EF891B741C2800D506CC /* stp_card_amex.png */; };
		F1510B7E1D5A4CCD000731AD /* stp_card_amex@2x.png in Resources */ = {isa = PBXBuildFile; fileRef = 0438EF8A1B741C2800D506CC /* stp_card_amex@2x.png */; };
		F1510B7F1D5A4CCD000731AD /* stp_card_amex@3x.png in Resources */ = {isa = PBXBuildFile; fileRef = 0438EF8B1B741C2800D506CC /* stp_card_amex@3x.png */; };
		F1510B801D5A4CCD000731AD /* stp_card_cvc.png in Resources */ = {isa = PBXBuildFile; fileRef = 0438EF8C1B741C2800D506CC /* stp_card_cvc.png */; };
		F1510B811D5A4CCD000731AD /* stp_card_cvc@2x.png in Resources */ = {isa = PBXBuildFile; fileRef = 0438EF8D1B741C2800D506CC /* stp_card_cvc@2x.png */; };
		F1510B821D5A4CCD000731AD /* stp_card_cvc@3x.png in Resources */ = {isa = PBXBuildFile; fileRef = 0438EF8E1B741C2800D506CC /* stp_card_cvc@3x.png */; };
		F1510B831D5A4CCD000731AD /* stp_card_cvc_amex.png in Resources */ = {isa = PBXBuildFile; fileRef = 0438EF8F1B741C2800D506CC /* stp_card_cvc_amex.png */; };
		F1510B841D5A4CCD000731AD /* stp_card_cvc_amex@2x.png in Resources */ = {isa = PBXBuildFile; fileRef = 0438EF901B741C2800D506CC /* stp_card_cvc_amex@2x.png */; };
		F1510B851D5A4CCD000731AD /* stp_card_cvc_amex@3x.png in Resources */ = {isa = PBXBuildFile; fileRef = 0438EF911B741C2800D506CC /* stp_card_cvc_amex@3x.png */; };
		F1510B861D5A4CCD000731AD /* stp_card_diners.png in Resources */ = {isa = PBXBuildFile; fileRef = 0438EF921B741C2800D506CC /* stp_card_diners.png */; };
		F1510B871D5A4CCD000731AD /* stp_card_diners@2x.png in Resources */ = {isa = PBXBuildFile; fileRef = 0438EF931B741C2800D506CC /* stp_card_diners@2x.png */; };
		F1510B881D5A4CCD000731AD /* stp_card_diners@3x.png in Resources */ = {isa = PBXBuildFile; fileRef = 0438EF941B741C2800D506CC /* stp_card_diners@3x.png */; };
		F1510B891D5A4CCD000731AD /* stp_card_discover.png in Resources */ = {isa = PBXBuildFile; fileRef = 0438EF951B741C2800D506CC /* stp_card_discover.png */; };
		F1510B8A1D5A4CCD000731AD /* stp_card_discover@2x.png in Resources */ = {isa = PBXBuildFile; fileRef = 0438EF961B741C2800D506CC /* stp_card_discover@2x.png */; };
		F1510B8B1D5A4CCD000731AD /* stp_card_discover@3x.png in Resources */ = {isa = PBXBuildFile; fileRef = 0438EF971B741C2800D506CC /* stp_card_discover@3x.png */; };
		F1510B8C1D5A4CCD000731AD /* stp_card_jcb.png in Resources */ = {isa = PBXBuildFile; fileRef = 0438EF981B741C2800D506CC /* stp_card_jcb.png */; };
		F1510B8D1D5A4CCD000731AD /* stp_card_jcb@2x.png in Resources */ = {isa = PBXBuildFile; fileRef = 0438EF991B741C2800D506CC /* stp_card_jcb@2x.png */; };
		F1510B8E1D5A4CCD000731AD /* stp_card_jcb@3x.png in Resources */ = {isa = PBXBuildFile; fileRef = 0438EF9A1B741C2800D506CC /* stp_card_jcb@3x.png */; };
		F1510B8F1D5A4CCD000731AD /* stp_card_mastercard.png in Resources */ = {isa = PBXBuildFile; fileRef = 0438EF9B1B741C2800D506CC /* stp_card_mastercard.png */; };
		F1510B901D5A4CCD000731AD /* stp_card_mastercard@2x.png in Resources */ = {isa = PBXBuildFile; fileRef = 0438EF9C1B741C2800D506CC /* stp_card_mastercard@2x.png */; };
		F1510B911D5A4CCD000731AD /* stp_card_mastercard@3x.png in Resources */ = {isa = PBXBuildFile; fileRef = 0438EF9D1B741C2800D506CC /* stp_card_mastercard@3x.png */; };
		F1510B921D5A4CCD000731AD /* stp_card_placeholder.png in Resources */ = {isa = PBXBuildFile; fileRef = 0438EF9E1B741C2800D506CC /* stp_card_placeholder.png */; };
		F1510B931D5A4CCD000731AD /* stp_card_placeholder@2x.png in Resources */ = {isa = PBXBuildFile; fileRef = 0438EF9F1B741C2800D506CC /* stp_card_placeholder@2x.png */; };
		F1510B941D5A4CCD000731AD /* stp_card_placeholder@3x.png in Resources */ = {isa = PBXBuildFile; fileRef = 0438EFA01B741C2800D506CC /* stp_card_placeholder@3x.png */; };
		F1510B951D5A4CCD000731AD /* stp_card_placeholder_template.png in Resources */ = {isa = PBXBuildFile; fileRef = 042CA1B31B7BD84100AF0DA6 /* stp_card_placeholder_template.png */; };
		F1510B961D5A4CCD000731AD /* stp_card_placeholder_template@2x.png in Resources */ = {isa = PBXBuildFile; fileRef = 042CA1B41B7BD84100AF0DA6 /* stp_card_placeholder_template@2x.png */; };
		F1510B971D5A4CCD000731AD /* stp_card_placeholder_template@3x.png in Resources */ = {isa = PBXBuildFile; fileRef = 042CA1B51B7BD84100AF0DA6 /* stp_card_placeholder_template@3x.png */; };
		F1510B981D5A4CCD000731AD /* stp_card_visa.png in Resources */ = {isa = PBXBuildFile; fileRef = 0438EFA11B741C2800D506CC /* stp_card_visa.png */; };
		F1510B991D5A4CCD000731AD /* stp_card_visa@2x.png in Resources */ = {isa = PBXBuildFile; fileRef = 0438EFA21B741C2800D506CC /* stp_card_visa@2x.png */; };
		F1510B9A1D5A4CCD000731AD /* stp_card_visa@3x.png in Resources */ = {isa = PBXBuildFile; fileRef = 0438EFA31B741C2800D506CC /* stp_card_visa@3x.png */; };
		F1510B9B1D5A4CCD000731AD /* stp_icon_add.png in Resources */ = {isa = PBXBuildFile; fileRef = 049A3F9C1CC8006800F57DE7 /* stp_icon_add.png */; };
		F1510B9C1D5A4CCD000731AD /* stp_icon_add@2x.png in Resources */ = {isa = PBXBuildFile; fileRef = 049A3F9D1CC8006800F57DE7 /* stp_icon_add@2x.png */; };
		F1510B9D1D5A4CCD000731AD /* stp_icon_add@3x.png in Resources */ = {isa = PBXBuildFile; fileRef = 049A3F9E1CC8006800F57DE7 /* stp_icon_add@3x.png */; };
		F1510B9E1D5A4CCD000731AD /* stp_icon_chevron_left.png in Resources */ = {isa = PBXBuildFile; fileRef = 04E39F6C1CED4C7700AF3B96 /* stp_icon_chevron_left.png */; };
		F1510B9F1D5A4CCD000731AD /* stp_icon_chevron_left@2x.png in Resources */ = {isa = PBXBuildFile; fileRef = 04E39F6D1CED4C7700AF3B96 /* stp_icon_chevron_left@2x.png */; };
		F1510BA01D5A4CCD000731AD /* stp_icon_chevron_left@3x.png in Resources */ = {isa = PBXBuildFile; fileRef = 04E39F6E1CED4C7700AF3B96 /* stp_icon_chevron_left@3x.png */; };
		F1510BA11D5A4CCD000731AD /* stp_icon_chevron_right_small.png in Resources */ = {isa = PBXBuildFile; fileRef = 04E39F621CED3B0100AF3B96 /* stp_icon_chevron_right_small.png */; };
		F1510BA21D5A4CCD000731AD /* stp_icon_chevron_right_small@2x.png in Resources */ = {isa = PBXBuildFile; fileRef = 04E39F631CED3B0100AF3B96 /* stp_icon_chevron_right_small@2x.png */; };
		F1510BA31D5A4CCD000731AD /* stp_icon_chevron_right_small@3x.png in Resources */ = {isa = PBXBuildFile; fileRef = 04E39F641CED3B0100AF3B96 /* stp_icon_chevron_right_small@3x.png */; };
		F1510BA71D5A77F6000731AD /* stp_card_diners_template.png in Resources */ = {isa = PBXBuildFile; fileRef = F1510BA41D5A77F6000731AD /* stp_card_diners_template.png */; };
		F1510BA81D5A77F6000731AD /* stp_card_diners_template.png in Resources */ = {isa = PBXBuildFile; fileRef = F1510BA41D5A77F6000731AD /* stp_card_diners_template.png */; };
		F1510BA91D5A77F6000731AD /* stp_card_diners_template.png in Resources */ = {isa = PBXBuildFile; fileRef = F1510BA41D5A77F6000731AD /* stp_card_diners_template.png */; };
		F1510BAA1D5A77F6000731AD /* stp_card_diners_template@2x.png in Resources */ = {isa = PBXBuildFile; fileRef = F1510BA51D5A77F6000731AD /* stp_card_diners_template@2x.png */; };
		F1510BAB1D5A77F6000731AD /* stp_card_diners_template@2x.png in Resources */ = {isa = PBXBuildFile; fileRef = F1510BA51D5A77F6000731AD /* stp_card_diners_template@2x.png */; };
		F1510BAC1D5A77F6000731AD /* stp_card_diners_template@2x.png in Resources */ = {isa = PBXBuildFile; fileRef = F1510BA51D5A77F6000731AD /* stp_card_diners_template@2x.png */; };
		F1510BAD1D5A77F6000731AD /* stp_card_diners_template@3x.png in Resources */ = {isa = PBXBuildFile; fileRef = F1510BA61D5A77F6000731AD /* stp_card_diners_template@3x.png */; };
		F1510BAE1D5A77F6000731AD /* stp_card_diners_template@3x.png in Resources */ = {isa = PBXBuildFile; fileRef = F1510BA61D5A77F6000731AD /* stp_card_diners_template@3x.png */; };
		F1510BAF1D5A77F6000731AD /* stp_card_diners_template@3x.png in Resources */ = {isa = PBXBuildFile; fileRef = F1510BA61D5A77F6000731AD /* stp_card_diners_template@3x.png */; };
		F1510BB31D5A782E000731AD /* stp_card_form_applepay.png in Resources */ = {isa = PBXBuildFile; fileRef = F1510BB01D5A782E000731AD /* stp_card_form_applepay.png */; };
		F1510BB41D5A782E000731AD /* stp_card_form_applepay.png in Resources */ = {isa = PBXBuildFile; fileRef = F1510BB01D5A782E000731AD /* stp_card_form_applepay.png */; };
		F1510BB51D5A782E000731AD /* stp_card_form_applepay.png in Resources */ = {isa = PBXBuildFile; fileRef = F1510BB01D5A782E000731AD /* stp_card_form_applepay.png */; };
		F1510BB61D5A782E000731AD /* stp_card_form_applepay@2x.png in Resources */ = {isa = PBXBuildFile; fileRef = F1510BB11D5A782E000731AD /* stp_card_form_applepay@2x.png */; };
		F1510BB71D5A782E000731AD /* stp_card_form_applepay@2x.png in Resources */ = {isa = PBXBuildFile; fileRef = F1510BB11D5A782E000731AD /* stp_card_form_applepay@2x.png */; };
		F1510BB81D5A782E000731AD /* stp_card_form_applepay@2x.png in Resources */ = {isa = PBXBuildFile; fileRef = F1510BB11D5A782E000731AD /* stp_card_form_applepay@2x.png */; };
		F1510BB91D5A782E000731AD /* stp_card_form_applepay@3x.png in Resources */ = {isa = PBXBuildFile; fileRef = F1510BB21D5A782E000731AD /* stp_card_form_applepay@3x.png */; };
		F1510BBA1D5A782E000731AD /* stp_card_form_applepay@3x.png in Resources */ = {isa = PBXBuildFile; fileRef = F1510BB21D5A782E000731AD /* stp_card_form_applepay@3x.png */; };
		F1510BBB1D5A782E000731AD /* stp_card_form_applepay@3x.png in Resources */ = {isa = PBXBuildFile; fileRef = F1510BB21D5A782E000731AD /* stp_card_form_applepay@3x.png */; };
		F1510BBF1D5A8146000731AD /* stp_card_jcb_template.png in Resources */ = {isa = PBXBuildFile; fileRef = F1510BBC1D5A8146000731AD /* stp_card_jcb_template.png */; };
		F1510BC01D5A8146000731AD /* stp_card_jcb_template.png in Resources */ = {isa = PBXBuildFile; fileRef = F1510BBC1D5A8146000731AD /* stp_card_jcb_template.png */; };
		F1510BC11D5A8146000731AD /* stp_card_jcb_template.png in Resources */ = {isa = PBXBuildFile; fileRef = F1510BBC1D5A8146000731AD /* stp_card_jcb_template.png */; };
		F1510BC21D5A8146000731AD /* stp_card_jcb_template@2x.png in Resources */ = {isa = PBXBuildFile; fileRef = F1510BBD1D5A8146000731AD /* stp_card_jcb_template@2x.png */; };
		F1510BC31D5A8146000731AD /* stp_card_jcb_template@2x.png in Resources */ = {isa = PBXBuildFile; fileRef = F1510BBD1D5A8146000731AD /* stp_card_jcb_template@2x.png */; };
		F1510BC41D5A8146000731AD /* stp_card_jcb_template@2x.png in Resources */ = {isa = PBXBuildFile; fileRef = F1510BBD1D5A8146000731AD /* stp_card_jcb_template@2x.png */; };
		F1510BC51D5A8146000731AD /* stp_card_jcb_template@3x.png in Resources */ = {isa = PBXBuildFile; fileRef = F1510BBE1D5A8146000731AD /* stp_card_jcb_template@3x.png */; };
		F1510BC61D5A8146000731AD /* stp_card_jcb_template@3x.png in Resources */ = {isa = PBXBuildFile; fileRef = F1510BBE1D5A8146000731AD /* stp_card_jcb_template@3x.png */; };
		F1510BC71D5A8146000731AD /* stp_card_jcb_template@3x.png in Resources */ = {isa = PBXBuildFile; fileRef = F1510BBE1D5A8146000731AD /* stp_card_jcb_template@3x.png */; };
		F1C578F11D651AB200912EAE /* stp_card_applepay.png in Resources */ = {isa = PBXBuildFile; fileRef = F1C578F01D651AB200912EAE /* stp_card_applepay.png */; };
		F1C578F21D651AB200912EAE /* stp_card_applepay.png in Resources */ = {isa = PBXBuildFile; fileRef = F1C578F01D651AB200912EAE /* stp_card_applepay.png */; };
/* End PBXBuildFile section */

/* Begin PBXContainerItemProxy section */
		045E7C0A1A5F41DE004751EF /* PBXContainerItemProxy */ = {
			isa = PBXContainerItemProxy;
			containerPortal = 11C74B8F164043050071C2CA /* Project object */;
			proxyType = 1;
			remoteGlobalIDString = 04CDB4411A5F2E1800B854EE;
			remoteInfo = StripeiOS;
		};
		049E85261A608027000B66CD /* PBXContainerItemProxy */ = {
			isa = PBXContainerItemProxy;
			containerPortal = 11C74B8F164043050071C2CA /* Project object */;
			proxyType = 1;
			remoteGlobalIDString = 049E84AA1A605D93000B66CD;
			remoteInfo = StripeiOSStatic;
		};
		C1B630D91D1D86E100A05285 /* PBXContainerItemProxy */ = {
			isa = PBXContainerItemProxy;
			containerPortal = 11C74B8F164043050071C2CA /* Project object */;
			proxyType = 1;
			remoteGlobalIDString = C1B630B21D1D817900A05285;
			remoteInfo = StripeiOSResources;
		};
/* End PBXContainerItemProxy section */

/* Begin PBXCopyFilesBuildPhase section */
		049E84A91A605D93000B66CD /* Copy Files */ = {
			isa = PBXCopyFilesBuildPhase;
			buildActionMask = 2147483647;
			dstPath = "include/$(PRODUCT_NAME)";
			dstSubfolderSpec = 16;
			files = (
			);
			name = "Copy Files";
			runOnlyForDeploymentPostprocessing = 0;
		};
		04B33F321BC744D100DD8120 /* Copy Files */ = {
			isa = PBXCopyFilesBuildPhase;
			buildActionMask = 2147483647;
			dstPath = Stripe.framework;
			dstSubfolderSpec = 16;
			files = (
				04B33F361BC7488D00DD8120 /* Info.plist in Copy Files */,
			);
			name = "Copy Files";
			runOnlyForDeploymentPostprocessing = 0;
		};
/* End PBXCopyFilesBuildPhase section */

/* Begin PBXFileReference section */
		0426B96C1CEADC98006AC8DD /* STPColorUtils.h */ = {isa = PBXFileReference; fileEncoding = 4; lastKnownFileType = sourcecode.c.h; path = STPColorUtils.h; sourceTree = "<group>"; };
		0426B96D1CEADC98006AC8DD /* STPColorUtils.m */ = {isa = PBXFileReference; fileEncoding = 4; lastKnownFileType = sourcecode.c.objc; path = STPColorUtils.m; sourceTree = "<group>"; };
		0426B9701CEAE3EB006AC8DD /* UITableViewCell+Stripe_Borders.h */ = {isa = PBXFileReference; fileEncoding = 4; lastKnownFileType = sourcecode.c.h; path = "UITableViewCell+Stripe_Borders.h"; sourceTree = "<group>"; };
		0426B9711CEAE3EB006AC8DD /* UITableViewCell+Stripe_Borders.m */ = {isa = PBXFileReference; fileEncoding = 4; lastKnownFileType = sourcecode.c.objc; path = "UITableViewCell+Stripe_Borders.m"; sourceTree = "<group>"; };
		0426B9741CEBD001006AC8DD /* UINavigationBar+Stripe_Theme.h */ = {isa = PBXFileReference; fileEncoding = 4; lastKnownFileType = sourcecode.c.h; name = "UINavigationBar+Stripe_Theme.h"; path = "PublicHeaders/UINavigationBar+Stripe_Theme.h"; sourceTree = "<group>"; };
		0426B9751CEBD001006AC8DD /* UINavigationBar+Stripe_Theme.m */ = {isa = PBXFileReference; fileEncoding = 4; lastKnownFileType = sourcecode.c.objc; path = "UINavigationBar+Stripe_Theme.m"; sourceTree = "<group>"; };
		042CA1B31B7BD84100AF0DA6 /* stp_card_placeholder_template.png */ = {isa = PBXFileReference; lastKnownFileType = image.png; path = stp_card_placeholder_template.png; sourceTree = "<group>"; };
		042CA1B41B7BD84100AF0DA6 /* stp_card_placeholder_template@2x.png */ = {isa = PBXFileReference; lastKnownFileType = image.png; path = "stp_card_placeholder_template@2x.png"; sourceTree = "<group>"; };
		042CA1B51B7BD84100AF0DA6 /* stp_card_placeholder_template@3x.png */ = {isa = PBXFileReference; lastKnownFileType = image.png; path = "stp_card_placeholder_template@3x.png"; sourceTree = "<group>"; };
		0433EB471BD06313003912B4 /* NSDictionary+Stripe.h */ = {isa = PBXFileReference; fileEncoding = 4; lastKnownFileType = sourcecode.c.h; path = "NSDictionary+Stripe.h"; sourceTree = "<group>"; };
		0433EB481BD06313003912B4 /* NSDictionary+Stripe.m */ = {isa = PBXFileReference; fileEncoding = 4; lastKnownFileType = sourcecode.c.objc; path = "NSDictionary+Stripe.m"; sourceTree = "<group>"; };
		04365D2C1A4CF86C00A3E1D4 /* CoreGraphics.framework */ = {isa = PBXFileReference; lastKnownFileType = wrapper.framework; name = CoreGraphics.framework; path = System/Library/Frameworks/CoreGraphics.framework; sourceTree = SDKROOT; };
		0438EF261B7416BB00D506CC /* STPFormTextField.h */ = {isa = PBXFileReference; fileEncoding = 4; lastKnownFileType = sourcecode.c.h; path = STPFormTextField.h; sourceTree = "<group>"; };
		0438EF271B7416BB00D506CC /* STPFormTextField.m */ = {isa = PBXFileReference; fileEncoding = 4; lastKnownFileType = sourcecode.c.objc; path = STPFormTextField.m; sourceTree = "<group>"; };
		0438EF291B7416BB00D506CC /* STPPaymentCardTextField.m */ = {isa = PBXFileReference; fileEncoding = 4; lastKnownFileType = sourcecode.c.objc; path = STPPaymentCardTextField.m; sourceTree = "<group>"; };
		0438EF2A1B7416BB00D506CC /* STPPaymentCardTextFieldViewModel.h */ = {isa = PBXFileReference; fileEncoding = 4; lastKnownFileType = sourcecode.c.h; path = STPPaymentCardTextFieldViewModel.h; sourceTree = "<group>"; };
		0438EF2B1B7416BB00D506CC /* STPPaymentCardTextFieldViewModel.m */ = {isa = PBXFileReference; fileEncoding = 4; lastKnownFileType = sourcecode.c.objc; path = STPPaymentCardTextFieldViewModel.m; sourceTree = "<group>"; };
		0438EF3F1B74170D00D506CC /* STPCardValidator.m */ = {isa = PBXFileReference; fileEncoding = 4; lastKnownFileType = sourcecode.c.objc; path = STPCardValidator.m; sourceTree = "<group>"; };
		0438EF461B74183100D506CC /* STPCardBrand.h */ = {isa = PBXFileReference; fileEncoding = 4; lastKnownFileType = sourcecode.c.h; name = STPCardBrand.h; path = PublicHeaders/STPCardBrand.h; sourceTree = "<group>"; };
		0438EF4A1B741B0100D506CC /* STPCardValidatorTest.m */ = {isa = PBXFileReference; fileEncoding = 4; lastKnownFileType = sourcecode.c.objc; path = STPCardValidatorTest.m; sourceTree = "<group>"; };
		0438EF4B1B741B0100D506CC /* STPPaymentCardTextFieldViewModelTest.m */ = {isa = PBXFileReference; fileEncoding = 4; lastKnownFileType = sourcecode.c.objc; path = STPPaymentCardTextFieldViewModelTest.m; sourceTree = "<group>"; };
		0438EF891B741C2800D506CC /* stp_card_amex.png */ = {isa = PBXFileReference; lastKnownFileType = image.png; path = stp_card_amex.png; sourceTree = "<group>"; };
		0438EF8A1B741C2800D506CC /* stp_card_amex@2x.png */ = {isa = PBXFileReference; lastKnownFileType = image.png; path = "stp_card_amex@2x.png"; sourceTree = "<group>"; };
		0438EF8B1B741C2800D506CC /* stp_card_amex@3x.png */ = {isa = PBXFileReference; lastKnownFileType = image.png; path = "stp_card_amex@3x.png"; sourceTree = "<group>"; };
		0438EF8C1B741C2800D506CC /* stp_card_cvc.png */ = {isa = PBXFileReference; lastKnownFileType = image.png; path = stp_card_cvc.png; sourceTree = "<group>"; };
		0438EF8D1B741C2800D506CC /* stp_card_cvc@2x.png */ = {isa = PBXFileReference; lastKnownFileType = image.png; path = "stp_card_cvc@2x.png"; sourceTree = "<group>"; };
		0438EF8E1B741C2800D506CC /* stp_card_cvc@3x.png */ = {isa = PBXFileReference; lastKnownFileType = image.png; path = "stp_card_cvc@3x.png"; sourceTree = "<group>"; };
		0438EF8F1B741C2800D506CC /* stp_card_cvc_amex.png */ = {isa = PBXFileReference; lastKnownFileType = image.png; path = stp_card_cvc_amex.png; sourceTree = "<group>"; };
		0438EF901B741C2800D506CC /* stp_card_cvc_amex@2x.png */ = {isa = PBXFileReference; lastKnownFileType = image.png; path = "stp_card_cvc_amex@2x.png"; sourceTree = "<group>"; };
		0438EF911B741C2800D506CC /* stp_card_cvc_amex@3x.png */ = {isa = PBXFileReference; lastKnownFileType = image.png; path = "stp_card_cvc_amex@3x.png"; sourceTree = "<group>"; };
		0438EF921B741C2800D506CC /* stp_card_diners.png */ = {isa = PBXFileReference; lastKnownFileType = image.png; path = stp_card_diners.png; sourceTree = "<group>"; };
		0438EF931B741C2800D506CC /* stp_card_diners@2x.png */ = {isa = PBXFileReference; lastKnownFileType = image.png; path = "stp_card_diners@2x.png"; sourceTree = "<group>"; };
		0438EF941B741C2800D506CC /* stp_card_diners@3x.png */ = {isa = PBXFileReference; lastKnownFileType = image.png; path = "stp_card_diners@3x.png"; sourceTree = "<group>"; };
		0438EF951B741C2800D506CC /* stp_card_discover.png */ = {isa = PBXFileReference; lastKnownFileType = image.png; path = stp_card_discover.png; sourceTree = "<group>"; };
		0438EF961B741C2800D506CC /* stp_card_discover@2x.png */ = {isa = PBXFileReference; lastKnownFileType = image.png; path = "stp_card_discover@2x.png"; sourceTree = "<group>"; };
		0438EF971B741C2800D506CC /* stp_card_discover@3x.png */ = {isa = PBXFileReference; lastKnownFileType = image.png; path = "stp_card_discover@3x.png"; sourceTree = "<group>"; };
		0438EF981B741C2800D506CC /* stp_card_jcb.png */ = {isa = PBXFileReference; lastKnownFileType = image.png; path = stp_card_jcb.png; sourceTree = "<group>"; };
		0438EF991B741C2800D506CC /* stp_card_jcb@2x.png */ = {isa = PBXFileReference; lastKnownFileType = image.png; path = "stp_card_jcb@2x.png"; sourceTree = "<group>"; };
		0438EF9A1B741C2800D506CC /* stp_card_jcb@3x.png */ = {isa = PBXFileReference; lastKnownFileType = image.png; path = "stp_card_jcb@3x.png"; sourceTree = "<group>"; };
		0438EF9B1B741C2800D506CC /* stp_card_mastercard.png */ = {isa = PBXFileReference; lastKnownFileType = image.png; path = stp_card_mastercard.png; sourceTree = "<group>"; };
		0438EF9C1B741C2800D506CC /* stp_card_mastercard@2x.png */ = {isa = PBXFileReference; lastKnownFileType = image.png; path = "stp_card_mastercard@2x.png"; sourceTree = "<group>"; };
		0438EF9D1B741C2800D506CC /* stp_card_mastercard@3x.png */ = {isa = PBXFileReference; lastKnownFileType = image.png; path = "stp_card_mastercard@3x.png"; sourceTree = "<group>"; };
		0438EF9E1B741C2800D506CC /* stp_card_placeholder.png */ = {isa = PBXFileReference; lastKnownFileType = image.png; path = stp_card_placeholder.png; sourceTree = "<group>"; };
		0438EF9F1B741C2800D506CC /* stp_card_placeholder@2x.png */ = {isa = PBXFileReference; lastKnownFileType = image.png; path = "stp_card_placeholder@2x.png"; sourceTree = "<group>"; };
		0438EFA01B741C2800D506CC /* stp_card_placeholder@3x.png */ = {isa = PBXFileReference; lastKnownFileType = image.png; path = "stp_card_placeholder@3x.png"; sourceTree = "<group>"; };
		0438EFA11B741C2800D506CC /* stp_card_visa.png */ = {isa = PBXFileReference; lastKnownFileType = image.png; path = stp_card_visa.png; sourceTree = "<group>"; };
		0438EFA21B741C2800D506CC /* stp_card_visa@2x.png */ = {isa = PBXFileReference; lastKnownFileType = image.png; path = "stp_card_visa@2x.png"; sourceTree = "<group>"; };
		0438EFA31B741C2800D506CC /* stp_card_visa@3x.png */ = {isa = PBXFileReference; lastKnownFileType = image.png; path = "stp_card_visa@3x.png"; sourceTree = "<group>"; };
		0439B9851C454F97005A1ED5 /* STPPaymentMethodsViewController.h */ = {isa = PBXFileReference; fileEncoding = 4; lastKnownFileType = sourcecode.c.h; lineEnding = 0; name = STPPaymentMethodsViewController.h; path = PublicHeaders/STPPaymentMethodsViewController.h; sourceTree = "<group>"; xcLanguageSpecificationIdentifier = xcode.lang.objcpp; };
		0439B9861C454F97005A1ED5 /* STPPaymentMethodsViewController.m */ = {isa = PBXFileReference; fileEncoding = 4; lastKnownFileType = sourcecode.c.objc; lineEnding = 0; path = STPPaymentMethodsViewController.m; sourceTree = "<group>"; xcLanguageSpecificationIdentifier = xcode.lang.objc; };
		0451CC421C49AE1C003B2CA6 /* STPPaymentResult.h */ = {isa = PBXFileReference; fileEncoding = 4; lastKnownFileType = sourcecode.c.h; name = STPPaymentResult.h; path = PublicHeaders/STPPaymentResult.h; sourceTree = "<group>"; };
		0451CC431C49AE1C003B2CA6 /* STPPaymentResult.m */ = {isa = PBXFileReference; fileEncoding = 4; lastKnownFileType = sourcecode.c.objc; path = STPPaymentResult.m; sourceTree = "<group>"; };
		045A62AA1B8E7259000165CE /* STPPaymentCardTextFieldTest.m */ = {isa = PBXFileReference; fileEncoding = 4; lastKnownFileType = sourcecode.c.objc; path = STPPaymentCardTextFieldTest.m; sourceTree = "<group>"; };
		045D71051CEED3AA00F6CD65 /* STPRememberMeEmailCell.h */ = {isa = PBXFileReference; fileEncoding = 4; lastKnownFileType = sourcecode.c.h; path = STPRememberMeEmailCell.h; sourceTree = "<group>"; };
		045D71061CEED3AA00F6CD65 /* STPRememberMeEmailCell.m */ = {isa = PBXFileReference; fileEncoding = 4; lastKnownFileType = sourcecode.c.objc; path = STPRememberMeEmailCell.m; sourceTree = "<group>"; };
		045D710C1CEEE30500F6CD65 /* STPAspects.h */ = {isa = PBXFileReference; fileEncoding = 4; lastKnownFileType = sourcecode.c.h; path = STPAspects.h; sourceTree = "<group>"; };
		045D710D1CEEE30500F6CD65 /* STPAspects.m */ = {isa = PBXFileReference; fileEncoding = 4; lastKnownFileType = sourcecode.c.objc; path = STPAspects.m; sourceTree = "<group>"; };
		045D711E1CEFA57000F6CD65 /* UIViewController+Stripe_Promises.h */ = {isa = PBXFileReference; fileEncoding = 4; lastKnownFileType = sourcecode.c.h; path = "UIViewController+Stripe_Promises.h"; sourceTree = "<group>"; };
		045D711F1CEFA57000F6CD65 /* UIViewController+Stripe_Promises.m */ = {isa = PBXFileReference; fileEncoding = 4; lastKnownFileType = sourcecode.c.objc; path = "UIViewController+Stripe_Promises.m"; sourceTree = "<group>"; };
		045D712A1CF4ED7600F6CD65 /* STPBINRange.h */ = {isa = PBXFileReference; fileEncoding = 4; lastKnownFileType = sourcecode.c.h; path = STPBINRange.h; sourceTree = "<group>"; };
		045D712B1CF4ED7600F6CD65 /* STPBINRange.m */ = {isa = PBXFileReference; fileEncoding = 4; lastKnownFileType = sourcecode.c.objc; path = STPBINRange.m; sourceTree = "<group>"; };
		045D71301CF514BB00F6CD65 /* STPBinRangeTest.m */ = {isa = PBXFileReference; fileEncoding = 4; lastKnownFileType = sourcecode.c.objc; path = STPBinRangeTest.m; sourceTree = "<group>"; };
		045E7C031A5F41DE004751EF /* StripeiOS Tests.xctest */ = {isa = PBXFileReference; explicitFileType = wrapper.cfbundle; includeInIndex = 0; path = "StripeiOS Tests.xctest"; sourceTree = BUILT_PRODUCTS_DIR; };
		04633B041CD44F1C009D4FB5 /* STPAPIClient+ApplePay.m */ = {isa = PBXFileReference; fileEncoding = 4; lastKnownFileType = sourcecode.c.objc; path = "STPAPIClient+ApplePay.m"; sourceTree = "<group>"; };
		04633B061CD44F47009D4FB5 /* STPAPIClient+ApplePay.h */ = {isa = PBXFileReference; fileEncoding = 4; lastKnownFileType = sourcecode.c.h; name = "STPAPIClient+ApplePay.h"; path = "PublicHeaders/STPAPIClient+ApplePay.h"; sourceTree = "<group>"; };
		04633B081CD44F6C009D4FB5 /* PKPayment+Stripe.h */ = {isa = PBXFileReference; fileEncoding = 4; lastKnownFileType = sourcecode.c.h; path = "PKPayment+Stripe.h"; sourceTree = "<group>"; };
		04633B091CD44F6C009D4FB5 /* PKPayment+Stripe.m */ = {isa = PBXFileReference; fileEncoding = 4; lastKnownFileType = sourcecode.c.objc; path = "PKPayment+Stripe.m"; sourceTree = "<group>"; };
		04633B0A1CD44F6C009D4FB5 /* STPCategoryLoader.m */ = {isa = PBXFileReference; fileEncoding = 4; lastKnownFileType = sourcecode.c.objc; path = STPCategoryLoader.m; sourceTree = "<group>"; };
		04633B191CD7BF29009D4FB5 /* integrate-dynamic-framework.sh */ = {isa = PBXFileReference; fileEncoding = 4; lastKnownFileType = text.script.sh; path = "integrate-dynamic-framework.sh"; sourceTree = "<group>"; };
		04695AD11C77F9DB00E08063 /* NSString+Stripe.h */ = {isa = PBXFileReference; fileEncoding = 4; lastKnownFileType = sourcecode.c.h; path = "NSString+Stripe.h"; sourceTree = "<group>"; };
		04695AD21C77F9DB00E08063 /* NSString+Stripe.m */ = {isa = PBXFileReference; fileEncoding = 4; lastKnownFileType = sourcecode.c.objc; path = "NSString+Stripe.m"; sourceTree = "<group>"; };
		04695AD51C77F9EF00E08063 /* STPDelegateProxy.h */ = {isa = PBXFileReference; fileEncoding = 4; lastKnownFileType = sourcecode.c.h; path = STPDelegateProxy.h; sourceTree = "<group>"; };
		04695AD61C77F9EF00E08063 /* STPDelegateProxy.m */ = {isa = PBXFileReference; fileEncoding = 4; lastKnownFileType = sourcecode.c.objc; path = STPDelegateProxy.m; sourceTree = "<group>"; };
		04695AD71C77F9EF00E08063 /* STPPhoneNumberValidator.h */ = {isa = PBXFileReference; fileEncoding = 4; lastKnownFileType = sourcecode.c.h; path = STPPhoneNumberValidator.h; sourceTree = "<group>"; };
		04695AD81C77F9EF00E08063 /* STPPhoneNumberValidator.m */ = {isa = PBXFileReference; fileEncoding = 4; lastKnownFileType = sourcecode.c.objc; path = STPPhoneNumberValidator.m; sourceTree = "<group>"; };
		046FE99F1CE55D1D00DA6A7B /* STPPaymentActivityIndicatorView.h */ = {isa = PBXFileReference; fileEncoding = 4; lastKnownFileType = sourcecode.c.h; name = STPPaymentActivityIndicatorView.h; path = PublicHeaders/STPPaymentActivityIndicatorView.h; sourceTree = "<group>"; };
		046FE9A01CE55D1D00DA6A7B /* STPPaymentActivityIndicatorView.m */ = {isa = PBXFileReference; fileEncoding = 4; lastKnownFileType = sourcecode.c.objc; path = STPPaymentActivityIndicatorView.m; sourceTree = "<group>"; };
		04793F551D1D8DDD00B3C551 /* STPSource.h */ = {isa = PBXFileReference; fileEncoding = 4; lastKnownFileType = sourcecode.c.h; name = STPSource.h; path = PublicHeaders/STPSource.h; sourceTree = "<group>"; };
		04827D0E1D2575C6002DB3E8 /* STPImageLibrary.h */ = {isa = PBXFileReference; fileEncoding = 4; lastKnownFileType = sourcecode.c.h; name = STPImageLibrary.h; path = PublicHeaders/STPImageLibrary.h; sourceTree = "<group>"; };
		04827D0F1D2575C6002DB3E8 /* STPImageLibrary.m */ = {isa = PBXFileReference; fileEncoding = 4; lastKnownFileType = sourcecode.c.objc; path = STPImageLibrary.m; sourceTree = "<group>"; };
		04827D141D257764002DB3E8 /* STPImageLibrary+Private.h */ = {isa = PBXFileReference; fileEncoding = 4; lastKnownFileType = sourcecode.c.h; path = "STPImageLibrary+Private.h"; sourceTree = "<group>"; };
		04827D171D257A6C002DB3E8 /* STPImageLibraryTest.m */ = {isa = PBXFileReference; fileEncoding = 4; lastKnownFileType = sourcecode.c.objc; path = STPImageLibraryTest.m; sourceTree = "<group>"; };
		049880FA1CED5A2300EA4FFD /* STPPaymentConfiguration.h */ = {isa = PBXFileReference; fileEncoding = 4; lastKnownFileType = sourcecode.c.h; name = STPPaymentConfiguration.h; path = PublicHeaders/STPPaymentConfiguration.h; sourceTree = "<group>"; };
		049880FB1CED5A2300EA4FFD /* STPPaymentConfiguration.m */ = {isa = PBXFileReference; fileEncoding = 4; lastKnownFileType = sourcecode.c.objc; path = STPPaymentConfiguration.m; sourceTree = "<group>"; };
		049881061CEE695700EA4FFD /* UIViewController+Stripe_Alerts.h */ = {isa = PBXFileReference; fileEncoding = 4; lastKnownFileType = sourcecode.c.h; path = "UIViewController+Stripe_Alerts.h"; sourceTree = "<group>"; };
		049881071CEE695700EA4FFD /* UIViewController+Stripe_Alerts.m */ = {isa = PBXFileReference; fileEncoding = 4; lastKnownFileType = sourcecode.c.objc; path = "UIViewController+Stripe_Alerts.m"; sourceTree = "<group>"; };
		049952CD1BCF13510088C703 /* STPAPIPostRequest.h */ = {isa = PBXFileReference; fileEncoding = 4; lastKnownFileType = sourcecode.c.h; path = STPAPIPostRequest.h; sourceTree = "<group>"; };
		049952CE1BCF13510088C703 /* STPAPIPostRequest.m */ = {isa = PBXFileReference; fileEncoding = 4; lastKnownFileType = sourcecode.c.objc; path = STPAPIPostRequest.m; sourceTree = "<group>"; };
		049952D11BCF13DD0088C703 /* STPAPIClient+Private.h */ = {isa = PBXFileReference; fileEncoding = 4; lastKnownFileType = sourcecode.c.h; path = "STPAPIClient+Private.h"; sourceTree = "<group>"; };
		049A3F781CC18D5300F57DE7 /* UIView+Stripe_FirstResponder.h */ = {isa = PBXFileReference; fileEncoding = 4; lastKnownFileType = sourcecode.c.h; path = "UIView+Stripe_FirstResponder.h"; sourceTree = "<group>"; };
		049A3F791CC18D5300F57DE7 /* UIView+Stripe_FirstResponder.m */ = {isa = PBXFileReference; fileEncoding = 4; lastKnownFileType = sourcecode.c.objc; path = "UIView+Stripe_FirstResponder.m"; sourceTree = "<group>"; };
		049A3F7C1CC1920A00F57DE7 /* UIViewController+Stripe_KeyboardAvoiding.h */ = {isa = PBXFileReference; fileEncoding = 4; lastKnownFileType = sourcecode.c.h; path = "UIViewController+Stripe_KeyboardAvoiding.h"; sourceTree = "<group>"; };
		049A3F7D1CC1920A00F57DE7 /* UIViewController+Stripe_KeyboardAvoiding.m */ = {isa = PBXFileReference; fileEncoding = 4; lastKnownFileType = sourcecode.c.objc; path = "UIViewController+Stripe_KeyboardAvoiding.m"; sourceTree = "<group>"; };
		049A3F871CC73C7100F57DE7 /* STPPaymentContext.h */ = {isa = PBXFileReference; fileEncoding = 4; lastKnownFileType = sourcecode.c.h; name = STPPaymentContext.h; path = PublicHeaders/STPPaymentContext.h; sourceTree = "<group>"; };
		049A3F881CC73C7100F57DE7 /* STPPaymentContext.m */ = {isa = PBXFileReference; fileEncoding = 4; lastKnownFileType = sourcecode.c.objc; path = STPPaymentContext.m; sourceTree = "<group>"; };
		049A3F8F1CC740FF00F57DE7 /* NSDecimalNumber+Stripe_Currency.h */ = {isa = PBXFileReference; fileEncoding = 4; lastKnownFileType = sourcecode.c.h; path = "NSDecimalNumber+Stripe_Currency.h"; sourceTree = "<group>"; };
		049A3F901CC740FF00F57DE7 /* NSDecimalNumber+Stripe_Currency.m */ = {isa = PBXFileReference; fileEncoding = 4; lastKnownFileType = sourcecode.c.objc; path = "NSDecimalNumber+Stripe_Currency.m"; sourceTree = "<group>"; };
		049A3F931CC75B2E00F57DE7 /* STPPromise.h */ = {isa = PBXFileReference; fileEncoding = 4; lastKnownFileType = sourcecode.c.h; path = STPPromise.h; sourceTree = "<group>"; };
		049A3F941CC75B2E00F57DE7 /* STPPromise.m */ = {isa = PBXFileReference; fileEncoding = 4; lastKnownFileType = sourcecode.c.objc; path = STPPromise.m; sourceTree = "<group>"; };
		049A3F971CC76A2400F57DE7 /* NSBundle+Stripe_AppName.h */ = {isa = PBXFileReference; fileEncoding = 4; lastKnownFileType = sourcecode.c.h; path = "NSBundle+Stripe_AppName.h"; sourceTree = "<group>"; };
		049A3F981CC76A2400F57DE7 /* NSBundle+Stripe_AppName.m */ = {isa = PBXFileReference; fileEncoding = 4; lastKnownFileType = sourcecode.c.objc; path = "NSBundle+Stripe_AppName.m"; sourceTree = "<group>"; };
		049A3F9C1CC8006800F57DE7 /* stp_icon_add.png */ = {isa = PBXFileReference; lastKnownFileType = image.png; path = stp_icon_add.png; sourceTree = "<group>"; };
		049A3F9D1CC8006800F57DE7 /* stp_icon_add@2x.png */ = {isa = PBXFileReference; lastKnownFileType = image.png; path = "stp_icon_add@2x.png"; sourceTree = "<group>"; };
		049A3F9E1CC8006800F57DE7 /* stp_icon_add@3x.png */ = {isa = PBXFileReference; lastKnownFileType = image.png; path = "stp_icon_add@3x.png"; sourceTree = "<group>"; };
		049A3FA31CC8071100F57DE7 /* stp_card_applepay@2x.png */ = {isa = PBXFileReference; lastKnownFileType = image.png; path = "stp_card_applepay@2x.png"; sourceTree = "<group>"; };
		049A3FA41CC8071100F57DE7 /* stp_card_applepay@3x.png */ = {isa = PBXFileReference; lastKnownFileType = image.png; path = "stp_card_applepay@3x.png"; sourceTree = "<group>"; };
		049A3FAC1CC9AA9900F57DE7 /* STPAddressViewModel.h */ = {isa = PBXFileReference; fileEncoding = 4; lastKnownFileType = sourcecode.c.h; path = STPAddressViewModel.h; sourceTree = "<group>"; };
		049A3FAD1CC9AA9900F57DE7 /* STPAddressViewModel.m */ = {isa = PBXFileReference; fileEncoding = 4; lastKnownFileType = sourcecode.c.objc; path = STPAddressViewModel.m; sourceTree = "<group>"; };
		049A3FB01CC9FEFC00F57DE7 /* UIToolbar+Stripe_InputAccessory.h */ = {isa = PBXFileReference; fileEncoding = 4; lastKnownFileType = sourcecode.c.h; path = "UIToolbar+Stripe_InputAccessory.h"; sourceTree = "<group>"; };
		049A3FB11CC9FEFC00F57DE7 /* UIToolbar+Stripe_InputAccessory.m */ = {isa = PBXFileReference; fileEncoding = 4; lastKnownFileType = sourcecode.c.objc; path = "UIToolbar+Stripe_InputAccessory.m"; sourceTree = "<group>"; };
		049E84AB1A605D93000B66CD /* libStripe.a */ = {isa = PBXFileReference; explicitFileType = archive.ar; includeInIndex = 0; path = libStripe.a; sourceTree = BUILT_PRODUCTS_DIR; };
		04A488311CA34D3000506E53 /* STPEmailAddressValidator.h */ = {isa = PBXFileReference; fileEncoding = 4; lastKnownFileType = sourcecode.c.h; path = STPEmailAddressValidator.h; sourceTree = "<group>"; };
		04A488321CA34D3000506E53 /* STPEmailAddressValidator.m */ = {isa = PBXFileReference; fileEncoding = 4; lastKnownFileType = sourcecode.c.objc; path = STPEmailAddressValidator.m; sourceTree = "<group>"; };
		04A488351CA34DC600506E53 /* STPEmailAddressValidatorTest.m */ = {isa = PBXFileReference; fileEncoding = 4; lastKnownFileType = sourcecode.c.objc; path = STPEmailAddressValidatorTest.m; sourceTree = "<group>"; };
		04A4883B1CA3568800506E53 /* STPBlocks.h */ = {isa = PBXFileReference; fileEncoding = 4; lastKnownFileType = sourcecode.c.h; name = STPBlocks.h; path = PublicHeaders/STPBlocks.h; sourceTree = "<group>"; };
		04A488401CA3580700506E53 /* UINavigationController+Stripe_Completion.h */ = {isa = PBXFileReference; fileEncoding = 4; lastKnownFileType = sourcecode.c.h; path = "UINavigationController+Stripe_Completion.h"; sourceTree = "<group>"; };
		04A488411CA3580700506E53 /* UINavigationController+Stripe_Completion.m */ = {isa = PBXFileReference; fileEncoding = 4; lastKnownFileType = sourcecode.c.objc; path = "UINavigationController+Stripe_Completion.m"; sourceTree = "<group>"; };
		04A4C3851C4F25F900B3B290 /* NSArray+Stripe_BoundSafe.h */ = {isa = PBXFileReference; fileEncoding = 4; lastKnownFileType = sourcecode.c.h; path = "NSArray+Stripe_BoundSafe.h"; sourceTree = "<group>"; };
		04A4C3861C4F25F900B3B290 /* NSArray+Stripe_BoundSafe.m */ = {isa = PBXFileReference; fileEncoding = 4; lastKnownFileType = sourcecode.c.objc; path = "NSArray+Stripe_BoundSafe.m"; sourceTree = "<group>"; };
		04A4C3871C4F25F900B3B290 /* UIViewController+Stripe_ParentViewController.h */ = {isa = PBXFileReference; fileEncoding = 4; lastKnownFileType = sourcecode.c.h; path = "UIViewController+Stripe_ParentViewController.h"; sourceTree = "<group>"; };
		04A4C3881C4F25F900B3B290 /* UIViewController+Stripe_ParentViewController.m */ = {isa = PBXFileReference; fileEncoding = 4; lastKnownFileType = sourcecode.c.objc; path = "UIViewController+Stripe_ParentViewController.m"; sourceTree = "<group>"; };
		04A4C3911C4F263300B3B290 /* STPNSArrayStripeBoundSafeTests.m */ = {isa = PBXFileReference; fileEncoding = 4; lastKnownFileType = sourcecode.c.objc; path = STPNSArrayStripeBoundSafeTests.m; sourceTree = "<group>"; };
		04A4C3931C4F276100B3B290 /* STPUIVCStripeParentViewControllerTests.m */ = {isa = PBXFileReference; fileEncoding = 4; lastKnownFileType = sourcecode.c.objc; path = STPUIVCStripeParentViewControllerTests.m; sourceTree = "<group>"; };
		04A4C3951C4F2C8600B3B290 /* NSString+Stripe_CardBrands.h */ = {isa = PBXFileReference; fileEncoding = 4; lastKnownFileType = sourcecode.c.h; path = "NSString+Stripe_CardBrands.h"; sourceTree = "<group>"; };
		04A4C3961C4F2C8600B3B290 /* NSString+Stripe_CardBrands.m */ = {isa = PBXFileReference; fileEncoding = 4; lastKnownFileType = sourcecode.c.objc; path = "NSString+Stripe_CardBrands.m"; sourceTree = "<group>"; };
		04A58A461BC603BB004E7BC2 /* FABKitProtocol.h */ = {isa = PBXFileReference; fileEncoding = 4; lastKnownFileType = sourcecode.c.h; path = FABKitProtocol.h; sourceTree = "<group>"; };
		04A58A471BC603BB004E7BC2 /* Fabric+FABKits.h */ = {isa = PBXFileReference; fileEncoding = 4; lastKnownFileType = sourcecode.c.h; path = "Fabric+FABKits.h"; sourceTree = "<group>"; };
		04A58A481BC603BB004E7BC2 /* Fabric.h */ = {isa = PBXFileReference; fileEncoding = 4; lastKnownFileType = sourcecode.c.h; name = Fabric.h; path = Stripe/Fabric.h; sourceTree = "<group>"; };
		04B31DD21D08E6E200EF1631 /* STPCustomer.h */ = {isa = PBXFileReference; fileEncoding = 4; lastKnownFileType = sourcecode.c.h; name = STPCustomer.h; path = PublicHeaders/STPCustomer.h; sourceTree = "<group>"; };
		04B31DD31D08E6E200EF1631 /* STPCustomer.m */ = {isa = PBXFileReference; fileEncoding = 4; lastKnownFileType = sourcecode.c.objc; path = STPCustomer.m; sourceTree = "<group>"; };
		04B31DD81D09A4DC00EF1631 /* STPPaymentConfiguration+Private.h */ = {isa = PBXFileReference; fileEncoding = 4; lastKnownFileType = sourcecode.c.h; path = "STPPaymentConfiguration+Private.h"; sourceTree = "<group>"; };
		04B31DE41D09D25F00EF1631 /* STPPaymentMethodsInternalViewController.h */ = {isa = PBXFileReference; fileEncoding = 4; lastKnownFileType = sourcecode.c.h; path = STPPaymentMethodsInternalViewController.h; sourceTree = "<group>"; };
		04B31DE51D09D25F00EF1631 /* STPPaymentMethodsInternalViewController.m */ = {isa = PBXFileReference; fileEncoding = 4; lastKnownFileType = sourcecode.c.objc; path = STPPaymentMethodsInternalViewController.m; sourceTree = "<group>"; };
		04B31DF01D09F0A800EF1631 /* UIViewController+Stripe_NavigationItemProxy.h */ = {isa = PBXFileReference; fileEncoding = 4; lastKnownFileType = sourcecode.c.h; path = "UIViewController+Stripe_NavigationItemProxy.h"; sourceTree = "<group>"; };
		04B31DF11D09F0A800EF1631 /* UIViewController+Stripe_NavigationItemProxy.m */ = {isa = PBXFileReference; fileEncoding = 4; lastKnownFileType = sourcecode.c.objc; path = "UIViewController+Stripe_NavigationItemProxy.m"; sourceTree = "<group>"; };
		04B31DF71D11AC6400EF1631 /* STPUserInformation.h */ = {isa = PBXFileReference; fileEncoding = 4; lastKnownFileType = sourcecode.c.h; name = STPUserInformation.h; path = PublicHeaders/STPUserInformation.h; sourceTree = "<group>"; };
		04B31DF81D11AC6400EF1631 /* STPUserInformation.m */ = {isa = PBXFileReference; fileEncoding = 4; lastKnownFileType = sourcecode.c.objc; path = STPUserInformation.m; sourceTree = "<group>"; };
		04B31DFD1D131D9000EF1631 /* STPRememberMePaymentCell.h */ = {isa = PBXFileReference; fileEncoding = 4; lastKnownFileType = sourcecode.c.h; path = STPRememberMePaymentCell.h; sourceTree = "<group>"; };
		04B31DFE1D131D9000EF1631 /* STPRememberMePaymentCell.m */ = {isa = PBXFileReference; fileEncoding = 4; lastKnownFileType = sourcecode.c.objc; path = STPRememberMePaymentCell.m; sourceTree = "<group>"; };
		04B33F301BC7417B00DD8120 /* Info.plist */ = {isa = PBXFileReference; fileEncoding = 4; lastKnownFileType = text.plist.xml; path = Info.plist; sourceTree = "<group>"; };
		04B94BC71A47B78A00092C46 /* AddressBook.framework */ = {isa = PBXFileReference; lastKnownFileType = wrapper.framework; name = AddressBook.framework; path = System/Library/Frameworks/AddressBook.framework; sourceTree = SDKROOT; };
		04BC29A21CD8697900318357 /* STPTheme.h */ = {isa = PBXFileReference; fileEncoding = 4; lastKnownFileType = sourcecode.c.h; name = STPTheme.h; path = PublicHeaders/STPTheme.h; sourceTree = "<group>"; };
		04BC29A31CD8697900318357 /* STPTheme.m */ = {isa = PBXFileReference; fileEncoding = 4; lastKnownFileType = sourcecode.c.objc; path = STPTheme.m; sourceTree = "<group>"; };
		04BC29A71CD9A83600318357 /* STPCheckoutAPIClient.h */ = {isa = PBXFileReference; fileEncoding = 4; lastKnownFileType = sourcecode.c.h; path = STPCheckoutAPIClient.h; sourceTree = "<group>"; };
		04BC29A81CD9A83600318357 /* STPCheckoutAPIClient.m */ = {isa = PBXFileReference; fileEncoding = 4; lastKnownFileType = sourcecode.c.objc; path = STPCheckoutAPIClient.m; sourceTree = "<group>"; };
		04BC29AB1CD9A88600318357 /* STPCheckoutAPIVerification.h */ = {isa = PBXFileReference; fileEncoding = 4; lastKnownFileType = sourcecode.c.h; path = STPCheckoutAPIVerification.h; sourceTree = "<group>"; };
		04BC29AC1CD9A88600318357 /* STPCheckoutAPIVerification.m */ = {isa = PBXFileReference; fileEncoding = 4; lastKnownFileType = sourcecode.c.objc; path = STPCheckoutAPIVerification.m; sourceTree = "<group>"; };
		04BC29AF1CD9AAA800318357 /* STPCheckoutAccount.h */ = {isa = PBXFileReference; fileEncoding = 4; lastKnownFileType = sourcecode.c.h; path = STPCheckoutAccount.h; sourceTree = "<group>"; };
		04BC29B01CD9AAA800318357 /* STPCheckoutAccount.m */ = {isa = PBXFileReference; fileEncoding = 4; lastKnownFileType = sourcecode.c.objc; path = STPCheckoutAccount.m; sourceTree = "<group>"; };
		04BC29B31CD9AE0000318357 /* STPCheckoutBootstrapResponse.h */ = {isa = PBXFileReference; fileEncoding = 4; lastKnownFileType = sourcecode.c.h; path = STPCheckoutBootstrapResponse.h; sourceTree = "<group>"; };
		04BC29B41CD9AE0000318357 /* STPCheckoutBootstrapResponse.m */ = {isa = PBXFileReference; fileEncoding = 4; lastKnownFileType = sourcecode.c.objc; path = STPCheckoutBootstrapResponse.m; sourceTree = "<group>"; };
		04BC29B71CDA995000318357 /* STPCheckoutAccountLookup.h */ = {isa = PBXFileReference; fileEncoding = 4; lastKnownFileType = sourcecode.c.h; path = STPCheckoutAccountLookup.h; sourceTree = "<group>"; };
		04BC29B81CDA995000318357 /* STPCheckoutAccountLookup.m */ = {isa = PBXFileReference; fileEncoding = 4; lastKnownFileType = sourcecode.c.objc; path = STPCheckoutAccountLookup.m; sourceTree = "<group>"; };
		04BC29BB1CDD535700318357 /* STPSwitchTableViewCell.h */ = {isa = PBXFileReference; fileEncoding = 4; lastKnownFileType = sourcecode.c.h; path = STPSwitchTableViewCell.h; sourceTree = "<group>"; };
		04BC29BC1CDD535700318357 /* STPSwitchTableViewCell.m */ = {isa = PBXFileReference; fileEncoding = 4; lastKnownFileType = sourcecode.c.objc; path = STPSwitchTableViewCell.m; sourceTree = "<group>"; };
		04BC29C01CE2A48000318357 /* STPSMSCodeViewController.h */ = {isa = PBXFileReference; fileEncoding = 4; lastKnownFileType = sourcecode.c.h; path = STPSMSCodeViewController.h; sourceTree = "<group>"; };
		04BC29C11CE2A48000318357 /* STPSMSCodeViewController.m */ = {isa = PBXFileReference; fileEncoding = 4; lastKnownFileType = sourcecode.c.objc; path = STPSMSCodeViewController.m; sourceTree = "<group>"; };
		04BC29C41CE2A82300318357 /* STPSMSCodeTextField.h */ = {isa = PBXFileReference; fileEncoding = 4; lastKnownFileType = sourcecode.c.h; path = STPSMSCodeTextField.h; sourceTree = "<group>"; };
		04BC29C51CE2A82300318357 /* STPSMSCodeTextField.m */ = {isa = PBXFileReference; fileEncoding = 4; lastKnownFileType = sourcecode.c.objc; path = STPSMSCodeTextField.m; sourceTree = "<group>"; };
		04BC29C81CE40F7500318357 /* STPObscuredCardView.h */ = {isa = PBXFileReference; fileEncoding = 4; lastKnownFileType = sourcecode.c.h; path = STPObscuredCardView.h; sourceTree = "<group>"; };
		04BC29C91CE40F7500318357 /* STPObscuredCardView.m */ = {isa = PBXFileReference; fileEncoding = 4; lastKnownFileType = sourcecode.c.objc; path = STPObscuredCardView.m; sourceTree = "<group>"; };
		04BFFFD81D240B13005F2340 /* STPAddCardViewController+Private.h */ = {isa = PBXFileReference; fileEncoding = 4; lastKnownFileType = sourcecode.c.h; path = "STPAddCardViewController+Private.h"; sourceTree = "<group>"; };
		04CB86B81BA89CD400E4F61E /* PKPayment+StripeTest.m */ = {isa = PBXFileReference; fileEncoding = 4; lastKnownFileType = sourcecode.c.objc; path = "PKPayment+StripeTest.m"; sourceTree = "<group>"; };
		04CDB4421A5F2E1800B854EE /* Stripe.framework */ = {isa = PBXFileReference; explicitFileType = wrapper.framework; includeInIndex = 0; path = Stripe.framework; sourceTree = BUILT_PRODUCTS_DIR; };
		04CDB4A91A5F30A700B854EE /* Stripe.h */ = {isa = PBXFileReference; fileEncoding = 4; lastKnownFileType = sourcecode.c.h; lineEnding = 0; name = Stripe.h; path = PublicHeaders/Stripe.h; sourceTree = "<group>"; xcLanguageSpecificationIdentifier = xcode.lang.objcpp; };
		04CDB4C21A5F30A700B854EE /* STPAPIClient.h */ = {isa = PBXFileReference; fileEncoding = 4; lastKnownFileType = sourcecode.c.h; lineEnding = 0; name = STPAPIClient.h; path = PublicHeaders/STPAPIClient.h; sourceTree = "<group>"; xcLanguageSpecificationIdentifier = xcode.lang.objcpp; };
		04CDB4C31A5F30A700B854EE /* STPAPIClient.m */ = {isa = PBXFileReference; fileEncoding = 4; lastKnownFileType = sourcecode.c.objc; path = STPAPIClient.m; sourceTree = "<group>"; };
		04CDB4C41A5F30A700B854EE /* STPFormEncoder.h */ = {isa = PBXFileReference; fileEncoding = 4; lastKnownFileType = sourcecode.c.h; path = STPFormEncoder.h; sourceTree = "<group>"; };
		04CDB4C51A5F30A700B854EE /* STPFormEncoder.m */ = {isa = PBXFileReference; fileEncoding = 4; lastKnownFileType = sourcecode.c.objc; path = STPFormEncoder.m; sourceTree = "<group>"; };
		04CDB4C81A5F30A700B854EE /* STPBankAccount.h */ = {isa = PBXFileReference; fileEncoding = 4; lastKnownFileType = sourcecode.c.h; name = STPBankAccount.h; path = PublicHeaders/STPBankAccount.h; sourceTree = "<group>"; };
		04CDB4C91A5F30A700B854EE /* STPBankAccount.m */ = {isa = PBXFileReference; fileEncoding = 4; lastKnownFileType = sourcecode.c.objc; path = STPBankAccount.m; sourceTree = "<group>"; };
		04CDB4CA1A5F30A700B854EE /* STPCard.h */ = {isa = PBXFileReference; fileEncoding = 4; lastKnownFileType = sourcecode.c.h; name = STPCard.h; path = PublicHeaders/STPCard.h; sourceTree = "<group>"; };
		04CDB4CB1A5F30A700B854EE /* STPCard.m */ = {isa = PBXFileReference; fileEncoding = 4; lastKnownFileType = sourcecode.c.objc; path = STPCard.m; sourceTree = "<group>"; };
		04CDB4CC1A5F30A700B854EE /* STPToken.h */ = {isa = PBXFileReference; fileEncoding = 4; lastKnownFileType = sourcecode.c.h; name = STPToken.h; path = PublicHeaders/STPToken.h; sourceTree = "<group>"; };
		04CDB4CD1A5F30A700B854EE /* STPToken.m */ = {isa = PBXFileReference; fileEncoding = 4; lastKnownFileType = sourcecode.c.objc; path = STPToken.m; sourceTree = "<group>"; };
		04CDB4CE1A5F30A700B854EE /* StripeError.h */ = {isa = PBXFileReference; fileEncoding = 4; lastKnownFileType = sourcecode.c.h; name = StripeError.h; path = PublicHeaders/StripeError.h; sourceTree = "<group>"; };
		04CDB4CF1A5F30A700B854EE /* StripeError.m */ = {isa = PBXFileReference; fileEncoding = 4; lastKnownFileType = sourcecode.c.objc; path = StripeError.m; sourceTree = "<group>"; };
		04CDB51E1A5F3A9300B854EE /* STPAPIClientTest.m */ = {isa = PBXFileReference; fileEncoding = 4; lastKnownFileType = sourcecode.c.objc; path = STPAPIClientTest.m; sourceTree = "<group>"; };
		04CDB51F1A5F3A9300B854EE /* STPFormEncoderTest.m */ = {isa = PBXFileReference; fileEncoding = 4; lastKnownFileType = sourcecode.c.objc; path = STPFormEncoderTest.m; sourceTree = "<group>"; };
		04CDB5211A5F3A9300B854EE /* STPApplePayTest.m */ = {isa = PBXFileReference; fileEncoding = 4; lastKnownFileType = sourcecode.c.objc; path = STPApplePayTest.m; sourceTree = "<group>"; };
		04CDB5221A5F3A9300B854EE /* STPBankAccountFunctionalTest.m */ = {isa = PBXFileReference; fileEncoding = 4; lastKnownFileType = sourcecode.c.objc; path = STPBankAccountFunctionalTest.m; sourceTree = "<group>"; };
		04CDB5231A5F3A9300B854EE /* STPBankAccountTest.m */ = {isa = PBXFileReference; fileEncoding = 4; lastKnownFileType = sourcecode.c.objc; path = STPBankAccountTest.m; sourceTree = "<group>"; };
		04CDB5241A5F3A9300B854EE /* STPCardFunctionalTest.m */ = {isa = PBXFileReference; fileEncoding = 4; lastKnownFileType = sourcecode.c.objc; path = STPCardFunctionalTest.m; sourceTree = "<group>"; };
		04CDB5251A5F3A9300B854EE /* STPCardTest.m */ = {isa = PBXFileReference; fileEncoding = 4; lastKnownFileType = sourcecode.c.objc; path = STPCardTest.m; sourceTree = "<group>"; };
		04CDB5261A5F3A9300B854EE /* STPCertTest.m */ = {isa = PBXFileReference; fileEncoding = 4; lastKnownFileType = sourcecode.c.objc; path = STPCertTest.m; sourceTree = "<group>"; };
		04CDB5271A5F3A9300B854EE /* STPTokenTest.m */ = {isa = PBXFileReference; fileEncoding = 4; lastKnownFileType = sourcecode.c.objc; path = STPTokenTest.m; sourceTree = "<group>"; };
		04CDE5B41BC1F1F100548833 /* STPCardParams.m */ = {isa = PBXFileReference; fileEncoding = 4; lastKnownFileType = sourcecode.c.objc; path = STPCardParams.m; sourceTree = "<group>"; };
		04CDE5BB1BC1F21500548833 /* STPCardParams.h */ = {isa = PBXFileReference; fileEncoding = 4; lastKnownFileType = sourcecode.c.h; name = STPCardParams.h; path = PublicHeaders/STPCardParams.h; sourceTree = "<group>"; };
		04CDE5C11BC20AF800548833 /* STPBankAccountParams.m */ = {isa = PBXFileReference; fileEncoding = 4; lastKnownFileType = sourcecode.c.objc; path = STPBankAccountParams.m; sourceTree = "<group>"; };
		04CDE5C81BC20B1D00548833 /* STPBankAccountParams.h */ = {isa = PBXFileReference; fileEncoding = 4; lastKnownFileType = sourcecode.c.h; name = STPBankAccountParams.h; path = PublicHeaders/STPBankAccountParams.h; sourceTree = "<group>"; };
		04D5BF9019BF958F009521A5 /* PassKit.framework */ = {isa = PBXFileReference; lastKnownFileType = wrapper.framework; name = PassKit.framework; path = System/Library/Frameworks/PassKit.framework; sourceTree = SDKROOT; };
		04E32A9C1B7A9490009C9E35 /* STPPaymentCardTextField.h */ = {isa = PBXFileReference; fileEncoding = 4; lastKnownFileType = sourcecode.c.h; name = STPPaymentCardTextField.h; path = PublicHeaders/STPPaymentCardTextField.h; sourceTree = "<group>"; };
		04E39F4E1CECF7A100AF3B96 /* STPCardTuple.h */ = {isa = PBXFileReference; fileEncoding = 4; lastKnownFileType = sourcecode.c.h; path = STPCardTuple.h; sourceTree = "<group>"; };
		04E39F4F1CECF7A100AF3B96 /* STPCardTuple.m */ = {isa = PBXFileReference; fileEncoding = 4; lastKnownFileType = sourcecode.c.objc; path = STPCardTuple.m; sourceTree = "<group>"; };
		04E39F501CECF7A100AF3B96 /* STPPaymentMethodTuple.h */ = {isa = PBXFileReference; fileEncoding = 4; lastKnownFileType = sourcecode.c.h; path = STPPaymentMethodTuple.h; sourceTree = "<group>"; };
		04E39F511CECF7A100AF3B96 /* STPPaymentMethodTuple.m */ = {isa = PBXFileReference; fileEncoding = 4; lastKnownFileType = sourcecode.c.objc; path = STPPaymentMethodTuple.m; sourceTree = "<group>"; };
		04E39F561CECF9A800AF3B96 /* STPPaymentMethodsViewController+Private.h */ = {isa = PBXFileReference; fileEncoding = 4; lastKnownFileType = sourcecode.c.h; path = "STPPaymentMethodsViewController+Private.h"; sourceTree = "<group>"; };
		04E39F5A1CECFAFD00AF3B96 /* STPPaymentContext+Private.h */ = {isa = PBXFileReference; fileEncoding = 4; lastKnownFileType = sourcecode.c.h; path = "STPPaymentContext+Private.h"; sourceTree = "<group>"; };
		04E39F5E1CED2C3900AF3B96 /* STPRememberMeTermsView.h */ = {isa = PBXFileReference; fileEncoding = 4; lastKnownFileType = sourcecode.c.h; path = STPRememberMeTermsView.h; sourceTree = "<group>"; };
		04E39F5F1CED2C3900AF3B96 /* STPRememberMeTermsView.m */ = {isa = PBXFileReference; fileEncoding = 4; lastKnownFileType = sourcecode.c.objc; path = STPRememberMeTermsView.m; sourceTree = "<group>"; };
		04E39F621CED3B0100AF3B96 /* stp_icon_chevron_right_small.png */ = {isa = PBXFileReference; lastKnownFileType = image.png; path = stp_icon_chevron_right_small.png; sourceTree = "<group>"; };
		04E39F631CED3B0100AF3B96 /* stp_icon_chevron_right_small@2x.png */ = {isa = PBXFileReference; lastKnownFileType = image.png; path = "stp_icon_chevron_right_small@2x.png"; sourceTree = "<group>"; };
		04E39F641CED3B0100AF3B96 /* stp_icon_chevron_right_small@3x.png */ = {isa = PBXFileReference; lastKnownFileType = image.png; path = "stp_icon_chevron_right_small@3x.png"; sourceTree = "<group>"; };
		04E39F681CED48D500AF3B96 /* UIBarButtonItem+Stripe.h */ = {isa = PBXFileReference; fileEncoding = 4; lastKnownFileType = sourcecode.c.h; path = "UIBarButtonItem+Stripe.h"; sourceTree = "<group>"; };
		04E39F691CED48D500AF3B96 /* UIBarButtonItem+Stripe.m */ = {isa = PBXFileReference; fileEncoding = 4; lastKnownFileType = sourcecode.c.objc; path = "UIBarButtonItem+Stripe.m"; sourceTree = "<group>"; };
		04E39F6C1CED4C7700AF3B96 /* stp_icon_chevron_left.png */ = {isa = PBXFileReference; lastKnownFileType = image.png; path = stp_icon_chevron_left.png; sourceTree = "<group>"; };
		04E39F6D1CED4C7700AF3B96 /* stp_icon_chevron_left@2x.png */ = {isa = PBXFileReference; lastKnownFileType = image.png; path = "stp_icon_chevron_left@2x.png"; sourceTree = "<group>"; };
		04E39F6E1CED4C7700AF3B96 /* stp_icon_chevron_left@3x.png */ = {isa = PBXFileReference; lastKnownFileType = image.png; path = "stp_icon_chevron_left@3x.png"; sourceTree = "<group>"; };
		04EBC7511B7533C300A0E6AE /* STPCardValidationState.h */ = {isa = PBXFileReference; fileEncoding = 4; lastKnownFileType = sourcecode.c.h; name = STPCardValidationState.h; path = PublicHeaders/STPCardValidationState.h; sourceTree = "<group>"; };
		04EBC7521B7533C300A0E6AE /* STPCardValidator.h */ = {isa = PBXFileReference; fileEncoding = 4; lastKnownFileType = sourcecode.c.h; name = STPCardValidator.h; path = PublicHeaders/STPCardValidator.h; sourceTree = "<group>"; };
		04F213301BCEAB61001D6F22 /* STPFormEncodable.h */ = {isa = PBXFileReference; fileEncoding = 4; lastKnownFileType = sourcecode.c.h; name = STPFormEncodable.h; path = PublicHeaders/STPFormEncodable.h; sourceTree = "<group>"; };
		04F213341BCECB1C001D6F22 /* STPAPIResponseDecodable.h */ = {isa = PBXFileReference; fileEncoding = 4; lastKnownFileType = sourcecode.c.h; name = STPAPIResponseDecodable.h; path = PublicHeaders/STPAPIResponseDecodable.h; sourceTree = "<group>"; };
		04F39F0A1AEF2AFE005B926E /* Project-Debug.xcconfig */ = {isa = PBXFileReference; lastKnownFileType = text.xcconfig; path = "Project-Debug.xcconfig"; sourceTree = "<group>"; };
		04F39F0B1AEF2AFE005B926E /* Project-Release.xcconfig */ = {isa = PBXFileReference; lastKnownFileType = text.xcconfig; path = "Project-Release.xcconfig"; sourceTree = "<group>"; };
		04F39F0C1AEF2AFE005B926E /* Project-Shared.xcconfig */ = {isa = PBXFileReference; lastKnownFileType = text.xcconfig; path = "Project-Shared.xcconfig"; sourceTree = "<group>"; };
		04F39F0D1AEF2AFE005B926E /* StripeiOS Tests-Debug.xcconfig */ = {isa = PBXFileReference; lastKnownFileType = text.xcconfig; path = "StripeiOS Tests-Debug.xcconfig"; sourceTree = "<group>"; };
		04F39F0E1AEF2AFE005B926E /* StripeiOS Tests-Release.xcconfig */ = {isa = PBXFileReference; lastKnownFileType = text.xcconfig; path = "StripeiOS Tests-Release.xcconfig"; sourceTree = "<group>"; };
		04F39F0F1AEF2AFE005B926E /* StripeiOS Tests-Shared.xcconfig */ = {isa = PBXFileReference; lastKnownFileType = text.xcconfig; path = "StripeiOS Tests-Shared.xcconfig"; sourceTree = "<group>"; };
		04F39F101AEF2AFE005B926E /* StripeiOS-Debug.xcconfig */ = {isa = PBXFileReference; lastKnownFileType = text.xcconfig; path = "StripeiOS-Debug.xcconfig"; sourceTree = "<group>"; };
		04F39F111AEF2AFE005B926E /* StripeiOS-Release.xcconfig */ = {isa = PBXFileReference; lastKnownFileType = text.xcconfig; path = "StripeiOS-Release.xcconfig"; sourceTree = "<group>"; };
		04F39F121AEF2AFE005B926E /* StripeiOS-Shared.xcconfig */ = {isa = PBXFileReference; lastKnownFileType = text.xcconfig; path = "StripeiOS-Shared.xcconfig"; sourceTree = "<group>"; };
		04F39F151AEF2AFE005B926E /* StripeiOSStatic.xcconfig */ = {isa = PBXFileReference; lastKnownFileType = text.xcconfig; path = StripeiOSStatic.xcconfig; sourceTree = "<group>"; };
		04F39F181AEF2AFE005B926E /* StripeiOSStaticFramework.xcconfig */ = {isa = PBXFileReference; lastKnownFileType = text.xcconfig; path = StripeiOSStaticFramework.xcconfig; sourceTree = "<group>"; };
		04F3BB3B1BA89B1200DE235E /* PKPayment+Stripe.h */ = {isa = PBXFileReference; fileEncoding = 4; lastKnownFileType = sourcecode.c.h; path = "PKPayment+Stripe.h"; sourceTree = "<group>"; };
		04F416241CA3639500486FB5 /* STPAddCardViewController.h */ = {isa = PBXFileReference; fileEncoding = 4; lastKnownFileType = sourcecode.c.h; lineEnding = 0; name = STPAddCardViewController.h; path = PublicHeaders/STPAddCardViewController.h; sourceTree = "<group>"; xcLanguageSpecificationIdentifier = xcode.lang.objcpp; };
		04F416251CA3639500486FB5 /* STPAddCardViewController.m */ = {isa = PBXFileReference; fileEncoding = 4; lastKnownFileType = sourcecode.c.objc; lineEnding = 0; path = STPAddCardViewController.m; sourceTree = "<group>"; xcLanguageSpecificationIdentifier = xcode.lang.objc; };
		04F94D6F1D21CB20004FC826 /* StripeiOSResources.xcconfig */ = {isa = PBXFileReference; fileEncoding = 4; lastKnownFileType = text.xcconfig; path = StripeiOSResources.xcconfig; sourceTree = "<group>"; };
		04FCFA171BD59A8C00297732 /* STPCategoryLoader.h */ = {isa = PBXFileReference; fileEncoding = 4; lastKnownFileType = sourcecode.c.h; path = STPCategoryLoader.h; sourceTree = "<group>"; };
		11C74B9B164043050071C2CA /* Foundation.framework */ = {isa = PBXFileReference; lastKnownFileType = wrapper.framework; name = Foundation.framework; path = System/Library/Frameworks/Foundation.framework; sourceTree = SDKROOT; };
		4A0D74F918F6106100966D7B /* Security.framework */ = {isa = PBXFileReference; lastKnownFileType = wrapper.framework; name = Security.framework; path = System/Library/Frameworks/Security.framework; sourceTree = SDKROOT; };
		C1080F471CBECF7B007B2D89 /* STPAddress.h */ = {isa = PBXFileReference; fileEncoding = 4; lastKnownFileType = sourcecode.c.h; name = STPAddress.h; path = PublicHeaders/STPAddress.h; sourceTree = "<group>"; };
		C1080F481CBECF7B007B2D89 /* STPAddress.m */ = {isa = PBXFileReference; fileEncoding = 4; lastKnownFileType = sourcecode.c.objc; path = STPAddress.m; sourceTree = "<group>"; };
		C1080F4B1CBED48A007B2D89 /* STPAddressTests.m */ = {isa = PBXFileReference; fileEncoding = 4; lastKnownFileType = sourcecode.c.objc; path = STPAddressTests.m; sourceTree = "<group>"; };
		C11810851CC6AF4C0022FB55 /* STPPaymentMethod.h */ = {isa = PBXFileReference; fileEncoding = 4; lastKnownFileType = sourcecode.c.h; name = STPPaymentMethod.h; path = PublicHeaders/STPPaymentMethod.h; sourceTree = "<group>"; };
		C11810871CC6B00D0022FB55 /* STPApplePayPaymentMethod.h */ = {isa = PBXFileReference; fileEncoding = 4; lastKnownFileType = sourcecode.c.h; name = STPApplePayPaymentMethod.h; path = PublicHeaders/STPApplePayPaymentMethod.h; sourceTree = "<group>"; };
		C11810881CC6B00D0022FB55 /* STPApplePayPaymentMethod.m */ = {isa = PBXFileReference; fileEncoding = 4; lastKnownFileType = sourcecode.c.objc; path = STPApplePayPaymentMethod.m; sourceTree = "<group>"; };
		C11810931CC6C4700022FB55 /* PKPaymentAuthorizationViewController+Stripe_Blocks.h */ = {isa = PBXFileReference; fileEncoding = 4; lastKnownFileType = sourcecode.c.h; path = "PKPaymentAuthorizationViewController+Stripe_Blocks.h"; sourceTree = "<group>"; };
		C11810941CC6C4700022FB55 /* PKPaymentAuthorizationViewController+Stripe_Blocks.m */ = {isa = PBXFileReference; fileEncoding = 4; lastKnownFileType = sourcecode.c.objc; path = "PKPaymentAuthorizationViewController+Stripe_Blocks.m"; sourceTree = "<group>"; };
		C11810981CC6D46D0022FB55 /* NSDecimalNumber+StripeTest.m */ = {isa = PBXFileReference; fileEncoding = 4; lastKnownFileType = sourcecode.c.objc; path = "NSDecimalNumber+StripeTest.m"; sourceTree = "<group>"; };
		C11810A61CC6E2160022FB55 /* STPBackendAPIAdapter.h */ = {isa = PBXFileReference; lastKnownFileType = sourcecode.c.h; name = STPBackendAPIAdapter.h; path = PublicHeaders/STPBackendAPIAdapter.h; sourceTree = "<group>"; };
		C11810B81CC7DA290022FB55 /* stp_card_form_back.png */ = {isa = PBXFileReference; lastKnownFileType = image.png; path = stp_card_form_back.png; sourceTree = "<group>"; };
		C11810B91CC7DA290022FB55 /* stp_card_form_back@2x.png */ = {isa = PBXFileReference; lastKnownFileType = image.png; path = "stp_card_form_back@2x.png"; sourceTree = "<group>"; };
		C11810BA1CC7DA290022FB55 /* stp_card_form_back@3x.png */ = {isa = PBXFileReference; lastKnownFileType = image.png; path = "stp_card_form_back@3x.png"; sourceTree = "<group>"; };
		C11810BB1CC7DA290022FB55 /* stp_card_form_front.png */ = {isa = PBXFileReference; lastKnownFileType = image.png; path = stp_card_form_front.png; sourceTree = "<group>"; };
		C11810BC1CC7DA290022FB55 /* stp_card_form_front@2x.png */ = {isa = PBXFileReference; lastKnownFileType = image.png; path = "stp_card_form_front@2x.png"; sourceTree = "<group>"; };
		C11810BD1CC7DA290022FB55 /* stp_card_form_front@3x.png */ = {isa = PBXFileReference; lastKnownFileType = image.png; path = "stp_card_form_front@3x.png"; sourceTree = "<group>"; };
		C124A16E1CCA968B007D42EE /* STPAnalyticsClient.h */ = {isa = PBXFileReference; fileEncoding = 4; lastKnownFileType = sourcecode.c.h; path = STPAnalyticsClient.h; sourceTree = "<group>"; };
		C124A16F1CCA968B007D42EE /* STPAnalyticsClient.m */ = {isa = PBXFileReference; fileEncoding = 4; lastKnownFileType = sourcecode.c.objc; path = STPAnalyticsClient.m; sourceTree = "<group>"; };
		C124A17A1CCAA0C2007D42EE /* NSMutableURLRequest+Stripe.h */ = {isa = PBXFileReference; fileEncoding = 4; lastKnownFileType = sourcecode.c.h; path = "NSMutableURLRequest+Stripe.h"; sourceTree = "<group>"; };
		C124A17B1CCAA0C2007D42EE /* NSMutableURLRequest+Stripe.m */ = {isa = PBXFileReference; fileEncoding = 4; lastKnownFileType = sourcecode.c.objc; path = "NSMutableURLRequest+Stripe.m"; sourceTree = "<group>"; };
		C124A1801CCAA1BF007D42EE /* NSMutableURLRequest+StripeTest.m */ = {isa = PBXFileReference; fileEncoding = 4; lastKnownFileType = sourcecode.c.objc; path = "NSMutableURLRequest+StripeTest.m"; sourceTree = "<group>"; };
		C124A1841CCAB750007D42EE /* STPAnalyticsClientTest.m */ = {isa = PBXFileReference; fileEncoding = 4; lastKnownFileType = sourcecode.c.objc; path = STPAnalyticsClientTest.m; sourceTree = "<group>"; };
		C13538071D2C2186003F6157 /* STPAddCardViewControllerTest.m */ = {isa = PBXFileReference; fileEncoding = 4; lastKnownFileType = sourcecode.c.objc; path = STPAddCardViewControllerTest.m; sourceTree = "<group>"; };
		C13538091D2C22E5003F6157 /* MockSTPAPIClient.h */ = {isa = PBXFileReference; fileEncoding = 4; lastKnownFileType = sourcecode.c.h; path = MockSTPAPIClient.h; sourceTree = "<group>"; };
		C135380A1D2C22E5003F6157 /* MockSTPAPIClient.m */ = {isa = PBXFileReference; fileEncoding = 4; lastKnownFileType = sourcecode.c.objc; path = MockSTPAPIClient.m; sourceTree = "<group>"; };
		C135380D1D2C3E99003F6157 /* MockSTPAddCardViewControllerDelegate.h */ = {isa = PBXFileReference; fileEncoding = 4; lastKnownFileType = sourcecode.c.h; path = MockSTPAddCardViewControllerDelegate.h; sourceTree = "<group>"; };
		C135380E1D2C3E99003F6157 /* MockSTPAddCardViewControllerDelegate.m */ = {isa = PBXFileReference; fileEncoding = 4; lastKnownFileType = sourcecode.c.objc; path = MockSTPAddCardViewControllerDelegate.m; sourceTree = "<group>"; };
		C16A4CDB1D36B19B001F46D2 /* MockSTPCheckoutAPIClient.h */ = {isa = PBXFileReference; fileEncoding = 4; lastKnownFileType = sourcecode.c.h; path = MockSTPCheckoutAPIClient.h; sourceTree = "<group>"; };
		C16A4CDC1D36B19B001F46D2 /* MockSTPCheckoutAPIClient.m */ = {isa = PBXFileReference; fileEncoding = 4; lastKnownFileType = sourcecode.c.objc; path = MockSTPCheckoutAPIClient.m; sourceTree = "<group>"; };
		C16F66AA1CA21BAC006A21B5 /* STPFormTextFieldTest.m */ = {isa = PBXFileReference; fileEncoding = 4; lastKnownFileType = sourcecode.c.objc; path = STPFormTextFieldTest.m; sourceTree = "<group>"; };
		C17A030B1CBEE7A2006C819F /* STPAddressFieldTableViewCell.h */ = {isa = PBXFileReference; fileEncoding = 4; lastKnownFileType = sourcecode.c.h; path = STPAddressFieldTableViewCell.h; sourceTree = "<group>"; };
		C17A030C1CBEE7A2006C819F /* STPAddressFieldTableViewCell.m */ = {isa = PBXFileReference; fileEncoding = 4; lastKnownFileType = sourcecode.c.objc; path = STPAddressFieldTableViewCell.m; sourceTree = "<group>"; };
		C1B630B31D1D817900A05285 /* Stripe.bundle */ = {isa = PBXFileReference; explicitFileType = wrapper.cfbundle; includeInIndex = 0; path = Stripe.bundle; sourceTree = BUILT_PRODUCTS_DIR; };
		C1B630B51D1D817900A05285 /* Info.plist */ = {isa = PBXFileReference; lastKnownFileType = text.plist.xml; path = Info.plist; sourceTree = "<group>"; };
		C1D23FAC1D37F81F002FD83C /* STPCustomerDeserializerTest.m */ = {isa = PBXFileReference; fileEncoding = 4; lastKnownFileType = sourcecode.c.objc; path = STPCustomerDeserializerTest.m; sourceTree = "<group>"; };
		C1D23FAF1D37FC90002FD83C /* STPTestUtils.h */ = {isa = PBXFileReference; fileEncoding = 4; lastKnownFileType = sourcecode.c.h; path = STPTestUtils.h; sourceTree = "<group>"; };
		C1D23FB01D37FC90002FD83C /* STPTestUtils.m */ = {isa = PBXFileReference; fileEncoding = 4; lastKnownFileType = sourcecode.c.objc; path = STPTestUtils.m; sourceTree = "<group>"; };
		C1D23FB31D37FE0B002FD83C /* Card.json */ = {isa = PBXFileReference; fileEncoding = 4; lastKnownFileType = text.json; path = Card.json; sourceTree = "<group>"; };
		C1D23FB41D37FE0B002FD83C /* Customer.json */ = {isa = PBXFileReference; fileEncoding = 4; lastKnownFileType = text.json; path = Customer.json; sourceTree = "<group>"; };
		C1EEDCC51CA2126000A54582 /* STPDelegateProxyTest.m */ = {isa = PBXFileReference; fileEncoding = 4; lastKnownFileType = sourcecode.c.objc; path = STPDelegateProxyTest.m; sourceTree = "<group>"; };
		C1EEDCC71CA2172700A54582 /* NSString+StripeTest.m */ = {isa = PBXFileReference; fileEncoding = 4; lastKnownFileType = sourcecode.c.objc; path = "NSString+StripeTest.m"; sourceTree = "<group>"; };
		C1EEDCC91CA2186300A54582 /* STPPhoneNumberValidatorTest.m */ = {isa = PBXFileReference; fileEncoding = 4; lastKnownFileType = sourcecode.c.objc; path = STPPhoneNumberValidatorTest.m; sourceTree = "<group>"; };
		C1FEE5941CBFF11400A7632B /* STPPostalCodeValidator.h */ = {isa = PBXFileReference; fileEncoding = 4; lastKnownFileType = sourcecode.c.h; path = STPPostalCodeValidator.h; sourceTree = "<group>"; };
		C1FEE5951CBFF11400A7632B /* STPPostalCodeValidator.m */ = {isa = PBXFileReference; fileEncoding = 4; lastKnownFileType = sourcecode.c.objc; path = STPPostalCodeValidator.m; sourceTree = "<group>"; };
		C1FEE5981CBFF24000A7632B /* STPPostalCodeValidatorTest.m */ = {isa = PBXFileReference; fileEncoding = 4; lastKnownFileType = sourcecode.c.objc; path = STPPostalCodeValidatorTest.m; sourceTree = "<group>"; };
		F132DFE21D51372A002FF5B7 /* STPWeakStrongMacros.h */ = {isa = PBXFileReference; fileEncoding = 4; lastKnownFileType = sourcecode.c.h; path = STPWeakStrongMacros.h; sourceTree = "<group>"; };
		F12C8DBE1D63DE9F00ADA0D7 /* STPPaymentContextAmountModel.h */ = {isa = PBXFileReference; fileEncoding = 4; lastKnownFileType = sourcecode.c.h; path = STPPaymentContextAmountModel.h; sourceTree = "<group>"; };
		F12C8DBF1D63DE9F00ADA0D7 /* STPPaymentContextAmountModel.m */ = {isa = PBXFileReference; fileEncoding = 4; lastKnownFileType = sourcecode.c.objc; path = STPPaymentContextAmountModel.m; sourceTree = "<group>"; };
		F14C872E1D4FCDBA00C7CC6A /* STPPaymentContextTest.m */ = {isa = PBXFileReference; fileEncoding = 4; lastKnownFileType = sourcecode.c.objc; path = STPPaymentContextTest.m; sourceTree = "<group>"; };
		F14C87381D4FE5B900C7CC6A /* TestSTPBackendAPIAdapter.h */ = {isa = PBXFileReference; fileEncoding = 4; lastKnownFileType = sourcecode.c.h; path = TestSTPBackendAPIAdapter.h; sourceTree = "<group>"; };
		F14C87391D4FE5B900C7CC6A /* TestSTPBackendAPIAdapter.m */ = {isa = PBXFileReference; fileEncoding = 4; lastKnownFileType = sourcecode.c.objc; path = TestSTPBackendAPIAdapter.m; sourceTree = "<group>"; };
		F1510AFC1D5A4C93000731AD /* stp_card_amex_template.png */ = {isa = PBXFileReference; lastKnownFileType = image.png; path = stp_card_amex_template.png; sourceTree = "<group>"; };
		F1510AFD1D5A4C93000731AD /* stp_card_amex_template@2x.png */ = {isa = PBXFileReference; lastKnownFileType = image.png; path = "stp_card_amex_template@2x.png"; sourceTree = "<group>"; };
		F1510AFE1D5A4C93000731AD /* stp_card_amex_template@3x.png */ = {isa = PBXFileReference; lastKnownFileType = image.png; path = "stp_card_amex_template@3x.png"; sourceTree = "<group>"; };
		F1510AFF1D5A4C93000731AD /* stp_card_applepay_template.png */ = {isa = PBXFileReference; lastKnownFileType = image.png; path = stp_card_applepay_template.png; sourceTree = "<group>"; };
		F1510B001D5A4C93000731AD /* stp_card_applepay_template@2x.png */ = {isa = PBXFileReference; lastKnownFileType = image.png; path = "stp_card_applepay_template@2x.png"; sourceTree = "<group>"; };
		F1510B011D5A4C93000731AD /* stp_card_applepay_template@3x.png */ = {isa = PBXFileReference; lastKnownFileType = image.png; path = "stp_card_applepay_template@3x.png"; sourceTree = "<group>"; };
		F1510B021D5A4C93000731AD /* stp_card_discover_template.png */ = {isa = PBXFileReference; lastKnownFileType = image.png; path = stp_card_discover_template.png; sourceTree = "<group>"; };
		F1510B031D5A4C93000731AD /* stp_card_discover_template@2x.png */ = {isa = PBXFileReference; lastKnownFileType = image.png; path = "stp_card_discover_template@2x.png"; sourceTree = "<group>"; };
		F1510B041D5A4C93000731AD /* stp_card_discover_template@3x.png */ = {isa = PBXFileReference; lastKnownFileType = image.png; path = "stp_card_discover_template@3x.png"; sourceTree = "<group>"; };
		F1510B051D5A4C93000731AD /* stp_card_mastercard_template.png */ = {isa = PBXFileReference; lastKnownFileType = image.png; path = stp_card_mastercard_template.png; sourceTree = "<group>"; };
		F1510B061D5A4C93000731AD /* stp_card_mastercard_template@2x.png */ = {isa = PBXFileReference; lastKnownFileType = image.png; path = "stp_card_mastercard_template@2x.png"; sourceTree = "<group>"; };
		F1510B071D5A4C93000731AD /* stp_card_mastercard_template@3x.png */ = {isa = PBXFileReference; lastKnownFileType = image.png; path = "stp_card_mastercard_template@3x.png"; sourceTree = "<group>"; };
		F1510B081D5A4C93000731AD /* stp_card_visa_template.png */ = {isa = PBXFileReference; lastKnownFileType = image.png; path = stp_card_visa_template.png; sourceTree = "<group>"; };
		F1510B091D5A4C93000731AD /* stp_card_visa_template@2x.png */ = {isa = PBXFileReference; lastKnownFileType = image.png; path = "stp_card_visa_template@2x.png"; sourceTree = "<group>"; };
		F1510B0A1D5A4C93000731AD /* stp_card_visa_template@3x.png */ = {isa = PBXFileReference; lastKnownFileType = image.png; path = "stp_card_visa_template@3x.png"; sourceTree = "<group>"; };
		F1510BA41D5A77F6000731AD /* stp_card_diners_template.png */ = {isa = PBXFileReference; lastKnownFileType = image.png; path = stp_card_diners_template.png; sourceTree = "<group>"; };
		F1510BA51D5A77F6000731AD /* stp_card_diners_template@2x.png */ = {isa = PBXFileReference; lastKnownFileType = image.png; path = "stp_card_diners_template@2x.png"; sourceTree = "<group>"; };
		F1510BA61D5A77F6000731AD /* stp_card_diners_template@3x.png */ = {isa = PBXFileReference; lastKnownFileType = image.png; path = "stp_card_diners_template@3x.png"; sourceTree = "<group>"; };
		F1510BB01D5A782E000731AD /* stp_card_form_applepay.png */ = {isa = PBXFileReference; lastKnownFileType = image.png; path = stp_card_form_applepay.png; sourceTree = "<group>"; };
		F1510BB11D5A782E000731AD /* stp_card_form_applepay@2x.png */ = {isa = PBXFileReference; lastKnownFileType = image.png; path = "stp_card_form_applepay@2x.png"; sourceTree = "<group>"; };
		F1510BB21D5A782E000731AD /* stp_card_form_applepay@3x.png */ = {isa = PBXFileReference; lastKnownFileType = image.png; path = "stp_card_form_applepay@3x.png"; sourceTree = "<group>"; };
		F1510BBC1D5A8146000731AD /* stp_card_jcb_template.png */ = {isa = PBXFileReference; lastKnownFileType = image.png; path = stp_card_jcb_template.png; sourceTree = "<group>"; };
		F1510BBD1D5A8146000731AD /* stp_card_jcb_template@2x.png */ = {isa = PBXFileReference; lastKnownFileType = image.png; path = "stp_card_jcb_template@2x.png"; sourceTree = "<group>"; };
		F1510BBE1D5A8146000731AD /* stp_card_jcb_template@3x.png */ = {isa = PBXFileReference; lastKnownFileType = image.png; path = "stp_card_jcb_template@3x.png"; sourceTree = "<group>"; };
		F1C578F01D651AB200912EAE /* stp_card_applepay.png */ = {isa = PBXFileReference; lastKnownFileType = image.png; path = stp_card_applepay.png; sourceTree = "<group>"; };
		FAFC12C516E5767F0066297F /* UIKit.framework */ = {isa = PBXFileReference; lastKnownFileType = wrapper.framework; name = UIKit.framework; path = System/Library/Frameworks/UIKit.framework; sourceTree = SDKROOT; };
/* End PBXFileReference section */

/* Begin PBXFrameworksBuildPhase section */
		045E7C001A5F41DE004751EF /* Frameworks */ = {
			isa = PBXFrameworksBuildPhase;
			buildActionMask = 2147483647;
			files = (
				045E7C091A5F41DE004751EF /* Stripe.framework in Frameworks */,
			);
			runOnlyForDeploymentPostprocessing = 0;
		};
		049E84A81A605D93000B66CD /* Frameworks */ = {
			isa = PBXFrameworksBuildPhase;
			buildActionMask = 2147483647;
			files = (
				049E84D71A605E99000B66CD /* AddressBook.framework in Frameworks */,
				049E84D61A605E8F000B66CD /* PassKit.framework in Frameworks */,
				049E84D51A605E82000B66CD /* Security.framework in Frameworks */,
				049E84D41A605E7C000B66CD /* Foundation.framework in Frameworks */,
				049E84D31A605E6A000B66CD /* UIKit.framework in Frameworks */,
			);
			runOnlyForDeploymentPostprocessing = 0;
		};
		04CDB43E1A5F2E1800B854EE /* Frameworks */ = {
			isa = PBXFrameworksBuildPhase;
			buildActionMask = 2147483647;
			files = (
				04533E7D1A6877F400C7E52E /* PassKit.framework in Frameworks */,
			);
			runOnlyForDeploymentPostprocessing = 0;
		};
		C1B630B01D1D817900A05285 /* Frameworks */ = {
			isa = PBXFrameworksBuildPhase;
			buildActionMask = 2147483647;
			files = (
			);
			runOnlyForDeploymentPostprocessing = 0;
		};
/* End PBXFrameworksBuildPhase section */

/* Begin PBXGroup section */
		0438EF871B741C2800D506CC /* Resources */ = {
			isa = PBXGroup;
			children = (
				0438EF881B741C2800D506CC /* Images */,
			);
			path = Resources;
			sourceTree = "<group>";
		};
		0438EF881B741C2800D506CC /* Images */ = {
			isa = PBXGroup;
			children = (
				F1510AFC1D5A4C93000731AD /* stp_card_amex_template.png */,
				F1510AFD1D5A4C93000731AD /* stp_card_amex_template@2x.png */,
				F1510AFE1D5A4C93000731AD /* stp_card_amex_template@3x.png */,
				0438EF891B741C2800D506CC /* stp_card_amex.png */,
				0438EF8A1B741C2800D506CC /* stp_card_amex@2x.png */,
				0438EF8B1B741C2800D506CC /* stp_card_amex@3x.png */,
				F1510AFF1D5A4C93000731AD /* stp_card_applepay_template.png */,
				F1510B001D5A4C93000731AD /* stp_card_applepay_template@2x.png */,
				F1510B011D5A4C93000731AD /* stp_card_applepay_template@3x.png */,
				F1C578F01D651AB200912EAE /* stp_card_applepay.png */,
				049A3FA31CC8071100F57DE7 /* stp_card_applepay@2x.png */,
				049A3FA41CC8071100F57DE7 /* stp_card_applepay@3x.png */,
				0438EF8F1B741C2800D506CC /* stp_card_cvc_amex.png */,
				0438EF901B741C2800D506CC /* stp_card_cvc_amex@2x.png */,
				0438EF911B741C2800D506CC /* stp_card_cvc_amex@3x.png */,
				0438EF8C1B741C2800D506CC /* stp_card_cvc.png */,
				0438EF8D1B741C2800D506CC /* stp_card_cvc@2x.png */,
				0438EF8E1B741C2800D506CC /* stp_card_cvc@3x.png */,
				F1510BA41D5A77F6000731AD /* stp_card_diners_template.png */,
				F1510BA51D5A77F6000731AD /* stp_card_diners_template@2x.png */,
				F1510BA61D5A77F6000731AD /* stp_card_diners_template@3x.png */,
				0438EF921B741C2800D506CC /* stp_card_diners.png */,
				0438EF931B741C2800D506CC /* stp_card_diners@2x.png */,
				0438EF941B741C2800D506CC /* stp_card_diners@3x.png */,
				F1510B021D5A4C93000731AD /* stp_card_discover_template.png */,
				F1510B031D5A4C93000731AD /* stp_card_discover_template@2x.png */,
				F1510B041D5A4C93000731AD /* stp_card_discover_template@3x.png */,
				0438EF951B741C2800D506CC /* stp_card_discover.png */,
				0438EF961B741C2800D506CC /* stp_card_discover@2x.png */,
				0438EF971B741C2800D506CC /* stp_card_discover@3x.png */,
				F1510BB01D5A782E000731AD /* stp_card_form_applepay.png */,
				F1510BB11D5A782E000731AD /* stp_card_form_applepay@2x.png */,
				F1510BB21D5A782E000731AD /* stp_card_form_applepay@3x.png */,
				C11810B81CC7DA290022FB55 /* stp_card_form_back.png */,
				C11810B91CC7DA290022FB55 /* stp_card_form_back@2x.png */,
				C11810BA1CC7DA290022FB55 /* stp_card_form_back@3x.png */,
				C11810BB1CC7DA290022FB55 /* stp_card_form_front.png */,
				C11810BC1CC7DA290022FB55 /* stp_card_form_front@2x.png */,
				C11810BD1CC7DA290022FB55 /* stp_card_form_front@3x.png */,
				F1510BBC1D5A8146000731AD /* stp_card_jcb_template.png */,
				F1510BBD1D5A8146000731AD /* stp_card_jcb_template@2x.png */,
				F1510BBE1D5A8146000731AD /* stp_card_jcb_template@3x.png */,
				0438EF981B741C2800D506CC /* stp_card_jcb.png */,
				0438EF991B741C2800D506CC /* stp_card_jcb@2x.png */,
				0438EF9A1B741C2800D506CC /* stp_card_jcb@3x.png */,
				F1510B051D5A4C93000731AD /* stp_card_mastercard_template.png */,
				F1510B061D5A4C93000731AD /* stp_card_mastercard_template@2x.png */,
				F1510B071D5A4C93000731AD /* stp_card_mastercard_template@3x.png */,
				0438EF9B1B741C2800D506CC /* stp_card_mastercard.png */,
				0438EF9C1B741C2800D506CC /* stp_card_mastercard@2x.png */,
				0438EF9D1B741C2800D506CC /* stp_card_mastercard@3x.png */,
				042CA1B31B7BD84100AF0DA6 /* stp_card_placeholder_template.png */,
				042CA1B41B7BD84100AF0DA6 /* stp_card_placeholder_template@2x.png */,
				042CA1B51B7BD84100AF0DA6 /* stp_card_placeholder_template@3x.png */,
				0438EF9E1B741C2800D506CC /* stp_card_placeholder.png */,
				0438EF9F1B741C2800D506CC /* stp_card_placeholder@2x.png */,
				0438EFA01B741C2800D506CC /* stp_card_placeholder@3x.png */,
				F1510B081D5A4C93000731AD /* stp_card_visa_template.png */,
				F1510B091D5A4C93000731AD /* stp_card_visa_template@2x.png */,
				F1510B0A1D5A4C93000731AD /* stp_card_visa_template@3x.png */,
				0438EFA11B741C2800D506CC /* stp_card_visa.png */,
				0438EFA21B741C2800D506CC /* stp_card_visa@2x.png */,
				0438EFA31B741C2800D506CC /* stp_card_visa@3x.png */,
				049A3F9C1CC8006800F57DE7 /* stp_icon_add.png */,
				049A3F9D1CC8006800F57DE7 /* stp_icon_add@2x.png */,
				049A3F9E1CC8006800F57DE7 /* stp_icon_add@3x.png */,
				04E39F6C1CED4C7700AF3B96 /* stp_icon_chevron_left.png */,
				04E39F6D1CED4C7700AF3B96 /* stp_icon_chevron_left@2x.png */,
				04E39F6E1CED4C7700AF3B96 /* stp_icon_chevron_left@3x.png */,
				04E39F621CED3B0100AF3B96 /* stp_icon_chevron_right_small.png */,
				04E39F631CED3B0100AF3B96 /* stp_icon_chevron_right_small@2x.png */,
				04E39F641CED3B0100AF3B96 /* stp_icon_chevron_right_small@3x.png */,
			);
			path = Images;
			sourceTree = "<group>";
		};
		045D710B1CEEDC2100F6CD65 /* Vendor */ = {
			isa = PBXGroup;
			children = (
				045D710C1CEEE30500F6CD65 /* STPAspects.h */,
				045D710D1CEEE30500F6CD65 /* STPAspects.m */,
			);
			name = Vendor;
			sourceTree = "<group>";
		};
		04A58A451BC603BB004E7BC2 /* Fabric */ = {
			isa = PBXGroup;
			children = (
				04A58A461BC603BB004E7BC2 /* FABKitProtocol.h */,
				04A58A471BC603BB004E7BC2 /* Fabric+FABKits.h */,
				04A58A481BC603BB004E7BC2 /* Fabric.h */,
			);
			name = Fabric;
			path = Stripe/Fabric;
			sourceTree = "<group>";
		};
		04B33F2F1BC7414C00DD8120 /* Supporting Files */ = {
			isa = PBXGroup;
			children = (
				04633B191CD7BF29009D4FB5 /* integrate-dynamic-framework.sh */,
				04B33F301BC7417B00DD8120 /* Info.plist */,
			);
			name = "Supporting Files";
			sourceTree = "<group>";
		};
		04CDB4D21A5F30A700B854EE /* Stripe */ = {
			isa = PBXGroup;
			children = (
				04F39F091AEF2AFE005B926E /* BuildConfigurations */,
				0438EF871B741C2800D506CC /* Resources */,
				04B33F2F1BC7414C00DD8120 /* Supporting Files */,
				045D710B1CEEDC2100F6CD65 /* Vendor */,
				04CDB4A91A5F30A700B854EE /* Stripe.h */,
				04A4883B1CA3568800506E53 /* STPBlocks.h */,
				F132DFE21D51372A002FF5B7 /* STPWeakStrongMacros.h */,
				04CDB4C21A5F30A700B854EE /* STPAPIClient.h */,
				04CDB4C31A5F30A700B854EE /* STPAPIClient.m */,
				04633B081CD44F6C009D4FB5 /* PKPayment+Stripe.h */,
				04633B091CD44F6C009D4FB5 /* PKPayment+Stripe.m */,
				04633B061CD44F47009D4FB5 /* STPAPIClient+ApplePay.h */,
				04633B041CD44F1C009D4FB5 /* STPAPIClient+ApplePay.m */,
				C124A16E1CCA968B007D42EE /* STPAnalyticsClient.h */,
				C124A16F1CCA968B007D42EE /* STPAnalyticsClient.m */,
				049952D11BCF13DD0088C703 /* STPAPIClient+Private.h */,
				049952CD1BCF13510088C703 /* STPAPIPostRequest.h */,
				049952CE1BCF13510088C703 /* STPAPIPostRequest.m */,
				04CDB4C41A5F30A700B854EE /* STPFormEncoder.h */,
				04CDB4C51A5F30A700B854EE /* STPFormEncoder.m */,
				04CDE5C81BC20B1D00548833 /* STPBankAccountParams.h */,
				04CDE5C11BC20AF800548833 /* STPBankAccountParams.m */,
				04CDB4C81A5F30A700B854EE /* STPBankAccount.h */,
				04CDB4C91A5F30A700B854EE /* STPBankAccount.m */,
				0438EF461B74183100D506CC /* STPCardBrand.h */,
				04A4C3951C4F2C8600B3B290 /* NSString+Stripe_CardBrands.h */,
				04A4C3961C4F2C8600B3B290 /* NSString+Stripe_CardBrands.m */,
				04F213301BCEAB61001D6F22 /* STPFormEncodable.h */,
				04F213341BCECB1C001D6F22 /* STPAPIResponseDecodable.h */,
				04CDE5BB1BC1F21500548833 /* STPCardParams.h */,
				04CDE5B41BC1F1F100548833 /* STPCardParams.m */,
				04CDB4CA1A5F30A700B854EE /* STPCard.h */,
				04CDB4CB1A5F30A700B854EE /* STPCard.m */,
				04793F551D1D8DDD00B3C551 /* STPSource.h */,
				04EBC7511B7533C300A0E6AE /* STPCardValidationState.h */,
				04EBC7521B7533C300A0E6AE /* STPCardValidator.h */,
				0438EF3F1B74170D00D506CC /* STPCardValidator.m */,
				045D712A1CF4ED7600F6CD65 /* STPBINRange.h */,
				045D712B1CF4ED7600F6CD65 /* STPBINRange.m */,
				04CDB4CC1A5F30A700B854EE /* STPToken.h */,
				04CDB4CD1A5F30A700B854EE /* STPToken.m */,
				04B31DD21D08E6E200EF1631 /* STPCustomer.h */,
				04B31DD31D08E6E200EF1631 /* STPCustomer.m */,
				04695AD51C77F9EF00E08063 /* STPDelegateProxy.h */,
				04695AD61C77F9EF00E08063 /* STPDelegateProxy.m */,
				04695AD71C77F9EF00E08063 /* STPPhoneNumberValidator.h */,
				04695AD81C77F9EF00E08063 /* STPPhoneNumberValidator.m */,
				04A488311CA34D3000506E53 /* STPEmailAddressValidator.h */,
				04A488321CA34D3000506E53 /* STPEmailAddressValidator.m */,
				C1FEE5941CBFF11400A7632B /* STPPostalCodeValidator.h */,
				C1FEE5951CBFF11400A7632B /* STPPostalCodeValidator.m */,
				C1080F471CBECF7B007B2D89 /* STPAddress.h */,
				C1080F481CBECF7B007B2D89 /* STPAddress.m */,
				C17A030B1CBEE7A2006C819F /* STPAddressFieldTableViewCell.h */,
				C17A030C1CBEE7A2006C819F /* STPAddressFieldTableViewCell.m */,
				049A3FAC1CC9AA9900F57DE7 /* STPAddressViewModel.h */,
				049A3FAD1CC9AA9900F57DE7 /* STPAddressViewModel.m */,
				049A3F871CC73C7100F57DE7 /* STPPaymentContext.h */,
				049A3F881CC73C7100F57DE7 /* STPPaymentContext.m */,
				F12C8DBE1D63DE9F00ADA0D7 /* STPPaymentContextAmountModel.h */,
				F12C8DBF1D63DE9F00ADA0D7 /* STPPaymentContextAmountModel.m */,
				04E39F5A1CECFAFD00AF3B96 /* STPPaymentContext+Private.h */,
				04E39F4E1CECF7A100AF3B96 /* STPCardTuple.h */,
				04E39F4F1CECF7A100AF3B96 /* STPCardTuple.m */,
				04E39F501CECF7A100AF3B96 /* STPPaymentMethodTuple.h */,
				04E39F511CECF7A100AF3B96 /* STPPaymentMethodTuple.m */,
				04BC29A21CD8697900318357 /* STPTheme.h */,
				04BC29A31CD8697900318357 /* STPTheme.m */,
				0426B9741CEBD001006AC8DD /* UINavigationBar+Stripe_Theme.h */,
				0426B9751CEBD001006AC8DD /* UINavigationBar+Stripe_Theme.m */,
				04E39F681CED48D500AF3B96 /* UIBarButtonItem+Stripe.h */,
				04E39F691CED48D500AF3B96 /* UIBarButtonItem+Stripe.m */,
				04E32A9C1B7A9490009C9E35 /* STPPaymentCardTextField.h */,
				0438EF291B7416BB00D506CC /* STPPaymentCardTextField.m */,
				0438EF261B7416BB00D506CC /* STPFormTextField.h */,
				0438EF271B7416BB00D506CC /* STPFormTextField.m */,
				0438EF2A1B7416BB00D506CC /* STPPaymentCardTextFieldViewModel.h */,
				0438EF2B1B7416BB00D506CC /* STPPaymentCardTextFieldViewModel.m */,
				04827D0E1D2575C6002DB3E8 /* STPImageLibrary.h */,
				04827D141D257764002DB3E8 /* STPImageLibrary+Private.h */,
				04827D0F1D2575C6002DB3E8 /* STPImageLibrary.m */,
				04B31DF71D11AC6400EF1631 /* STPUserInformation.h */,
				04B31DF81D11AC6400EF1631 /* STPUserInformation.m */,
				049880FA1CED5A2300EA4FFD /* STPPaymentConfiguration.h */,
				04B31DD81D09A4DC00EF1631 /* STPPaymentConfiguration+Private.h */,
				049880FB1CED5A2300EA4FFD /* STPPaymentConfiguration.m */,
				0426B96C1CEADC98006AC8DD /* STPColorUtils.h */,
				0426B96D1CEADC98006AC8DD /* STPColorUtils.m */,
				0439B9851C454F97005A1ED5 /* STPPaymentMethodsViewController.h */,
				0439B9861C454F97005A1ED5 /* STPPaymentMethodsViewController.m */,
				04E39F561CECF9A800AF3B96 /* STPPaymentMethodsViewController+Private.h */,
				04B31DE41D09D25F00EF1631 /* STPPaymentMethodsInternalViewController.h */,
				04B31DE51D09D25F00EF1631 /* STPPaymentMethodsInternalViewController.m */,
				04F416241CA3639500486FB5 /* STPAddCardViewController.h */,
				04F416251CA3639500486FB5 /* STPAddCardViewController.m */,
				04BFFFD81D240B13005F2340 /* STPAddCardViewController+Private.h */,
				045D71051CEED3AA00F6CD65 /* STPRememberMeEmailCell.h */,
				045D71061CEED3AA00F6CD65 /* STPRememberMeEmailCell.m */,
				04E39F5E1CED2C3900AF3B96 /* STPRememberMeTermsView.h */,
				04E39F5F1CED2C3900AF3B96 /* STPRememberMeTermsView.m */,
				04B31DFD1D131D9000EF1631 /* STPRememberMePaymentCell.h */,
				04B31DFE1D131D9000EF1631 /* STPRememberMePaymentCell.m */,
				04BC29C01CE2A48000318357 /* STPSMSCodeViewController.h */,
				04BC29C11CE2A48000318357 /* STPSMSCodeViewController.m */,
				046FE99F1CE55D1D00DA6A7B /* STPPaymentActivityIndicatorView.h */,
				046FE9A01CE55D1D00DA6A7B /* STPPaymentActivityIndicatorView.m */,
				04BC29C41CE2A82300318357 /* STPSMSCodeTextField.h */,
				04BC29C51CE2A82300318357 /* STPSMSCodeTextField.m */,
				04BC29C81CE40F7500318357 /* STPObscuredCardView.h */,
				04BC29C91CE40F7500318357 /* STPObscuredCardView.m */,
				C11810A61CC6E2160022FB55 /* STPBackendAPIAdapter.h */,
				0451CC421C49AE1C003B2CA6 /* STPPaymentResult.h */,
				0451CC431C49AE1C003B2CA6 /* STPPaymentResult.m */,
				C11810851CC6AF4C0022FB55 /* STPPaymentMethod.h */,
				C11810871CC6B00D0022FB55 /* STPApplePayPaymentMethod.h */,
				C11810881CC6B00D0022FB55 /* STPApplePayPaymentMethod.m */,
				C11810931CC6C4700022FB55 /* PKPaymentAuthorizationViewController+Stripe_Blocks.h */,
				C11810941CC6C4700022FB55 /* PKPaymentAuthorizationViewController+Stripe_Blocks.m */,
				049A3FB01CC9FEFC00F57DE7 /* UIToolbar+Stripe_InputAccessory.h */,
				049A3FB11CC9FEFC00F57DE7 /* UIToolbar+Stripe_InputAccessory.m */,
				0426B9701CEAE3EB006AC8DD /* UITableViewCell+Stripe_Borders.h */,
				0426B9711CEAE3EB006AC8DD /* UITableViewCell+Stripe_Borders.m */,
				049881061CEE695700EA4FFD /* UIViewController+Stripe_Alerts.h */,
				049881071CEE695700EA4FFD /* UIViewController+Stripe_Alerts.m */,
				045D711E1CEFA57000F6CD65 /* UIViewController+Stripe_Promises.h */,
				045D711F1CEFA57000F6CD65 /* UIViewController+Stripe_Promises.m */,
				04B31DF01D09F0A800EF1631 /* UIViewController+Stripe_NavigationItemProxy.h */,
				04B31DF11D09F0A800EF1631 /* UIViewController+Stripe_NavigationItemProxy.m */,
				04BC29A71CD9A83600318357 /* STPCheckoutAPIClient.h */,
				04BC29A81CD9A83600318357 /* STPCheckoutAPIClient.m */,
				04BC29AB1CD9A88600318357 /* STPCheckoutAPIVerification.h */,
				04BC29AC1CD9A88600318357 /* STPCheckoutAPIVerification.m */,
				04BC29AF1CD9AAA800318357 /* STPCheckoutAccount.h */,
				04BC29B01CD9AAA800318357 /* STPCheckoutAccount.m */,
				04BC29B71CDA995000318357 /* STPCheckoutAccountLookup.h */,
				04BC29B81CDA995000318357 /* STPCheckoutAccountLookup.m */,
				04BC29B31CD9AE0000318357 /* STPCheckoutBootstrapResponse.h */,
				04BC29B41CD9AE0000318357 /* STPCheckoutBootstrapResponse.m */,
				04BC29BB1CDD535700318357 /* STPSwitchTableViewCell.h */,
				04BC29BC1CDD535700318357 /* STPSwitchTableViewCell.m */,
				04CDB4CE1A5F30A700B854EE /* StripeError.h */,
				04CDB4CF1A5F30A700B854EE /* StripeError.m */,
				0433EB471BD06313003912B4 /* NSDictionary+Stripe.h */,
				0433EB481BD06313003912B4 /* NSDictionary+Stripe.m */,
				04FCFA171BD59A8C00297732 /* STPCategoryLoader.h */,
				04633B0A1CD44F6C009D4FB5 /* STPCategoryLoader.m */,
				04695AD11C77F9DB00E08063 /* NSString+Stripe.h */,
				04695AD21C77F9DB00E08063 /* NSString+Stripe.m */,
				04A4C3851C4F25F900B3B290 /* NSArray+Stripe_BoundSafe.h */,
				04A4C3861C4F25F900B3B290 /* NSArray+Stripe_BoundSafe.m */,
				04A4C3871C4F25F900B3B290 /* UIViewController+Stripe_ParentViewController.h */,
				04A4C3881C4F25F900B3B290 /* UIViewController+Stripe_ParentViewController.m */,
				04A488401CA3580700506E53 /* UINavigationController+Stripe_Completion.h */,
				04A488411CA3580700506E53 /* UINavigationController+Stripe_Completion.m */,
				049A3F781CC18D5300F57DE7 /* UIView+Stripe_FirstResponder.h */,
				049A3F791CC18D5300F57DE7 /* UIView+Stripe_FirstResponder.m */,
				049A3F7C1CC1920A00F57DE7 /* UIViewController+Stripe_KeyboardAvoiding.h */,
				049A3F7D1CC1920A00F57DE7 /* UIViewController+Stripe_KeyboardAvoiding.m */,
				049A3F8F1CC740FF00F57DE7 /* NSDecimalNumber+Stripe_Currency.h */,
				049A3F901CC740FF00F57DE7 /* NSDecimalNumber+Stripe_Currency.m */,
				049A3F931CC75B2E00F57DE7 /* STPPromise.h */,
				049A3F941CC75B2E00F57DE7 /* STPPromise.m */,
				049A3F971CC76A2400F57DE7 /* NSBundle+Stripe_AppName.h */,
				049A3F981CC76A2400F57DE7 /* NSBundle+Stripe_AppName.m */,
				C124A17A1CCAA0C2007D42EE /* NSMutableURLRequest+Stripe.h */,
				C124A17B1CCAA0C2007D42EE /* NSMutableURLRequest+Stripe.m */,
			);
			name = Stripe;
			path = Tests/../Stripe;
			sourceTree = "<group>";
		};
		04CDB5281A5F3A9300B854EE /* StripeTests */ = {
			isa = PBXGroup;
			children = (
				04CDB51E1A5F3A9300B854EE /* STPAPIClientTest.m */,
				C124A1841CCAB750007D42EE /* STPAnalyticsClientTest.m */,
				04CDB51F1A5F3A9300B854EE /* STPFormEncoderTest.m */,
				04CDB5211A5F3A9300B854EE /* STPApplePayTest.m */,
				04CDB5221A5F3A9300B854EE /* STPBankAccountFunctionalTest.m */,
				04CDB5231A5F3A9300B854EE /* STPBankAccountTest.m */,
				04CDB5241A5F3A9300B854EE /* STPCardFunctionalTest.m */,
				0438EF4A1B741B0100D506CC /* STPCardValidatorTest.m */,
				045D71301CF514BB00F6CD65 /* STPBinRangeTest.m */,
				045A62AA1B8E7259000165CE /* STPPaymentCardTextFieldTest.m */,
				0438EF4B1B741B0100D506CC /* STPPaymentCardTextFieldViewModelTest.m */,
				F14C872E1D4FCDBA00C7CC6A /* STPPaymentContextTest.m */,
				C1EEDCC51CA2126000A54582 /* STPDelegateProxyTest.m */,
				04CDB5251A5F3A9300B854EE /* STPCardTest.m */,
				04CDB5261A5F3A9300B854EE /* STPCertTest.m */,
				04CDB5271A5F3A9300B854EE /* STPTokenTest.m */,
				04CB86B81BA89CD400E4F61E /* PKPayment+StripeTest.m */,
				04827D171D257A6C002DB3E8 /* STPImageLibraryTest.m */,
				C1EEDCC71CA2172700A54582 /* NSString+StripeTest.m */,
				C124A1801CCAA1BF007D42EE /* NSMutableURLRequest+StripeTest.m */,
				C1EEDCC91CA2186300A54582 /* STPPhoneNumberValidatorTest.m */,
				C16F66AA1CA21BAC006A21B5 /* STPFormTextFieldTest.m */,
				04A4C3911C4F263300B3B290 /* STPNSArrayStripeBoundSafeTests.m */,
				04A4C3931C4F276100B3B290 /* STPUIVCStripeParentViewControllerTests.m */,
				04A488351CA34DC600506E53 /* STPEmailAddressValidatorTest.m */,
				C1FEE5981CBFF24000A7632B /* STPPostalCodeValidatorTest.m */,
				C1080F4B1CBED48A007B2D89 /* STPAddressTests.m */,
				C11810981CC6D46D0022FB55 /* NSDecimalNumber+StripeTest.m */,
				C13538071D2C2186003F6157 /* STPAddCardViewControllerTest.m */,
				C13538091D2C22E5003F6157 /* MockSTPAPIClient.h */,
				C135380A1D2C22E5003F6157 /* MockSTPAPIClient.m */,
				C16A4CDB1D36B19B001F46D2 /* MockSTPCheckoutAPIClient.h */,
				C16A4CDC1D36B19B001F46D2 /* MockSTPCheckoutAPIClient.m */,
				C135380D1D2C3E99003F6157 /* MockSTPAddCardViewControllerDelegate.h */,
				C135380E1D2C3E99003F6157 /* MockSTPAddCardViewControllerDelegate.m */,
				F14C87381D4FE5B900C7CC6A /* TestSTPBackendAPIAdapter.h */,
				F14C87391D4FE5B900C7CC6A /* TestSTPBackendAPIAdapter.m */,
				C1D23FAC1D37F81F002FD83C /* STPCustomerDeserializerTest.m */,
				C1D23FAF1D37FC90002FD83C /* STPTestUtils.h */,
				C1D23FB01D37FC90002FD83C /* STPTestUtils.m */,
				C1D23FB71D37FE0F002FD83C /* JSON */,
			);
			name = StripeTests;
			path = Tests/Tests;
			sourceTree = "<group>";
		};
		04F39F091AEF2AFE005B926E /* BuildConfigurations */ = {
			isa = PBXGroup;
			children = (
				04F39F0C1AEF2AFE005B926E /* Project-Shared.xcconfig */,
				04F39F0A1AEF2AFE005B926E /* Project-Debug.xcconfig */,
				04F39F0B1AEF2AFE005B926E /* Project-Release.xcconfig */,
				04F39F0F1AEF2AFE005B926E /* StripeiOS Tests-Shared.xcconfig */,
				04F39F0D1AEF2AFE005B926E /* StripeiOS Tests-Debug.xcconfig */,
				04F39F0E1AEF2AFE005B926E /* StripeiOS Tests-Release.xcconfig */,
				04F39F121AEF2AFE005B926E /* StripeiOS-Shared.xcconfig */,
				04F39F101AEF2AFE005B926E /* StripeiOS-Debug.xcconfig */,
				04F39F111AEF2AFE005B926E /* StripeiOS-Release.xcconfig */,
				04F39F151AEF2AFE005B926E /* StripeiOSStatic.xcconfig */,
				04F39F181AEF2AFE005B926E /* StripeiOSStaticFramework.xcconfig */,
				04F94D6F1D21CB20004FC826 /* StripeiOSResources.xcconfig */,
			);
			path = BuildConfigurations;
			sourceTree = "<group>";
		};
		11C74B8D164043050071C2CA = {
			isa = PBXGroup;
			children = (
				04CDB4D21A5F30A700B854EE /* Stripe */,
				04CDB5281A5F3A9300B854EE /* StripeTests */,
				C1B630B41D1D817900A05285 /* StripeiOSResources */,
				11C74B9A164043050071C2CA /* Frameworks */,
				11C74B99164043050071C2CA /* Products */,
			);
			sourceTree = "<group>";
		};
		11C74B99164043050071C2CA /* Products */ = {
			isa = PBXGroup;
			children = (
				04CDB4421A5F2E1800B854EE /* Stripe.framework */,
				045E7C031A5F41DE004751EF /* StripeiOS Tests.xctest */,
				049E84AB1A605D93000B66CD /* libStripe.a */,
				C1B630B31D1D817900A05285 /* Stripe.bundle */,
			);
			name = Products;
			sourceTree = "<group>";
		};
		11C74B9A164043050071C2CA /* Frameworks */ = {
			isa = PBXGroup;
			children = (
				04A58A451BC603BB004E7BC2 /* Fabric */,
				04365D2C1A4CF86C00A3E1D4 /* CoreGraphics.framework */,
				04B94BC71A47B78A00092C46 /* AddressBook.framework */,
				04D5BF9019BF958F009521A5 /* PassKit.framework */,
				4A0D74F918F6106100966D7B /* Security.framework */,
				11C74B9B164043050071C2CA /* Foundation.framework */,
				FAFC12C516E5767F0066297F /* UIKit.framework */,
			);
			name = Frameworks;
			sourceTree = "<group>";
		};
		C1B630B41D1D817900A05285 /* StripeiOSResources */ = {
			isa = PBXGroup;
			children = (
				C1B630B51D1D817900A05285 /* Info.plist */,
			);
			path = StripeiOSResources;
			sourceTree = "<group>";
		};
		C1D23FB71D37FE0F002FD83C /* JSON */ = {
			isa = PBXGroup;
			children = (
				C1D23FB31D37FE0B002FD83C /* Card.json */,
				C1D23FB41D37FE0B002FD83C /* Customer.json */,
			);
			name = JSON;
			sourceTree = "<group>";
		};
/* End PBXGroup section */

/* Begin PBXHeadersBuildPhase section */
		04415C711A6605BD001225ED /* Headers */ = {
			isa = PBXHeadersBuildPhase;
			buildActionMask = 2147483647;
			files = (
				F148ABF71D5E88B70014FD92 /* MockSTPCheckoutAPIClient.h in Headers */,
				F148ABFA1D5E88C40014FD92 /* STPTestUtils.h in Headers */,
				C135380F1D2C3E99003F6157 /* MockSTPAddCardViewControllerDelegate.h in Headers */,
				F148ABF91D5E88BE0014FD92 /* TestSTPBackendAPIAdapter.h in Headers */,
				F12C8DC11D63DE9F00ADA0D7 /* STPPaymentContextAmountModel.h in Headers */,
				C135380B1D2C22E5003F6157 /* MockSTPAPIClient.h in Headers */,
			);
			runOnlyForDeploymentPostprocessing = 0;
		};
		049E84D81A605EAA000B66CD /* Headers */ = {
			isa = PBXHeadersBuildPhase;
			buildActionMask = 2147483647;
			files = (
				04EBC7561B7533C300A0E6AE /* STPCardValidationState.h in Headers */,
				04F94DA11D229F12004FC826 /* STPAddressFieldTableViewCell.h in Headers */,
				04EBC75A1B7533C300A0E6AE /* STPCardValidator.h in Headers */,
				04F94DA61D229F27004FC826 /* STPCardTuple.h in Headers */,
				04F94DCD1D22A22F004FC826 /* UIViewController+Stripe_KeyboardAvoiding.h in Headers */,
				04A4C3981C4F2C8600B3B290 /* NSString+Stripe_CardBrands.h in Headers */,
				04A488431CA3580700506E53 /* UINavigationController+Stripe_Completion.h in Headers */,
				C124A1711CCA968B007D42EE /* STPAnalyticsClient.h in Headers */,
				049A3FA81CC963EB00F57DE7 /* STPPaymentMethod.h in Headers */,
				04F94DB51D229F74004FC826 /* STPSMSCodeTextField.h in Headers */,
				049E84D91A605EF0000B66CD /* Stripe.h in Headers */,
				0439B9881C454F97005A1ED5 /* STPPaymentMethodsViewController.h in Headers */,
				04F94DAB1D229F3F004FC826 /* UIBarButtonItem+Stripe.h in Headers */,
				04F94DC91D22A20A004FC826 /* STPSwitchTableViewCell.h in Headers */,
				0433EB4B1BD06313003912B4 /* NSDictionary+Stripe.h in Headers */,
				04F94DCB1D22A229004FC826 /* UIView+Stripe_FirstResponder.h in Headers */,
				04F94DD11D22A239004FC826 /* STPPromise.h in Headers */,
				04633B161CD45222009D4FB5 /* STPAPIClient+ApplePay.h in Headers */,
				0438EF2E1B7416BB00D506CC /* STPFormTextField.h in Headers */,
				04A4C38A1C4F25F900B3B290 /* NSArray+Stripe_BoundSafe.h in Headers */,
				04F94D9D1D229EFF004FC826 /* STPEmailAddressValidator.h in Headers */,
				049E84E61A605EF0000B66CD /* STPAPIClient.h in Headers */,
				04F94DBD1D229F95004FC826 /* UITableViewCell+Stripe_Borders.h in Headers */,
				049E84E91A605EF0000B66CD /* STPBankAccount.h in Headers */,
				04B31DD51D08E6E200EF1631 /* STPCustomer.h in Headers */,
				04633AFB1CD1299B009D4FB5 /* NSString+Stripe.h in Headers */,
				04B31E001D131D9000EF1631 /* STPRememberMePaymentCell.h in Headers */,
				04BFFFDA1D240B13005F2340 /* STPAddCardViewController+Private.h in Headers */,
				C1717DB11CC00ED60009CF4A /* STPAddress.h in Headers */,
				04B31DE71D09D25F00EF1631 /* STPPaymentMethodsInternalViewController.h in Headers */,
				04F94DBA1D229F8A004FC826 /* PKPaymentAuthorizationViewController+Stripe_Blocks.h in Headers */,
				04F94DD31D22A23F004FC826 /* NSBundle+Stripe_AppName.h in Headers */,
				04F94DC31D22A1F7004FC826 /* STPCheckoutAccount.h in Headers */,
				049E84EA1A605EF0000B66CD /* STPCard.h in Headers */,
				049E84EB1A605EF0000B66CD /* STPToken.h in Headers */,
				C124A17D1CCAA0C2007D42EE /* NSMutableURLRequest+Stripe.h in Headers */,
				04F94DB01D229F60004FC826 /* STPRememberMeTermsView.h in Headers */,
				04F94DBF1D22A0AA004FC826 /* STPCheckoutAPIClient.h in Headers */,
				049881091CEE695700EA4FFD /* UIViewController+Stripe_Alerts.h in Headers */,
				04E32AA01B7A9490009C9E35 /* STPPaymentCardTextField.h in Headers */,
				04F94DA81D229F2F004FC826 /* STPPaymentMethodTuple.h in Headers */,
				0438EF491B74183100D506CC /* STPCardBrand.h in Headers */,
				04F94DB71D229F7C004FC826 /* STPObscuredCardView.h in Headers */,
				F12C8DC21D63DE9F00ADA0D7 /* STPPaymentContextAmountModel.h in Headers */,
				049A3FA91CC96B3B00F57DE7 /* STPBackendAPIAdapter.h in Headers */,
				049952D61BCF14930088C703 /* STPAPIPostRequest.h in Headers */,
				04827D111D2575C6002DB3E8 /* STPImageLibrary.h in Headers */,
				0451CC451C49AE1C003B2CA6 /* STPPaymentResult.h in Headers */,
				C12655391CAA238E006F7265 /* STPAddCardViewController.h in Headers */,
				04F94DAD1D229F4E004FC826 /* STPColorUtils.h in Headers */,
				04F94D9B1D229E76004FC826 /* STPTheme.h in Headers */,
				04F213331BCEAB61001D6F22 /* STPFormEncodable.h in Headers */,
				04F94D9C1D229EAA004FC826 /* PKPayment+Stripe.h in Headers */,
				04F94DCF1D22A234004FC826 /* NSDecimalNumber+Stripe_Currency.h in Headers */,
				049A3FAA1CC96B7C00F57DE7 /* STPApplePayPaymentMethod.h in Headers */,
				04F94DA51D229F21004FC826 /* STPPaymentContext+Private.h in Headers */,
				04827D161D257764002DB3E8 /* STPImageLibrary+Private.h in Headers */,
				049E84EC1A605EF0000B66CD /* StripeError.h in Headers */,
				046FE9A31CE5608000DA6A7B /* STPPaymentActivityIndicatorView.h in Headers */,
				04F94DC71D22A204004FC826 /* STPCheckoutBootstrapResponse.h in Headers */,
				04793F571D1D9C0200B3C551 /* STPSource.h in Headers */,
				04F94DB21D229F69004FC826 /* STPSMSCodeViewController.h in Headers */,
				04F94DC51D22A1FD004FC826 /* STPCheckoutAccountLookup.h in Headers */,
				04A4883E1CA3568800506E53 /* STPBlocks.h in Headers */,
				045D71211CEFA57000F6CD65 /* UIViewController+Stripe_Promises.h in Headers */,
				049880FD1CED5A2300EA4FFD /* STPPaymentConfiguration.h in Headers */,
				049A3F9B1CC7DBCC00F57DE7 /* STPPaymentContext.h in Headers */,
				04F3BB3E1BA89B1200DE235E /* PKPayment+Stripe.h in Headers */,
				04B31DDB1D09A4DC00EF1631 /* STPPaymentConfiguration+Private.h in Headers */,
				045D710F1CEEE30500F6CD65 /* STPAspects.h in Headers */,
				04F94DAF1D229F59004FC826 /* STPPaymentMethodsViewController+Private.h in Headers */,
				04633AFD1CD129AF009D4FB5 /* STPPhoneNumberValidator.h in Headers */,
				04633AFE1CD129B4009D4FB5 /* STPDelegateProxy.h in Headers */,
				04FCFA191BD59A8C00297732 /* STPCategoryLoader.h in Headers */,
				049A3FB41CC9FF0500F57DE7 /* UIToolbar+Stripe_InputAccessory.h in Headers */,
				04CDE5CB1BC20B1D00548833 /* STPBankAccountParams.h in Headers */,
				049952D41BCF13DD0088C703 /* STPAPIClient+Private.h in Headers */,
				04F94DA31D229F18004FC826 /* STPAddressViewModel.h in Headers */,
				0438EF3A1B7416BB00D506CC /* STPPaymentCardTextFieldViewModel.h in Headers */,
				04B31DF31D09F0A800EF1631 /* UIViewController+Stripe_NavigationItemProxy.h in Headers */,
				0426B9771CEBD001006AC8DD /* UINavigationBar+Stripe_Theme.h in Headers */,
				04CDE5BE1BC1F21500548833 /* STPCardParams.h in Headers */,
				04F94D9F1D229F09004FC826 /* STPPostalCodeValidator.h in Headers */,
				04F213371BCECB1C001D6F22 /* STPAPIResponseDecodable.h in Headers */,
				045D712D1CF4ED7600F6CD65 /* STPBINRange.h in Headers */,
				049E84E71A605EF0000B66CD /* STPFormEncoder.h in Headers */,
				04F94DC11D22A0B0004FC826 /* STPCheckoutAPIVerification.h in Headers */,
				04B31DFA1D11AC6400EF1631 /* STPUserInformation.h in Headers */,
				045D71081CEED3AA00F6CD65 /* STPRememberMeEmailCell.h in Headers */,
				04A4C38E1C4F25F900B3B290 /* UIViewController+Stripe_ParentViewController.h in Headers */,
			);
			runOnlyForDeploymentPostprocessing = 0;
		};
		04CDB43F1A5F2E1800B854EE /* Headers */ = {
			isa = PBXHeadersBuildPhase;
			buildActionMask = 2147483647;
			files = (
				04BC29A91CD9A83600318357 /* STPCheckoutAPIClient.h in Headers */,
				C11810A71CC6EE840022FB55 /* STPBackendAPIAdapter.h in Headers */,
				F12C8DC01D63DE9F00ADA0D7 /* STPPaymentContextAmountModel.h in Headers */,
				0439B9871C454F97005A1ED5 /* STPPaymentMethodsViewController.h in Headers */,
				04B31DF91D11AC6400EF1631 /* STPUserInformation.h in Headers */,
				04EBC7531B7533C300A0E6AE /* STPCardValidationState.h in Headers */,
				045D710E1CEEE30500F6CD65 /* STPAspects.h in Headers */,
				04EBC7571B7533C300A0E6AE /* STPCardValidator.h in Headers */,
				04BC29B91CDA995000318357 /* STPCheckoutAccountLookup.h in Headers */,
				046FE9A11CE55D1D00DA6A7B /* STPPaymentActivityIndicatorView.h in Headers */,
				C11810861CC6AF4C0022FB55 /* STPPaymentMethod.h in Headers */,
				04695AD91C77F9EF00E08063 /* STPDelegateProxy.h in Headers */,
				0433EB491BD06313003912B4 /* NSDictionary+Stripe.h in Headers */,
				C124A1701CCA968B007D42EE /* STPAnalyticsClient.h in Headers */,
				049A3F7A1CC18D5300F57DE7 /* UIView+Stripe_FirstResponder.h in Headers */,
				04CDB50E1A5F30A700B854EE /* STPCard.h in Headers */,
				C1080F491CBECF7B007B2D89 /* STPAddress.h in Headers */,
				0438EF2C1B7416BB00D506CC /* STPFormTextField.h in Headers */,
				04E39F5C1CECFAFD00AF3B96 /* STPPaymentContext+Private.h in Headers */,
				C1FEE5961CBFF11400A7632B /* STPPostalCodeValidator.h in Headers */,
				04633B0C1CD44F6C009D4FB5 /* PKPayment+Stripe.h in Headers */,
				04B31DFF1D131D9000EF1631 /* STPRememberMePaymentCell.h in Headers */,
				04CDB50A1A5F30A700B854EE /* STPBankAccount.h in Headers */,
				04E39F6A1CED48D500AF3B96 /* UIBarButtonItem+Stripe.h in Headers */,
				C17A030D1CBEE7A2006C819F /* STPAddressFieldTableViewCell.h in Headers */,
				04A4C3891C4F25F900B3B290 /* NSArray+Stripe_BoundSafe.h in Headers */,
				04BC29B11CD9AAA800318357 /* STPCheckoutAccount.h in Headers */,
				04827D151D257764002DB3E8 /* STPImageLibrary+Private.h in Headers */,
				049952D21BCF13DD0088C703 /* STPAPIClient+Private.h in Headers */,
				049A3F911CC740FF00F57DE7 /* NSDecimalNumber+Stripe_Currency.h in Headers */,
				04633B071CD44F47009D4FB5 /* STPAPIClient+ApplePay.h in Headers */,
				04BC29BD1CDD535700318357 /* STPSwitchTableViewCell.h in Headers */,
				049881081CEE695700EA4FFD /* UIViewController+Stripe_Alerts.h in Headers */,
				04CDB5121A5F30A700B854EE /* STPToken.h in Headers */,
				049952CF1BCF13510088C703 /* STPAPIPostRequest.h in Headers */,
				049A3FB21CC9FEFC00F57DE7 /* UIToolbar+Stripe_InputAccessory.h in Headers */,
				04E39F521CECF7A100AF3B96 /* STPCardTuple.h in Headers */,
				04A488331CA34D3000506E53 /* STPEmailAddressValidator.h in Headers */,
				04A4C38D1C4F25F900B3B290 /* UIViewController+Stripe_ParentViewController.h in Headers */,
				0438EF471B74183100D506CC /* STPCardBrand.h in Headers */,
				04B31DD41D08E6E200EF1631 /* STPCustomer.h in Headers */,
				C11810951CC6C4700022FB55 /* PKPaymentAuthorizationViewController+Stripe_Blocks.h in Headers */,
				04CDB5161A5F30A700B854EE /* StripeError.h in Headers */,
				049A3F991CC76A2400F57DE7 /* NSBundle+Stripe_AppName.h in Headers */,
				045D71071CEED3AA00F6CD65 /* STPRememberMeEmailCell.h in Headers */,
				04E32A9D1B7A9490009C9E35 /* STPPaymentCardTextField.h in Headers */,
				04F213311BCEAB61001D6F22 /* STPFormEncodable.h in Headers */,
				04CDB5021A5F30A700B854EE /* STPFormEncoder.h in Headers */,
				04695ADB1C77F9EF00E08063 /* STPPhoneNumberValidator.h in Headers */,
				0426B9761CEBD001006AC8DD /* UINavigationBar+Stripe_Theme.h in Headers */,
				04BC29CA1CE40F7500318357 /* STPObscuredCardView.h in Headers */,
				04E39F581CECF9A800AF3B96 /* STPPaymentMethodsViewController+Private.h in Headers */,
				04BC29C21CE2A48000318357 /* STPSMSCodeViewController.h in Headers */,
				C11810891CC6B00D0022FB55 /* STPApplePayPaymentMethod.h in Headers */,
				0426B9721CEAE3EB006AC8DD /* UITableViewCell+Stripe_Borders.h in Headers */,
				04CDE5C91BC20B1D00548833 /* STPBankAccountParams.h in Headers */,
				049A3F891CC73C7100F57DE7 /* STPPaymentContext.h in Headers */,
				04E39F541CECF7A100AF3B96 /* STPPaymentMethodTuple.h in Headers */,
				04F416261CA3639500486FB5 /* STPAddCardViewController.h in Headers */,
				049880FC1CED5A2300EA4FFD /* STPPaymentConfiguration.h in Headers */,
				049A3FAE1CC9AA9900F57DE7 /* STPAddressViewModel.h in Headers */,
				0426B96E1CEADC98006AC8DD /* STPColorUtils.h in Headers */,
				04B31DDA1D09A4DC00EF1631 /* STPPaymentConfiguration+Private.h in Headers */,
				0438EF381B7416BB00D506CC /* STPPaymentCardTextFieldViewModel.h in Headers */,
				04CDE5BC1BC1F21500548833 /* STPCardParams.h in Headers */,
				04F213351BCECB1C001D6F22 /* STPAPIResponseDecodable.h in Headers */,
				04695AD31C77F9DB00E08063 /* NSString+Stripe.h in Headers */,
				04BC29A41CD8697900318357 /* STPTheme.h in Headers */,
				04B31DF21D09F0A800EF1631 /* UIViewController+Stripe_NavigationItemProxy.h in Headers */,
				04CDB4D31A5F30A700B854EE /* Stripe.h in Headers */,
				04BC29C61CE2A82300318357 /* STPSMSCodeTextField.h in Headers */,
				04E39F601CED2C3900AF3B96 /* STPRememberMeTermsView.h in Headers */,
				04A488421CA3580700506E53 /* UINavigationController+Stripe_Completion.h in Headers */,
				04A4883C1CA3568800506E53 /* STPBlocks.h in Headers */,
				04BC29B51CD9AE0000318357 /* STPCheckoutBootstrapResponse.h in Headers */,
				045D71201CEFA57000F6CD65 /* UIViewController+Stripe_Promises.h in Headers */,
				04793F561D1D8DDD00B3C551 /* STPSource.h in Headers */,
				04A4C3971C4F2C8600B3B290 /* NSString+Stripe_CardBrands.h in Headers */,
				0451CC441C49AE1C003B2CA6 /* STPPaymentResult.h in Headers */,
				049A3F951CC75B2E00F57DE7 /* STPPromise.h in Headers */,
				04BC29AD1CD9A88600318357 /* STPCheckoutAPIVerification.h in Headers */,
				F132DFE31D51372A002FF5B7 /* STPWeakStrongMacros.h in Headers */,
				049A3F7E1CC1920A00F57DE7 /* UIViewController+Stripe_KeyboardAvoiding.h in Headers */,
				04BFFFD91D240B13005F2340 /* STPAddCardViewController+Private.h in Headers */,
				04B31DE61D09D25F00EF1631 /* STPPaymentMethodsInternalViewController.h in Headers */,
				04CDB4FE1A5F30A700B854EE /* STPAPIClient.h in Headers */,
				045D712C1CF4ED7600F6CD65 /* STPBINRange.h in Headers */,
				04827D101D2575C6002DB3E8 /* STPImageLibrary.h in Headers */,
				C124A17C1CCAA0C2007D42EE /* NSMutableURLRequest+Stripe.h in Headers */,
			);
			runOnlyForDeploymentPostprocessing = 0;
		};
/* End PBXHeadersBuildPhase section */

/* Begin PBXNativeTarget section */
		045E7C021A5F41DE004751EF /* StripeiOS Tests */ = {
			isa = PBXNativeTarget;
			buildConfigurationList = 045E7C0C1A5F41DE004751EF /* Build configuration list for PBXNativeTarget "StripeiOS Tests" */;
			buildPhases = (
				045E7BFF1A5F41DE004751EF /* Sources */,
				045E7C001A5F41DE004751EF /* Frameworks */,
				045E7C011A5F41DE004751EF /* Resources */,
				04415C711A6605BD001225ED /* Headers */,
			);
			buildRules = (
			);
			dependencies = (
				045E7C0B1A5F41DE004751EF /* PBXTargetDependency */,
			);
			name = "StripeiOS Tests";
			productName = "StripeiOS Tests";
			productReference = 045E7C031A5F41DE004751EF /* StripeiOS Tests.xctest */;
			productType = "com.apple.product-type.bundle.unit-test";
		};
		049E84AA1A605D93000B66CD /* StripeiOSStatic */ = {
			isa = PBXNativeTarget;
			buildConfigurationList = 049E84BC1A605D93000B66CD /* Build configuration list for PBXNativeTarget "StripeiOSStatic" */;
			buildPhases = (
				049E84A71A605D93000B66CD /* Sources */,
				049E84A81A605D93000B66CD /* Frameworks */,
				049E84A91A605D93000B66CD /* Copy Files */,
				049E84D81A605EAA000B66CD /* Headers */,
				049E85211A607DA4000B66CD /* Build Framework */,
			);
			buildRules = (
			);
			dependencies = (
				C1B630DA1D1D86E100A05285 /* PBXTargetDependency */,
			);
			name = StripeiOSStatic;
			productName = StripeiOSStatic;
			productReference = 049E84AB1A605D93000B66CD /* libStripe.a */;
			productType = "com.apple.product-type.library.static";
		};
		04CDB4411A5F2E1800B854EE /* StripeiOS */ = {
			isa = PBXNativeTarget;
			buildConfigurationList = 04CDB4551A5F2E1800B854EE /* Build configuration list for PBXNativeTarget "StripeiOS" */;
			buildPhases = (
				04CDB43D1A5F2E1800B854EE /* Sources */,
				04CDB43E1A5F2E1800B854EE /* Frameworks */,
				04CDB43F1A5F2E1800B854EE /* Headers */,
				04CDB4401A5F2E1800B854EE /* Resources */,
			);
			buildRules = (
			);
			dependencies = (
			);
			name = StripeiOS;
			productName = "Stripe-iOS";
			productReference = 04CDB4421A5F2E1800B854EE /* Stripe.framework */;
			productType = "com.apple.product-type.framework";
		};
		C1B630B21D1D817900A05285 /* StripeiOSResources */ = {
			isa = PBXNativeTarget;
			buildConfigurationList = C1B630B81D1D817900A05285 /* Build configuration list for PBXNativeTarget "StripeiOSResources" */;
			buildPhases = (
				C1B630AF1D1D817900A05285 /* Sources */,
				C1B630B01D1D817900A05285 /* Frameworks */,
				C1B630B11D1D817900A05285 /* Resources */,
			);
			buildRules = (
			);
			dependencies = (
			);
			name = StripeiOSResources;
			productName = StripeiOSResources;
			productReference = C1B630B31D1D817900A05285 /* Stripe.bundle */;
			productType = "com.apple.product-type.bundle";
		};
/* End PBXNativeTarget section */

/* Begin PBXProject section */
		11C74B8F164043050071C2CA /* Project object */ = {
			isa = PBXProject;
			attributes = {
				CLASSPREFIX = STP;
				LastSwiftUpdateCheck = 0730;
				LastTestingUpgradeCheck = 0510;
				LastUpgradeCheck = 0730;
				ORGANIZATIONNAME = "Stripe, Inc";
				TargetAttributes = {
					045E7C021A5F41DE004751EF = {
						CreatedOnToolsVersion = 6.1.1;
					};
					049E84AA1A605D93000B66CD = {
						CreatedOnToolsVersion = 6.1.1;
					};
					049E85221A607FFD000B66CD = {
						CreatedOnToolsVersion = 6.1.1;
					};
					04CDB4411A5F2E1800B854EE = {
						CreatedOnToolsVersion = 6.1.1;
					};
					C1B630B21D1D817900A05285 = {
						CreatedOnToolsVersion = 7.3.1;
					};
				};
			};
			buildConfigurationList = 11C74B92164043050071C2CA /* Build configuration list for PBXProject "Stripe" */;
			compatibilityVersion = "Xcode 3.2";
			developmentRegion = English;
			hasScannedForEncodings = 0;
			knownRegions = (
				en,
			);
			mainGroup = 11C74B8D164043050071C2CA;
			productRefGroup = 11C74B99164043050071C2CA /* Products */;
			projectDirPath = "";
			projectRoot = "";
			targets = (
				04CDB4411A5F2E1800B854EE /* StripeiOS */,
				045E7C021A5F41DE004751EF /* StripeiOS Tests */,
				049E84AA1A605D93000B66CD /* StripeiOSStatic */,
				049E85221A607FFD000B66CD /* StripeiOSStaticFramework */,
				C1B630B21D1D817900A05285 /* StripeiOSResources */,
			);
		};
/* End PBXProject section */

/* Begin PBXResourcesBuildPhase section */
		045E7C011A5F41DE004751EF /* Resources */ = {
			isa = PBXResourcesBuildPhase;
			buildActionMask = 2147483647;
			files = (
<<<<<<< HEAD
				F1510B9C1D5A4CCD000731AD /* stp_icon_add@2x.png in Resources */,
				F1510B661D5A4CCD000731AD /* stp_card_applepay_template@2x.png in Resources */,
				F1510B9F1D5A4CCD000731AD /* stp_icon_chevron_left@2x.png in Resources */,
				F1510B621D5A4CCD000731AD /* stp_card_amex_template.png in Resources */,
				F1510B701D5A4CCD000731AD /* stp_card_visa_template@3x.png in Resources */,
				F1510BC01D5A8146000731AD /* stp_card_jcb_template.png in Resources */,
				F1510BB41D5A782E000731AD /* stp_card_form_applepay.png in Resources */,
				F1510BA81D5A77F6000731AD /* stp_card_diners_template.png in Resources */,
				F1510B7B1D5A4CCD000731AD /* stp_card_applepay@2x.png in Resources */,
				F1510B921D5A4CCD000731AD /* stp_card_placeholder.png in Resources */,
				F1510BC31D5A8146000731AD /* stp_card_jcb_template@2x.png in Resources */,
				F1510BA21D5A4CCD000731AD /* stp_icon_chevron_right_small@2x.png in Resources */,
				F1510B6B1D5A4CCD000731AD /* stp_card_mastercard_template.png in Resources */,
				F1510B641D5A4CCD000731AD /* stp_card_amex_template@3x.png in Resources */,
				F1510B8B1D5A4CCD000731AD /* stp_card_discover@3x.png in Resources */,
				F1510B631D5A4CCD000731AD /* stp_card_amex_template@2x.png in Resources */,
				F1510B751D5A4CCD000731AD /* stp_card_form_front@2x.png in Resources */,
				F1510B971D5A4CCD000731AD /* stp_card_placeholder_template@3x.png in Resources */,
				F1510B981D5A4CCD000731AD /* stp_card_visa.png in Resources */,
				F1510BC61D5A8146000731AD /* stp_card_jcb_template@3x.png in Resources */,
				F1510B9D1D5A4CCD000731AD /* stp_icon_add@3x.png in Resources */,
				F1510B911D5A4CCD000731AD /* stp_card_mastercard@3x.png in Resources */,
				F1510B8A1D5A4CCD000731AD /* stp_card_discover@2x.png in Resources */,
				F1510B9B1D5A4CCD000731AD /* stp_icon_add.png in Resources */,
				F1510B7F1D5A4CCD000731AD /* stp_card_amex@3x.png in Resources */,
				F1510B7C1D5A4CCD000731AD /* stp_card_applepay@3x.png in Resources */,
				F1510BB71D5A782E000731AD /* stp_card_form_applepay@2x.png in Resources */,
				F1510B821D5A4CCD000731AD /* stp_card_cvc@3x.png in Resources */,
				F1510B6F1D5A4CCD000731AD /* stp_card_visa_template@2x.png in Resources */,
				F1510B861D5A4CCD000731AD /* stp_card_diners.png in Resources */,
				F1510B801D5A4CCD000731AD /* stp_card_cvc.png in Resources */,
				F1510B741D5A4CCD000731AD /* stp_card_form_front.png in Resources */,
				F1510B6A1D5A4CCD000731AD /* stp_card_discover_template@3x.png in Resources */,
				F1510B841D5A4CCD000731AD /* stp_card_cvc_amex@2x.png in Resources */,
				F1510B991D5A4CCD000731AD /* stp_card_visa@2x.png in Resources */,
				F1510BA31D5A4CCD000731AD /* stp_icon_chevron_right_small@3x.png in Resources */,
				F1510B961D5A4CCD000731AD /* stp_card_placeholder_template@2x.png in Resources */,
				F1510B8F1D5A4CCD000731AD /* stp_card_mastercard.png in Resources */,
				F1510BAE1D5A77F6000731AD /* stp_card_diners_template@3x.png in Resources */,
				F1510B721D5A4CCD000731AD /* stp_card_form_back@2x.png in Resources */,
				F1510B891D5A4CCD000731AD /* stp_card_discover.png in Resources */,
				F1510B881D5A4CCD000731AD /* stp_card_diners@3x.png in Resources */,
				F1510B761D5A4CCD000731AD /* stp_card_form_front@3x.png in Resources */,
				F1510B941D5A4CCD000731AD /* stp_card_placeholder@3x.png in Resources */,
				F1510B901D5A4CCD000731AD /* stp_card_mastercard@2x.png in Resources */,
				F1510B651D5A4CCD000731AD /* stp_card_applepay_template.png in Resources */,
				F1510B851D5A4CCD000731AD /* stp_card_cvc_amex@3x.png in Resources */,
				F1510B691D5A4CCD000731AD /* stp_card_discover_template@2x.png in Resources */,
				F1510B951D5A4CCD000731AD /* stp_card_placeholder_template.png in Resources */,
				F1510B681D5A4CCD000731AD /* stp_card_discover_template.png in Resources */,
				F1510B731D5A4CCD000731AD /* stp_card_form_back@3x.png in Resources */,
				F1510B6E1D5A4CCD000731AD /* stp_card_visa_template.png in Resources */,
				F1510B871D5A4CCD000731AD /* stp_card_diners@2x.png in Resources */,
				F1510BBA1D5A782E000731AD /* stp_card_form_applepay@3x.png in Resources */,
				F1510BAB1D5A77F6000731AD /* stp_card_diners_template@2x.png in Resources */,
				F1510B8C1D5A4CCD000731AD /* stp_card_jcb.png in Resources */,
				F1510B7E1D5A4CCD000731AD /* stp_card_amex@2x.png in Resources */,
				F1510B711D5A4CCD000731AD /* stp_card_form_back.png in Resources */,
				F1510B8E1D5A4CCD000731AD /* stp_card_jcb@3x.png in Resources */,
				F1510B931D5A4CCD000731AD /* stp_card_placeholder@2x.png in Resources */,
				F1510B811D5A4CCD000731AD /* stp_card_cvc@2x.png in Resources */,
				F1510BA11D5A4CCD000731AD /* stp_icon_chevron_right_small.png in Resources */,
				F1510B8D1D5A4CCD000731AD /* stp_card_jcb@2x.png in Resources */,
				F1510B6D1D5A4CCD000731AD /* stp_card_mastercard_template@3x.png in Resources */,
				F1510B9A1D5A4CCD000731AD /* stp_card_visa@3x.png in Resources */,
				F1510BA01D5A4CCD000731AD /* stp_icon_chevron_left@3x.png in Resources */,
				F1510B9E1D5A4CCD000731AD /* stp_icon_chevron_left.png in Resources */,
				F1510B6C1D5A4CCD000731AD /* stp_card_mastercard_template@2x.png in Resources */,
				F1510B831D5A4CCD000731AD /* stp_card_cvc_amex.png in Resources */,
				F1510B7D1D5A4CCD000731AD /* stp_card_amex.png in Resources */,
				F1510B671D5A4CCD000731AD /* stp_card_applepay_template@3x.png in Resources */,
=======
				F148ABFC1D5E88E40014FD92 /* Customer.json in Resources */,
				F148AC271D5E918B0014FD92 /* Card.json in Resources */,
>>>>>>> fe933ba9
			);
			runOnlyForDeploymentPostprocessing = 0;
		};
		04CDB4401A5F2E1800B854EE /* Resources */ = {
			isa = PBXResourcesBuildPhase;
			buildActionMask = 2147483647;
			files = (
				0438EFA81B741C2800D506CC /* stp_card_amex@3x.png in Resources */,
				0438EFC61B741C2800D506CC /* stp_card_jcb@3x.png in Resources */,
				0438EFC21B741C2800D506CC /* stp_card_jcb.png in Resources */,
				F1C578F11D651AB200912EAE /* stp_card_applepay.png in Resources */,
				04E39F6F1CED4C7700AF3B96 /* stp_icon_chevron_left.png in Resources */,
				F1510BC21D5A8146000731AD /* stp_card_jcb_template@2x.png in Resources */,
				F1510B1B1D5A4C93000731AD /* stp_card_discover_template@3x.png in Resources */,
				042CA1B61B7BD84100AF0DA6 /* stp_card_placeholder_template.png in Resources */,
				0438EFD61B741C2800D506CC /* stp_card_visa@2x.png in Resources */,
				04E39F701CED4C7700AF3B96 /* stp_icon_chevron_left@2x.png in Resources */,
				0438EFD21B741C2800D506CC /* stp_card_placeholder@3x.png in Resources */,
				F148ABFD1D5E8DF20014FD92 /* stp_card_form_back.png in Resources */,
				C11810C21CC7DA290022FB55 /* stp_card_form_front@2x.png in Resources */,
				C11810C01CC7DA290022FB55 /* stp_card_form_back@3x.png in Resources */,
				F1510B291D5A4CC3000731AD /* stp_card_form_back.png in Resources */,
				0438EFB01B741C2800D506CC /* stp_card_cvc_amex.png in Resources */,
				F1510B231D5A4C93000731AD /* stp_card_visa_template.png in Resources */,
				F1510BC51D5A8146000731AD /* stp_card_jcb_template@3x.png in Resources */,
				042CA1B71B7BD84100AF0DA6 /* stp_card_placeholder_template@2x.png in Resources */,
				049A3FA11CC8006800F57DE7 /* stp_icon_add@3x.png in Resources */,
				F1510B271D5A4C93000731AD /* stp_card_visa_template@3x.png in Resources */,
				F1510B2A1D5A4CC3000731AD /* stp_icon_chevron_right_small.png in Resources */,
				F1510BAD1D5A77F6000731AD /* stp_card_diners_template@3x.png in Resources */,
				0438EFB21B741C2800D506CC /* stp_card_cvc_amex@2x.png in Resources */,
				F1510B1F1D5A4C93000731AD /* stp_card_mastercard_template@2x.png in Resources */,
				F1510BBF1D5A8146000731AD /* stp_card_jcb_template.png in Resources */,
				F1510B1D1D5A4C93000731AD /* stp_card_mastercard_template.png in Resources */,
				F1510B251D5A4C93000731AD /* stp_card_visa_template@2x.png in Resources */,
				F1510BB61D5A782E000731AD /* stp_card_form_applepay@2x.png in Resources */,
				C11810BF1CC7DA290022FB55 /* stp_card_form_back@2x.png in Resources */,
				0438EFD81B741C2800D506CC /* stp_card_visa@3x.png in Resources */,
				0438EFC41B741C2800D506CC /* stp_card_jcb@2x.png in Resources */,
				F1510B131D5A4C93000731AD /* stp_card_applepay_template@2x.png in Resources */,
				0438EFA41B741C2800D506CC /* stp_card_amex.png in Resources */,
				0438EFBA1B741C2800D506CC /* stp_card_diners@3x.png in Resources */,
				0438EFD01B741C2800D506CC /* stp_card_placeholder@2x.png in Resources */,
				F1510BA71D5A77F6000731AD /* stp_card_diners_template.png in Resources */,
				049A3FA61CC8071100F57DE7 /* stp_card_applepay@2x.png in Resources */,
				0438EFB61B741C2800D506CC /* stp_card_diners.png in Resources */,
				F1510B0F1D5A4C93000731AD /* stp_card_amex_template@3x.png in Resources */,
				049A3FA71CC8071100F57DE7 /* stp_card_applepay@3x.png in Resources */,
				0438EFAE1B741C2800D506CC /* stp_card_cvc@3x.png in Resources */,
				F1510B171D5A4C93000731AD /* stp_card_discover_template.png in Resources */,
				F1510B0D1D5A4C93000731AD /* stp_card_amex_template@2x.png in Resources */,
				0438EFBE1B741C2800D506CC /* stp_card_discover@2x.png in Resources */,
				0438EFC01B741C2800D506CC /* stp_card_discover@3x.png in Resources */,
				04E39F671CED3B0100AF3B96 /* stp_icon_chevron_right_small@3x.png in Resources */,
				0438EFB41B741C2800D506CC /* stp_card_cvc_amex@3x.png in Resources */,
				04E39F711CED4C7700AF3B96 /* stp_icon_chevron_left@3x.png in Resources */,
				0438EFB81B741C2800D506CC /* stp_card_diners@2x.png in Resources */,
				C11810C31CC7DA290022FB55 /* stp_card_form_front@3x.png in Resources */,
<<<<<<< HEAD
				F1510B111D5A4C93000731AD /* stp_card_applepay_template.png in Resources */,
				C1D23FB51D37FE0B002FD83C /* Card.json in Resources */,
				F1510B191D5A4C93000731AD /* stp_card_discover_template@2x.png in Resources */,
				F1510BAA1D5A77F6000731AD /* stp_card_diners_template@2x.png in Resources */,
=======
>>>>>>> fe933ba9
				0438EFAA1B741C2800D506CC /* stp_card_cvc.png in Resources */,
				04633B1A1CD7BF29009D4FB5 /* integrate-dynamic-framework.sh in Resources */,
				C11810C11CC7DA290022FB55 /* stp_card_form_front.png in Resources */,
				0438EFAC1B741C2800D506CC /* stp_card_cvc@2x.png in Resources */,
				0438EFCC1B741C2800D506CC /* stp_card_mastercard@3x.png in Resources */,
				F1510BB91D5A782E000731AD /* stp_card_form_applepay@3x.png in Resources */,
				F1510B0B1D5A4C93000731AD /* stp_card_amex_template.png in Resources */,
				F1510BB31D5A782E000731AD /* stp_card_form_applepay.png in Resources */,
				0438EFCE1B741C2800D506CC /* stp_card_placeholder.png in Resources */,
				F148ABFE1D5E8DF20014FD92 /* stp_icon_chevron_right_small.png in Resources */,
				0438EFCA1B741C2800D506CC /* stp_card_mastercard@2x.png in Resources */,
				049A3F9F1CC8006800F57DE7 /* stp_icon_add.png in Resources */,
				049A3FA01CC8006800F57DE7 /* stp_icon_add@2x.png in Resources */,
				042CA1B81B7BD84100AF0DA6 /* stp_card_placeholder_template@3x.png in Resources */,
				F1510B211D5A4C93000731AD /* stp_card_mastercard_template@3x.png in Resources */,
				0438EFC81B741C2800D506CC /* stp_card_mastercard.png in Resources */,
				F1510B151D5A4C93000731AD /* stp_card_applepay_template@3x.png in Resources */,
				04E39F661CED3B0100AF3B96 /* stp_icon_chevron_right_small@2x.png in Resources */,
				0438EFBC1B741C2800D506CC /* stp_card_discover.png in Resources */,
				0438EFA61B741C2800D506CC /* stp_card_amex@2x.png in Resources */,
				0438EFD41B741C2800D506CC /* stp_card_visa.png in Resources */,
			);
			runOnlyForDeploymentPostprocessing = 0;
		};
		C1B630B11D1D817900A05285 /* Resources */ = {
			isa = PBXResourcesBuildPhase;
			buildActionMask = 2147483647;
			files = (
				C1B630BB1D1D860100A05285 /* stp_card_amex.png in Resources */,
				F1510B161D5A4C93000731AD /* stp_card_applepay_template@3x.png in Resources */,
				C1B630BC1D1D860100A05285 /* stp_card_amex@2x.png in Resources */,
<<<<<<< HEAD
				F1C578F21D651AB200912EAE /* stp_card_applepay.png in Resources */,
				F1510B5E1D5A4CC4000731AD /* stp_icon_chevron_left@2x.png in Resources */,
=======
				F148AC0C1D5E8DF30014FD92 /* stp_icon_add@3x.png in Resources */,
				F148AC0D1D5E8DF30014FD92 /* stp_icon_chevron_left.png in Resources */,
				F148AC031D5E8DF30014FD92 /* stp_card_form_front@3x.png in Resources */,
				F148AC051D5E8DF30014FD92 /* stp_card_form_applepay@2x.png in Resources */,
				F148AC0E1D5E8DF30014FD92 /* stp_icon_chevron_left@2x.png in Resources */,
>>>>>>> fe933ba9
				C1B630BD1D1D860100A05285 /* stp_card_amex@3x.png in Resources */,
				F1510BC11D5A8146000731AD /* stp_card_jcb_template.png in Resources */,
				F1510B101D5A4C93000731AD /* stp_card_amex_template@3x.png in Resources */,
				F1510BB51D5A782E000731AD /* stp_card_form_applepay.png in Resources */,
				F1510BA91D5A77F6000731AD /* stp_card_diners_template.png in Resources */,
				C1B630BE1D1D860100A05285 /* stp_card_cvc.png in Resources */,
<<<<<<< HEAD
				F1510BC41D5A8146000731AD /* stp_card_jcb_template@2x.png in Resources */,
				F1510B581D5A4CC4000731AD /* stp_card_applepay@2x.png in Resources */,
=======
				F148AC081D5E8DF30014FD92 /* stp_card_applepay@2x.png in Resources */,
				F148AC011D5E8DF30014FD92 /* stp_card_form_front.png in Resources */,
>>>>>>> fe933ba9
				C1B630BF1D1D860100A05285 /* stp_card_cvc@2x.png in Resources */,
				F1510B601D5A4CC4000731AD /* stp_icon_chevron_right_small@2x.png in Resources */,
				C1B630C01D1D860100A05285 /* stp_card_cvc@3x.png in Resources */,
				F148ABFF1D5E8DF30014FD92 /* stp_card_form_back@2x.png in Resources */,
				F148AC101D5E8DF30014FD92 /* stp_icon_chevron_right_small@2x.png in Resources */,
				C1B630C11D1D860100A05285 /* stp_card_cvc_amex.png in Resources */,
				F1510B4F1D5A4CC4000731AD /* stp_card_form_back@2x.png in Resources */,
				F1510B5C1D5A4CC4000731AD /* stp_icon_add@3x.png in Resources */,
				C1B630C21D1D860100A05285 /* stp_card_cvc_amex@2x.png in Resources */,
				F1510BC71D5A8146000731AD /* stp_card_jcb_template@3x.png in Resources */,
				C1B630C31D1D860100A05285 /* stp_card_cvc_amex@3x.png in Resources */,
				C1B630C41D1D860100A05285 /* stp_card_diners.png in Resources */,
				F1510B5D1D5A4CC4000731AD /* stp_icon_chevron_left.png in Resources */,
				C1B630C51D1D860100A05285 /* stp_card_diners@2x.png in Resources */,
				F1510B1A1D5A4C93000731AD /* stp_card_discover_template@2x.png in Resources */,
				F1510B0E1D5A4C93000731AD /* stp_card_amex_template@2x.png in Resources */,
				C1B630C61D1D860100A05285 /* stp_card_diners@3x.png in Resources */,
				F1510BB81D5A782E000731AD /* stp_card_form_applepay@2x.png in Resources */,
				F1510B1E1D5A4C93000731AD /* stp_card_mastercard_template.png in Resources */,
				F1510B501D5A4CC4000731AD /* stp_card_form_back@3x.png in Resources */,
				F1510B261D5A4C93000731AD /* stp_card_visa_template@2x.png in Resources */,
				C1B630C71D1D860100A05285 /* stp_card_discover.png in Resources */,
				F1510B521D5A4CC4000731AD /* stp_card_form_front@2x.png in Resources */,
				F1510B1C1D5A4C93000731AD /* stp_card_discover_template@3x.png in Resources */,
				C1B630C81D1D860100A05285 /* stp_card_discover@2x.png in Resources */,
				C1B630C91D1D860100A05285 /* stp_card_discover@3x.png in Resources */,
				F1510B611D5A4CC4000731AD /* stp_icon_chevron_right_small@3x.png in Resources */,
				F1510B241D5A4C93000731AD /* stp_card_visa_template.png in Resources */,
				F1510B0C1D5A4C93000731AD /* stp_card_amex_template.png in Resources */,
				F1510BAF1D5A77F6000731AD /* stp_card_diners_template@3x.png in Resources */,
				C1B630CA1D1D860100A05285 /* stp_card_jcb.png in Resources */,
				C1B630CB1D1D860100A05285 /* stp_card_jcb@2x.png in Resources */,
				C1B630CC1D1D860100A05285 /* stp_card_jcb@3x.png in Resources */,
				F148AC091D5E8DF30014FD92 /* stp_card_applepay@3x.png in Resources */,
				C1B630CD1D1D860100A05285 /* stp_card_mastercard.png in Resources */,
				C1B630CE1D1D860100A05285 /* stp_card_mastercard@2x.png in Resources */,
				F148AC0F1D5E8DF30014FD92 /* stp_icon_chevron_left@3x.png in Resources */,
				C1B630CF1D1D860100A05285 /* stp_card_mastercard@3x.png in Resources */,
				F1510B281D5A4C93000731AD /* stp_card_visa_template@3x.png in Resources */,
				C1B630D01D1D860100A05285 /* stp_card_placeholder.png in Resources */,
<<<<<<< HEAD
				F1510B221D5A4C93000731AD /* stp_card_mastercard_template@3x.png in Resources */,
				F1510B591D5A4CC4000731AD /* stp_card_applepay@3x.png in Resources */,
=======
				F148AC0B1D5E8DF30014FD92 /* stp_icon_add@2x.png in Resources */,
>>>>>>> fe933ba9
				C1B630D11D1D860100A05285 /* stp_card_placeholder@2x.png in Resources */,
				F1510B5B1D5A4CC4000731AD /* stp_icon_add@2x.png in Resources */,
				F1510B181D5A4C93000731AD /* stp_card_discover_template.png in Resources */,
				F1510BBB1D5A782E000731AD /* stp_card_form_applepay@3x.png in Resources */,
				F1510BAC1D5A77F6000731AD /* stp_card_diners_template@2x.png in Resources */,
				C1B630D21D1D860100A05285 /* stp_card_placeholder@3x.png in Resources */,
<<<<<<< HEAD
				F1510B531D5A4CC4000731AD /* stp_card_form_front@3x.png in Resources */,
=======
				F148AC111D5E8DF30014FD92 /* stp_icon_chevron_right_small@3x.png in Resources */,
				F148AC041D5E8DF30014FD92 /* stp_card_form_applepay.png in Resources */,
>>>>>>> fe933ba9
				C1B630D31D1D860100A05285 /* stp_card_placeholder_template.png in Resources */,
				F1510B201D5A4C93000731AD /* stp_card_mastercard_template@2x.png in Resources */,
				F1510B141D5A4C93000731AD /* stp_card_applepay_template@2x.png in Resources */,
				C1B630D41D1D860100A05285 /* stp_card_placeholder_template@2x.png in Resources */,
				F1510B5A1D5A4CC4000731AD /* stp_icon_add.png in Resources */,
				F1510B5F1D5A4CC4000731AD /* stp_icon_chevron_left@3x.png in Resources */,
				C1B630D51D1D860100A05285 /* stp_card_placeholder_template@3x.png in Resources */,
				C1B630D61D1D860100A05285 /* stp_card_visa.png in Resources */,
<<<<<<< HEAD
				F1510B121D5A4C93000731AD /* stp_card_applepay_template.png in Resources */,
=======
				F148AC061D5E8DF30014FD92 /* stp_card_form_applepay@3x.png in Resources */,
				F148AC021D5E8DF30014FD92 /* stp_card_form_front@2x.png in Resources */,
>>>>>>> fe933ba9
				C1B630D71D1D860100A05285 /* stp_card_visa@2x.png in Resources */,
				F148AC0A1D5E8DF30014FD92 /* stp_icon_add.png in Resources */,
				F148AC001D5E8DF30014FD92 /* stp_card_form_back@3x.png in Resources */,
				C1B630D81D1D860100A05285 /* stp_card_visa@3x.png in Resources */,
				04E39F651CED3B0100AF3B96 /* stp_icon_chevron_right_small.png in Resources */,
				F148AC071D5E8DF30014FD92 /* stp_card_applepay.png in Resources */,
				C11810BE1CC7DA290022FB55 /* stp_card_form_back.png in Resources */,
				F1510B511D5A4CC4000731AD /* stp_card_form_front.png in Resources */,
			);
			runOnlyForDeploymentPostprocessing = 0;
		};
/* End PBXResourcesBuildPhase section */

/* Begin PBXShellScriptBuildPhase section */
		049E85211A607DA4000B66CD /* Build Framework */ = {
			isa = PBXShellScriptBuildPhase;
			buildActionMask = 2147483647;
			files = (
			);
			inputPaths = (
			);
			name = "Build Framework";
			outputPaths = (
			);
			runOnlyForDeploymentPostprocessing = 0;
			shellPath = /bin/sh;
			shellScript = "set -e\n\nexport FRAMEWORK_DIR=\"${BUILT_PRODUCTS_DIR}/${PRODUCT_NAME}.framework\"\n\n# Create the path to the real Headers directory\nmkdir -p \"${FRAMEWORK_DIR}/Versions/A/Headers\"\nmkdir -p \"${FRAMEWORK_DIR}/Versions/A/Modules\"\n\n# Create the required symlinks\nln -sfh A \"${FRAMEWORK_DIR}/Versions/Current\"\nln -sfh Versions/Current/Headers \"${FRAMEWORK_DIR}/Headers\"\nln -sfh Versions/Current/Modules \"${FRAMEWORK_DIR}/Modules\"\nln -sfh \"Versions/Current/${PRODUCT_NAME}\" \\\n\"${FRAMEWORK_DIR}/${PRODUCT_NAME}\"\n\n# Copy the public headers into the framework\n/bin/cp -a \"${TARGET_BUILD_DIR}/${PUBLIC_HEADERS_FOLDER_PATH}/\" \\\n\"${FRAMEWORK_DIR}/Versions/A/Headers\"\n\necho \"framework module Stripe {\" \\\n\"umbrella header \\\"Stripe.h\\\"\" \\\n\"export *\" \\\n\"module * { export * }\" \\\n\"}\" > \"${FRAMEWORK_DIR}/Versions/A/Modules/module.modulemap\"\n";
		};
		049E85281A608030000B66CD /* MultiPlatform Build */ = {
			isa = PBXShellScriptBuildPhase;
			buildActionMask = 2147483647;
			files = (
			);
			inputPaths = (
			);
			name = "MultiPlatform Build";
			outputPaths = (
			);
			runOnlyForDeploymentPostprocessing = 0;
			shellPath = /bin/sh;
			shellScript = "set -e\n\n# If we're already inside this script then die\nif [ -n \"$RW_MULTIPLATFORM_BUILD_IN_PROGRESS\" ]; then\nexit 0\nfi\nexport RW_MULTIPLATFORM_BUILD_IN_PROGRESS=1\n\nRW_FRAMEWORK_NAME=\"Stripe\"\nRW_INPUT_STATIC_LIB=\"libStripe.a\"\nRW_FRAMEWORK_LOCATION=\"${BUILT_PRODUCTS_DIR}/${RW_FRAMEWORK_NAME}.framework\"\n\nfunction build_static_library {\n    # Will rebuild the static library as specified\n    #     build_static_library sdk\n    xcrun xcodebuild -project \"${PROJECT_FILE_PATH}\" \\\n    -target \"${TARGET_NAME}\" \\\n    -configuration \"${CONFIGURATION}\" \\\n    -sdk \"${1}\" \\\n    ONLY_ACTIVE_ARCH=NO \\\n    BUILD_DIR=\"${BUILD_DIR}\" \\\n    OBJROOT=\"${OBJROOT}\" \\\n    BUILD_ROOT=\"${BUILD_ROOT}\" \\\n    SYMROOT=\"${SYMROOT}\" $ACTION\n}\n\nfunction make_fat_library {\n    # Will smash 2 static libs together\n    #     make_fat_library in1 in2 out\n    xcrun lipo -create \"${1}\" \"${2}\" -output \"${3}\"\n}\n\n# 1 - Extract the platform (iphoneos/iphonesimulator) from the SDK name\nif [[ \"$SDK_NAME\" =~ ([A-Za-z]+) ]]; then\nRW_SDK_PLATFORM=${BASH_REMATCH[1]}\nelse\necho \"Could not find platform name from SDK_NAME: $SDK_NAME\"\nexit 1\nfi\n\n# 2 - Extract the version from the SDK\nif [[ \"$SDK_NAME\" =~ ([0-9]+.*$) ]]; then\nRW_SDK_VERSION=${BASH_REMATCH[1]}\nelse\necho \"Could not find sdk version from SDK_NAME: $SDK_NAME\"\nexit 1\nfi\n\n# 3 - Determine the other platform\nif [ \"$RW_SDK_PLATFORM\" == \"iphoneos\" ]; then\nRW_OTHER_PLATFORM=iphonesimulator\nelse\nRW_OTHER_PLATFORM=iphoneos\nfi\n\n# 4 - Find the build directory\nif [[ \"$BUILT_PRODUCTS_DIR\" =~ (.*)$RW_SDK_PLATFORM$ ]]; then\nRW_OTHER_BUILT_PRODUCTS_DIR=\"${BASH_REMATCH[1]}${RW_OTHER_PLATFORM}\"\nelse\necho \"Could not find other platform build directory.\"\nexit 1\nfi\n\n# Build the other platform.\nbuild_static_library \"${RW_OTHER_PLATFORM}${RW_SDK_VERSION}\"\n\n# If we're currently building for iphonesimulator, then need to rebuild\n#   to ensure that we get both i386 and x86_64\nif [ \"$RW_SDK_PLATFORM\" == \"iphonesimulator\" ]; then\nbuild_static_library \"${SDK_NAME}\"\nfi\n\n# Join the 2 static libs into 1 and push into the .framework\nmake_fat_library \"${BUILT_PRODUCTS_DIR}/${RW_INPUT_STATIC_LIB}\" \\\n\"${RW_OTHER_BUILT_PRODUCTS_DIR}/${RW_INPUT_STATIC_LIB}\" \\\n\"${RW_FRAMEWORK_LOCATION}/Versions/A/${RW_FRAMEWORK_NAME}\"\n\n/usr/bin/strip -Sx \"${RW_FRAMEWORK_LOCATION}/Versions/A/${RW_FRAMEWORK_NAME}\"\n\n# Ensure that the framework is present in both platform's build directories\ncp -a \"${RW_FRAMEWORK_LOCATION}/Versions/A/${RW_FRAMEWORK_NAME}\" \\\n\"${RW_OTHER_BUILT_PRODUCTS_DIR}/${RW_FRAMEWORK_NAME}.framework/Versions/A/${RW_FRAMEWORK_NAME}\"";
		};
/* End PBXShellScriptBuildPhase section */

/* Begin PBXSourcesBuildPhase section */
		045E7BFF1A5F41DE004751EF /* Sources */ = {
			isa = PBXSourcesBuildPhase;
			buildActionMask = 2147483647;
			files = (
				04A4C3941C4F276100B3B290 /* STPUIVCStripeParentViewControllerTests.m in Sources */,
				C13538101D2C3E99003F6157 /* MockSTPAddCardViewControllerDelegate.m in Sources */,
				04A488361CA34DC600506E53 /* STPEmailAddressValidatorTest.m in Sources */,
				C1EEDCCA1CA2186300A54582 /* STPPhoneNumberValidatorTest.m in Sources */,
				04CB86BA1BA89CE100E4F61E /* PKPayment+StripeTest.m in Sources */,
				C124A1851CCAB750007D42EE /* STPAnalyticsClientTest.m in Sources */,
				C16F66AB1CA21BAC006A21B5 /* STPFormTextFieldTest.m in Sources */,
				C1D23FAD1D37F81F002FD83C /* STPCustomerDeserializerTest.m in Sources */,
				04827D181D257A6C002DB3E8 /* STPImageLibraryTest.m in Sources */,
				0438EF4C1B741B0100D506CC /* STPCardValidatorTest.m in Sources */,
				04A4C3921C4F263300B3B290 /* STPNSArrayStripeBoundSafeTests.m in Sources */,
				F148ABFB1D5E88C70014FD92 /* STPTestUtils.m in Sources */,
				045A62AB1B8E7259000165CE /* STPPaymentCardTextFieldTest.m in Sources */,
				F12C8DC41D63DE9F00ADA0D7 /* STPPaymentContextAmountModel.m in Sources */,
				F14C872F1D4FCDBA00C7CC6A /* STPPaymentContextTest.m in Sources */,
				F14C873C1D4FE5BD00C7CC6A /* TestSTPBackendAPIAdapter.m in Sources */,
				0438EF4D1B741B0100D506CC /* STPPaymentCardTextFieldViewModelTest.m in Sources */,
				F148ABF81D5E88BA0014FD92 /* MockSTPCheckoutAPIClient.m in Sources */,
				C124A1811CCAA1BF007D42EE /* NSMutableURLRequest+StripeTest.m in Sources */,
				C1EEDCC61CA2126000A54582 /* STPDelegateProxyTest.m in Sources */,
				C1FEE5991CBFF24000A7632B /* STPPostalCodeValidatorTest.m in Sources */,
				C13538081D2C2186003F6157 /* STPAddCardViewControllerTest.m in Sources */,
				04415C671A6605B5001225ED /* STPAPIClientTest.m in Sources */,
				045D71311CF514BB00F6CD65 /* STPBinRangeTest.m in Sources */,
				04415C681A6605B5001225ED /* STPFormEncoderTest.m in Sources */,
				C11810991CC6D46D0022FB55 /* NSDecimalNumber+StripeTest.m in Sources */,
				C1EEDCC81CA2172700A54582 /* NSString+StripeTest.m in Sources */,
				04415C6A1A6605B5001225ED /* STPApplePayTest.m in Sources */,
				04415C6B1A6605B5001225ED /* STPBankAccountFunctionalTest.m in Sources */,
				04415C6C1A6605B5001225ED /* STPBankAccountTest.m in Sources */,
				04415C6D1A6605B5001225ED /* STPCardFunctionalTest.m in Sources */,
				04415C6E1A6605B5001225ED /* STPCardTest.m in Sources */,
				C1080F4C1CBED48A007B2D89 /* STPAddressTests.m in Sources */,
				04415C6F1A6605B5001225ED /* STPCertTest.m in Sources */,
				04415C701A6605B5001225ED /* STPTokenTest.m in Sources */,
				C135380C1D2C22E5003F6157 /* MockSTPAPIClient.m in Sources */,
			);
			runOnlyForDeploymentPostprocessing = 0;
		};
		049E84A71A605D93000B66CD /* Sources */ = {
			isa = PBXSourcesBuildPhase;
			buildActionMask = 2147483647;
			files = (
				0438EF451B74170D00D506CC /* STPCardValidator.m in Sources */,
				04F94DBB1D229F8D004FC826 /* PKPaymentAuthorizationViewController+Stripe_Blocks.m in Sources */,
				04F94DA91D229F32004FC826 /* STPPaymentMethodTuple.m in Sources */,
				04F94DC41D22A1F9004FC826 /* STPCheckoutAccount.m in Sources */,
				04F94DB61D229F77004FC826 /* STPSMSCodeTextField.m in Sources */,
				0498810B1CEE695700EA4FFD /* UIViewController+Stripe_Alerts.m in Sources */,
				0438EF311B7416BB00D506CC /* STPFormTextField.m in Sources */,
				04B31DF51D09F0A800EF1631 /* UIViewController+Stripe_NavigationItemProxy.m in Sources */,
				04633B171CD45437009D4FB5 /* STPCategoryLoader.m in Sources */,
				04F94DAC1D229F42004FC826 /* UIBarButtonItem+Stripe.m in Sources */,
				04F94DB11D229F64004FC826 /* STPRememberMeTermsView.m in Sources */,
				04633B141CD45215009D4FB5 /* PKPayment+Stripe.m in Sources */,
				04633AFF1CD129C0009D4FB5 /* NSString+Stripe.m in Sources */,
				04633B021CD129D0009D4FB5 /* STPDelegateProxy.m in Sources */,
				04B31DFC1D11AC6400EF1631 /* STPUserInformation.m in Sources */,
				04A4C38C1C4F25F900B3B290 /* NSArray+Stripe_BoundSafe.m in Sources */,
				04F94DCE1D22A232004FC826 /* UIViewController+Stripe_KeyboardAvoiding.m in Sources */,
				04B31E021D131D9000EF1631 /* STPRememberMePaymentCell.m in Sources */,
				04F94DC21D22A0B8004FC826 /* STPCheckoutAPIVerification.m in Sources */,
				04A4C3901C4F25F900B3B290 /* UIViewController+Stripe_ParentViewController.m in Sources */,
				04F94DA01D229F0B004FC826 /* STPPostalCodeValidator.m in Sources */,
				C124A17F1CCAA0C2007D42EE /* NSMutableURLRequest+Stripe.m in Sources */,
				04F94DAA1D229F36004FC826 /* STPTheme.m in Sources */,
				0439B98A1C454F97005A1ED5 /* STPPaymentMethodsViewController.m in Sources */,
				04F94DAE1D229F54004FC826 /* STPColorUtils.m in Sources */,
				04F94DC01D22A0AD004FC826 /* STPCheckoutAPIClient.m in Sources */,
				C124A1731CCA968B007D42EE /* STPAnalyticsClient.m in Sources */,
				04F94DCC1D22A22C004FC826 /* UIView+Stripe_FirstResponder.m in Sources */,
				04F94DC81D22A207004FC826 /* STPCheckoutBootstrapResponse.m in Sources */,
				04F94D9E1D229F05004FC826 /* STPEmailAddressValidator.m in Sources */,
				04F94DC61D22A1FF004FC826 /* STPCheckoutAccountLookup.m in Sources */,
				04A4C39A1C4F2C8600B3B290 /* NSString+Stripe_CardBrands.m in Sources */,
				04F94DD21D22A23C004FC826 /* STPPromise.m in Sources */,
				0438EF371B7416BB00D506CC /* STPPaymentCardTextField.m in Sources */,
				049E84CC1A605DE0000B66CD /* STPAPIClient.m in Sources */,
				049E84CD1A605DE0000B66CD /* STPFormEncoder.m in Sources */,
				04F94DA41D229F1C004FC826 /* STPAddressViewModel.m in Sources */,
				049880FF1CED5A2300EA4FFD /* STPPaymentConfiguration.m in Sources */,
				04F94DB91D229F86004FC826 /* STPApplePayPaymentMethod.m in Sources */,
				04B31DE91D09D25F00EF1631 /* STPPaymentMethodsInternalViewController.m in Sources */,
				F12C8DC51D63DE9F00ADA0D7 /* STPPaymentContextAmountModel.m in Sources */,
				04633B011CD129CB009D4FB5 /* STPPhoneNumberValidator.m in Sources */,
				04A488451CA3580700506E53 /* UINavigationController+Stripe_Completion.m in Sources */,
				049E84CF1A605DE0000B66CD /* STPBankAccount.m in Sources */,
				049E84D01A605DE0000B66CD /* STPCard.m in Sources */,
				04F94DA21D229F14004FC826 /* STPAddressFieldTableViewCell.m in Sources */,
				049A3FB71CCA6B8900F57DE7 /* STPAddress.m in Sources */,
				04F94DD41D22A242004FC826 /* NSBundle+Stripe_AppName.m in Sources */,
				C126553A1CAA2392006F7265 /* STPAddCardViewController.m in Sources */,
				04633B151CD4521F009D4FB5 /* STPAPIClient+ApplePay.m in Sources */,
				0433EB4E1BD06313003912B4 /* NSDictionary+Stripe.m in Sources */,
				0438EF3D1B7416BB00D506CC /* STPPaymentCardTextFieldViewModel.m in Sources */,
				04F94DD01D22A236004FC826 /* NSDecimalNumber+Stripe_Currency.m in Sources */,
				04F94DBC1D229F92004FC826 /* UIToolbar+Stripe_InputAccessory.m in Sources */,
				04F94DB81D229F7F004FC826 /* STPObscuredCardView.m in Sources */,
				04F94DB31D229F6D004FC826 /* STPSMSCodeViewController.m in Sources */,
				04F94DB41D229F71004FC826 /* STPPaymentActivityIndicatorView.m in Sources */,
				04827D131D2575C6002DB3E8 /* STPImageLibrary.m in Sources */,
				045D712F1CF4ED7600F6CD65 /* STPBINRange.m in Sources */,
				045D71111CEEE30500F6CD65 /* STPAspects.m in Sources */,
				04F94DCA1D22A20D004FC826 /* STPSwitchTableViewCell.m in Sources */,
				04CDE5BA1BC1F1F100548833 /* STPCardParams.m in Sources */,
				0451CC471C49AE1C003B2CA6 /* STPPaymentResult.m in Sources */,
				049E84D11A605DE0000B66CD /* STPToken.m in Sources */,
				049E84D21A605DE0000B66CD /* StripeError.m in Sources */,
				04B31DD71D08E6E200EF1631 /* STPCustomer.m in Sources */,
				045D710A1CEED3AA00F6CD65 /* STPRememberMeEmailCell.m in Sources */,
				04F94DA71D229F2A004FC826 /* STPCardTuple.m in Sources */,
				049952D81BCF14990088C703 /* STPAPIPostRequest.m in Sources */,
				04F94DBE1D229F98004FC826 /* UITableViewCell+Stripe_Borders.m in Sources */,
				0426B9791CEBD001006AC8DD /* UINavigationBar+Stripe_Theme.m in Sources */,
				045D71231CEFA57000F6CD65 /* UIViewController+Stripe_Promises.m in Sources */,
				04BC29A11CD8412000318357 /* STPPaymentContext.m in Sources */,
				04CDE5C71BC20AF800548833 /* STPBankAccountParams.m in Sources */,
			);
			runOnlyForDeploymentPostprocessing = 0;
		};
		04CDB43D1A5F2E1800B854EE /* Sources */ = {
			isa = PBXSourcesBuildPhase;
			buildActionMask = 2147483647;
			files = (
				0498810A1CEE695700EA4FFD /* UIViewController+Stripe_Alerts.m in Sources */,
				0438EF431B74170D00D506CC /* STPCardValidator.m in Sources */,
				04BC29AE1CD9A88600318357 /* STPCheckoutAPIVerification.m in Sources */,
				0426B9781CEBD001006AC8DD /* UINavigationBar+Stripe_Theme.m in Sources */,
				04BC29C31CE2A48000318357 /* STPSMSCodeViewController.m in Sources */,
				C17A030E1CBEE7A2006C819F /* STPAddressFieldTableViewCell.m in Sources */,
				049A3F921CC740FF00F57DE7 /* NSDecimalNumber+Stripe_Currency.m in Sources */,
				C1080F4A1CBECF7B007B2D89 /* STPAddress.m in Sources */,
				04B31DE81D09D25F00EF1631 /* STPPaymentMethodsInternalViewController.m in Sources */,
				0438EF2F1B7416BB00D506CC /* STPFormTextField.m in Sources */,
				045D71101CEEE30500F6CD65 /* STPAspects.m in Sources */,
				04B31E011D131D9000EF1631 /* STPRememberMePaymentCell.m in Sources */,
				04633B0D1CD44F6C009D4FB5 /* PKPayment+Stripe.m in Sources */,
				04CDB5101A5F30A700B854EE /* STPCard.m in Sources */,
				04CDB5001A5F30A700B854EE /* STPAPIClient.m in Sources */,
				04CDB50C1A5F30A700B854EE /* STPBankAccount.m in Sources */,
				04E39F611CED2C3900AF3B96 /* STPRememberMeTermsView.m in Sources */,
				049A3F7F1CC1920A00F57DE7 /* UIViewController+Stripe_KeyboardAvoiding.m in Sources */,
				04F416271CA3639500486FB5 /* STPAddCardViewController.m in Sources */,
				C1FEE5971CBFF11400A7632B /* STPPostalCodeValidator.m in Sources */,
				04B31DFB1D11AC6400EF1631 /* STPUserInformation.m in Sources */,
				04BC29BE1CDD535700318357 /* STPSwitchTableViewCell.m in Sources */,
				04E39F6B1CED48D500AF3B96 /* UIBarButtonItem+Stripe.m in Sources */,
				04CDB5181A5F30A700B854EE /* StripeError.m in Sources */,
				04633B051CD44F1C009D4FB5 /* STPAPIClient+ApplePay.m in Sources */,
				04B31DF41D09F0A800EF1631 /* UIViewController+Stripe_NavigationItemProxy.m in Sources */,
				04BC29A51CD8697900318357 /* STPTheme.m in Sources */,
				049A3F8A1CC73C7100F57DE7 /* STPPaymentContext.m in Sources */,
				0426B9731CEAE3EB006AC8DD /* UITableViewCell+Stripe_Borders.m in Sources */,
				04BC29B21CD9AAA800318357 /* STPCheckoutAccount.m in Sources */,
				04BC29CB1CE40F7500318357 /* STPObscuredCardView.m in Sources */,
				04B31DD61D08E6E200EF1631 /* STPCustomer.m in Sources */,
				04A4C3991C4F2C8600B3B290 /* NSString+Stripe_CardBrands.m in Sources */,
				0438EF351B7416BB00D506CC /* STPPaymentCardTextField.m in Sources */,
				045D71091CEED3AA00F6CD65 /* STPRememberMeEmailCell.m in Sources */,
				04827D121D2575C6002DB3E8 /* STPImageLibrary.m in Sources */,
				04CDB5041A5F30A700B854EE /* STPFormEncoder.m in Sources */,
				0426B96F1CEADC98006AC8DD /* STPColorUtils.m in Sources */,
				04E39F531CECF7A100AF3B96 /* STPCardTuple.m in Sources */,
				049880FE1CED5A2300EA4FFD /* STPPaymentConfiguration.m in Sources */,
				046FE9A21CE55D1D00DA6A7B /* STPPaymentActivityIndicatorView.m in Sources */,
				045D71221CEFA57000F6CD65 /* UIViewController+Stripe_Promises.m in Sources */,
				C124A1721CCA968B007D42EE /* STPAnalyticsClient.m in Sources */,
				04A4C38B1C4F25F900B3B290 /* NSArray+Stripe_BoundSafe.m in Sources */,
				04A4C38F1C4F25F900B3B290 /* UIViewController+Stripe_ParentViewController.m in Sources */,
				04BC29AA1CD9A83600318357 /* STPCheckoutAPIClient.m in Sources */,
				049A3FAF1CC9AA9900F57DE7 /* STPAddressViewModel.m in Sources */,
				04695ADC1C77F9EF00E08063 /* STPPhoneNumberValidator.m in Sources */,
				04CDB5141A5F30A700B854EE /* STPToken.m in Sources */,
				C118108A1CC6B00D0022FB55 /* STPApplePayPaymentMethod.m in Sources */,
				04A488341CA34D3000506E53 /* STPEmailAddressValidator.m in Sources */,
				0433EB4C1BD06313003912B4 /* NSDictionary+Stripe.m in Sources */,
				F12C8DC31D63DE9F00ADA0D7 /* STPPaymentContextAmountModel.m in Sources */,
				C124A17E1CCAA0C2007D42EE /* NSMutableURLRequest+Stripe.m in Sources */,
				04695ADA1C77F9EF00E08063 /* STPDelegateProxy.m in Sources */,
				045D712E1CF4ED7600F6CD65 /* STPBINRange.m in Sources */,
				049A3FB31CC9FEFC00F57DE7 /* UIToolbar+Stripe_InputAccessory.m in Sources */,
				0438EF3B1B7416BB00D506CC /* STPPaymentCardTextFieldViewModel.m in Sources */,
				04CDE5B81BC1F1F100548833 /* STPCardParams.m in Sources */,
				0451CC461C49AE1C003B2CA6 /* STPPaymentResult.m in Sources */,
				04E39F551CECF7A100AF3B96 /* STPPaymentMethodTuple.m in Sources */,
				C11810961CC6C4700022FB55 /* PKPaymentAuthorizationViewController+Stripe_Blocks.m in Sources */,
				04BC29B61CD9AE0000318357 /* STPCheckoutBootstrapResponse.m in Sources */,
				04BC29C71CE2A82300318357 /* STPSMSCodeTextField.m in Sources */,
				0439B9891C454F97005A1ED5 /* STPPaymentMethodsViewController.m in Sources */,
				04A488441CA3580700506E53 /* UINavigationController+Stripe_Completion.m in Sources */,
				049A3F961CC75B2E00F57DE7 /* STPPromise.m in Sources */,
				04695AD41C77F9DB00E08063 /* NSString+Stripe.m in Sources */,
				04BC29BA1CDA995000318357 /* STPCheckoutAccountLookup.m in Sources */,
				049952D01BCF13510088C703 /* STPAPIPostRequest.m in Sources */,
				049A3F9A1CC76A2400F57DE7 /* NSBundle+Stripe_AppName.m in Sources */,
				049A3F7B1CC18D5300F57DE7 /* UIView+Stripe_FirstResponder.m in Sources */,
				04CDE5C51BC20AF800548833 /* STPBankAccountParams.m in Sources */,
			);
			runOnlyForDeploymentPostprocessing = 0;
		};
		C1B630AF1D1D817900A05285 /* Sources */ = {
			isa = PBXSourcesBuildPhase;
			buildActionMask = 2147483647;
			files = (
			);
			runOnlyForDeploymentPostprocessing = 0;
		};
/* End PBXSourcesBuildPhase section */

/* Begin PBXTargetDependency section */
		045E7C0B1A5F41DE004751EF /* PBXTargetDependency */ = {
			isa = PBXTargetDependency;
			target = 04CDB4411A5F2E1800B854EE /* StripeiOS */;
			targetProxy = 045E7C0A1A5F41DE004751EF /* PBXContainerItemProxy */;
		};
		049E85271A608027000B66CD /* PBXTargetDependency */ = {
			isa = PBXTargetDependency;
			target = 049E84AA1A605D93000B66CD /* StripeiOSStatic */;
			targetProxy = 049E85261A608027000B66CD /* PBXContainerItemProxy */;
		};
		C1B630DA1D1D86E100A05285 /* PBXTargetDependency */ = {
			isa = PBXTargetDependency;
			target = C1B630B21D1D817900A05285 /* StripeiOSResources */;
			targetProxy = C1B630D91D1D86E100A05285 /* PBXContainerItemProxy */;
		};
/* End PBXTargetDependency section */

/* Begin XCBuildConfiguration section */
		045E7C0D1A5F41DE004751EF /* Debug */ = {
			isa = XCBuildConfiguration;
			baseConfigurationReference = 04F39F0D1AEF2AFE005B926E /* StripeiOS Tests-Debug.xcconfig */;
			buildSettings = {
			};
			name = Debug;
		};
		045E7C0E1A5F41DE004751EF /* Release */ = {
			isa = XCBuildConfiguration;
			baseConfigurationReference = 04F39F0E1AEF2AFE005B926E /* StripeiOS Tests-Release.xcconfig */;
			buildSettings = {
			};
			name = Release;
		};
		049E84BD1A605D93000B66CD /* Debug */ = {
			isa = XCBuildConfiguration;
			baseConfigurationReference = 04F39F151AEF2AFE005B926E /* StripeiOSStatic.xcconfig */;
			buildSettings = {
			};
			name = Debug;
		};
		049E84BE1A605D93000B66CD /* Release */ = {
			isa = XCBuildConfiguration;
			baseConfigurationReference = 04F39F151AEF2AFE005B926E /* StripeiOSStatic.xcconfig */;
			buildSettings = {
			};
			name = Release;
		};
		049E85241A607FFD000B66CD /* Debug */ = {
			isa = XCBuildConfiguration;
			baseConfigurationReference = 04F39F181AEF2AFE005B926E /* StripeiOSStaticFramework.xcconfig */;
			buildSettings = {
			};
			name = Debug;
		};
		049E85251A607FFD000B66CD /* Release */ = {
			isa = XCBuildConfiguration;
			baseConfigurationReference = 04F39F181AEF2AFE005B926E /* StripeiOSStaticFramework.xcconfig */;
			buildSettings = {
			};
			name = Release;
		};
		04CDB4561A5F2E1800B854EE /* Debug */ = {
			isa = XCBuildConfiguration;
			baseConfigurationReference = 04F39F101AEF2AFE005B926E /* StripeiOS-Debug.xcconfig */;
			buildSettings = {
			};
			name = Debug;
		};
		04CDB4571A5F2E1800B854EE /* Release */ = {
			isa = XCBuildConfiguration;
			baseConfigurationReference = 04F39F111AEF2AFE005B926E /* StripeiOS-Release.xcconfig */;
			buildSettings = {
			};
			name = Release;
		};
		11C74BBA164043050071C2CA /* Debug */ = {
			isa = XCBuildConfiguration;
			baseConfigurationReference = 04F39F0A1AEF2AFE005B926E /* Project-Debug.xcconfig */;
			buildSettings = {
				ENABLE_TESTABILITY = YES;
				ONLY_ACTIVE_ARCH = YES;
			};
			name = Debug;
		};
		11C74BBB164043050071C2CA /* Release */ = {
			isa = XCBuildConfiguration;
			baseConfigurationReference = 04F39F0B1AEF2AFE005B926E /* Project-Release.xcconfig */;
			buildSettings = {
			};
			name = Release;
		};
		C1B630B61D1D817900A05285 /* Debug */ = {
			isa = XCBuildConfiguration;
			baseConfigurationReference = 04F94D6F1D21CB20004FC826 /* StripeiOSResources.xcconfig */;
			buildSettings = {
			};
			name = Debug;
		};
		C1B630B71D1D817900A05285 /* Release */ = {
			isa = XCBuildConfiguration;
			baseConfigurationReference = 04F94D6F1D21CB20004FC826 /* StripeiOSResources.xcconfig */;
			buildSettings = {
			};
			name = Release;
		};
/* End XCBuildConfiguration section */

/* Begin XCConfigurationList section */
		045E7C0C1A5F41DE004751EF /* Build configuration list for PBXNativeTarget "StripeiOS Tests" */ = {
			isa = XCConfigurationList;
			buildConfigurations = (
				045E7C0D1A5F41DE004751EF /* Debug */,
				045E7C0E1A5F41DE004751EF /* Release */,
			);
			defaultConfigurationIsVisible = 0;
			defaultConfigurationName = Release;
		};
		049E84BC1A605D93000B66CD /* Build configuration list for PBXNativeTarget "StripeiOSStatic" */ = {
			isa = XCConfigurationList;
			buildConfigurations = (
				049E84BD1A605D93000B66CD /* Debug */,
				049E84BE1A605D93000B66CD /* Release */,
			);
			defaultConfigurationIsVisible = 0;
			defaultConfigurationName = Release;
		};
		049E85231A607FFD000B66CD /* Build configuration list for PBXAggregateTarget "StripeiOSStaticFramework" */ = {
			isa = XCConfigurationList;
			buildConfigurations = (
				049E85241A607FFD000B66CD /* Debug */,
				049E85251A607FFD000B66CD /* Release */,
			);
			defaultConfigurationIsVisible = 0;
			defaultConfigurationName = Release;
		};
		04CDB4551A5F2E1800B854EE /* Build configuration list for PBXNativeTarget "StripeiOS" */ = {
			isa = XCConfigurationList;
			buildConfigurations = (
				04CDB4561A5F2E1800B854EE /* Debug */,
				04CDB4571A5F2E1800B854EE /* Release */,
			);
			defaultConfigurationIsVisible = 0;
			defaultConfigurationName = Release;
		};
		11C74B92164043050071C2CA /* Build configuration list for PBXProject "Stripe" */ = {
			isa = XCConfigurationList;
			buildConfigurations = (
				11C74BBA164043050071C2CA /* Debug */,
				11C74BBB164043050071C2CA /* Release */,
			);
			defaultConfigurationIsVisible = 0;
			defaultConfigurationName = Release;
		};
		C1B630B81D1D817900A05285 /* Build configuration list for PBXNativeTarget "StripeiOSResources" */ = {
			isa = XCConfigurationList;
			buildConfigurations = (
				C1B630B61D1D817900A05285 /* Debug */,
				C1B630B71D1D817900A05285 /* Release */,
			);
			defaultConfigurationIsVisible = 0;
			defaultConfigurationName = Release;
		};
/* End XCConfigurationList section */
	};
	rootObject = 11C74B8F164043050071C2CA /* Project object */;
}<|MERGE_RESOLUTION|>--- conflicted
+++ resolved
@@ -1789,7 +1789,6 @@
 			isa = PBXResourcesBuildPhase;
 			buildActionMask = 2147483647;
 			files = (
-<<<<<<< HEAD
 				F1510B9C1D5A4CCD000731AD /* stp_icon_add@2x.png in Resources */,
 				F1510B661D5A4CCD000731AD /* stp_card_applepay_template@2x.png in Resources */,
 				F1510B9F1D5A4CCD000731AD /* stp_icon_chevron_left@2x.png in Resources */,
@@ -1861,10 +1860,6 @@
 				F1510B831D5A4CCD000731AD /* stp_card_cvc_amex.png in Resources */,
 				F1510B7D1D5A4CCD000731AD /* stp_card_amex.png in Resources */,
 				F1510B671D5A4CCD000731AD /* stp_card_applepay_template@3x.png in Resources */,
-=======
-				F148ABFC1D5E88E40014FD92 /* Customer.json in Resources */,
-				F148AC271D5E918B0014FD92 /* Card.json in Resources */,
->>>>>>> fe933ba9
 			);
 			runOnlyForDeploymentPostprocessing = 0;
 		};
@@ -1923,13 +1918,10 @@
 				04E39F711CED4C7700AF3B96 /* stp_icon_chevron_left@3x.png in Resources */,
 				0438EFB81B741C2800D506CC /* stp_card_diners@2x.png in Resources */,
 				C11810C31CC7DA290022FB55 /* stp_card_form_front@3x.png in Resources */,
-<<<<<<< HEAD
 				F1510B111D5A4C93000731AD /* stp_card_applepay_template.png in Resources */,
 				C1D23FB51D37FE0B002FD83C /* Card.json in Resources */,
 				F1510B191D5A4C93000731AD /* stp_card_discover_template@2x.png in Resources */,
 				F1510BAA1D5A77F6000731AD /* stp_card_diners_template@2x.png in Resources */,
-=======
->>>>>>> fe933ba9
 				0438EFAA1B741C2800D506CC /* stp_card_cvc.png in Resources */,
 				04633B1A1CD7BF29009D4FB5 /* integrate-dynamic-framework.sh in Resources */,
 				C11810C11CC7DA290022FB55 /* stp_card_form_front.png in Resources */,
@@ -1961,29 +1953,19 @@
 				C1B630BB1D1D860100A05285 /* stp_card_amex.png in Resources */,
 				F1510B161D5A4C93000731AD /* stp_card_applepay_template@3x.png in Resources */,
 				C1B630BC1D1D860100A05285 /* stp_card_amex@2x.png in Resources */,
-<<<<<<< HEAD
-				F1C578F21D651AB200912EAE /* stp_card_applepay.png in Resources */,
-				F1510B5E1D5A4CC4000731AD /* stp_icon_chevron_left@2x.png in Resources */,
-=======
 				F148AC0C1D5E8DF30014FD92 /* stp_icon_add@3x.png in Resources */,
 				F148AC0D1D5E8DF30014FD92 /* stp_icon_chevron_left.png in Resources */,
 				F148AC031D5E8DF30014FD92 /* stp_card_form_front@3x.png in Resources */,
-				F148AC051D5E8DF30014FD92 /* stp_card_form_applepay@2x.png in Resources */,
-				F148AC0E1D5E8DF30014FD92 /* stp_icon_chevron_left@2x.png in Resources */,
->>>>>>> fe933ba9
+				F1C578F21D651AB200912EAE /* stp_card_applepay.png in Resources */,
+				F1510B5E1D5A4CC4000731AD /* stp_icon_chevron_left@2x.png in Resources */,
 				C1B630BD1D1D860100A05285 /* stp_card_amex@3x.png in Resources */,
 				F1510BC11D5A8146000731AD /* stp_card_jcb_template.png in Resources */,
 				F1510B101D5A4C93000731AD /* stp_card_amex_template@3x.png in Resources */,
 				F1510BB51D5A782E000731AD /* stp_card_form_applepay.png in Resources */,
 				F1510BA91D5A77F6000731AD /* stp_card_diners_template.png in Resources */,
 				C1B630BE1D1D860100A05285 /* stp_card_cvc.png in Resources */,
-<<<<<<< HEAD
 				F1510BC41D5A8146000731AD /* stp_card_jcb_template@2x.png in Resources */,
 				F1510B581D5A4CC4000731AD /* stp_card_applepay@2x.png in Resources */,
-=======
-				F148AC081D5E8DF30014FD92 /* stp_card_applepay@2x.png in Resources */,
-				F148AC011D5E8DF30014FD92 /* stp_card_form_front.png in Resources */,
->>>>>>> fe933ba9
 				C1B630BF1D1D860100A05285 /* stp_card_cvc@2x.png in Resources */,
 				F1510B601D5A4CC4000731AD /* stp_icon_chevron_right_small@2x.png in Resources */,
 				C1B630C01D1D860100A05285 /* stp_card_cvc@3x.png in Resources */,
@@ -2024,24 +2006,16 @@
 				C1B630CF1D1D860100A05285 /* stp_card_mastercard@3x.png in Resources */,
 				F1510B281D5A4C93000731AD /* stp_card_visa_template@3x.png in Resources */,
 				C1B630D01D1D860100A05285 /* stp_card_placeholder.png in Resources */,
-<<<<<<< HEAD
 				F1510B221D5A4C93000731AD /* stp_card_mastercard_template@3x.png in Resources */,
 				F1510B591D5A4CC4000731AD /* stp_card_applepay@3x.png in Resources */,
-=======
-				F148AC0B1D5E8DF30014FD92 /* stp_icon_add@2x.png in Resources */,
->>>>>>> fe933ba9
 				C1B630D11D1D860100A05285 /* stp_card_placeholder@2x.png in Resources */,
 				F1510B5B1D5A4CC4000731AD /* stp_icon_add@2x.png in Resources */,
 				F1510B181D5A4C93000731AD /* stp_card_discover_template.png in Resources */,
 				F1510BBB1D5A782E000731AD /* stp_card_form_applepay@3x.png in Resources */,
 				F1510BAC1D5A77F6000731AD /* stp_card_diners_template@2x.png in Resources */,
 				C1B630D21D1D860100A05285 /* stp_card_placeholder@3x.png in Resources */,
-<<<<<<< HEAD
+				F148AC111D5E8DF30014FD92 /* stp_icon_chevron_right_small@3x.png in Resources */,
 				F1510B531D5A4CC4000731AD /* stp_card_form_front@3x.png in Resources */,
-=======
-				F148AC111D5E8DF30014FD92 /* stp_icon_chevron_right_small@3x.png in Resources */,
-				F148AC041D5E8DF30014FD92 /* stp_card_form_applepay.png in Resources */,
->>>>>>> fe933ba9
 				C1B630D31D1D860100A05285 /* stp_card_placeholder_template.png in Resources */,
 				F1510B201D5A4C93000731AD /* stp_card_mastercard_template@2x.png in Resources */,
 				F1510B141D5A4C93000731AD /* stp_card_applepay_template@2x.png in Resources */,
@@ -2050,12 +2024,8 @@
 				F1510B5F1D5A4CC4000731AD /* stp_icon_chevron_left@3x.png in Resources */,
 				C1B630D51D1D860100A05285 /* stp_card_placeholder_template@3x.png in Resources */,
 				C1B630D61D1D860100A05285 /* stp_card_visa.png in Resources */,
-<<<<<<< HEAD
+				F148AC061D5E8DF30014FD92 /* stp_card_form_applepay@3x.png in Resources */,
 				F1510B121D5A4C93000731AD /* stp_card_applepay_template.png in Resources */,
-=======
-				F148AC061D5E8DF30014FD92 /* stp_card_form_applepay@3x.png in Resources */,
-				F148AC021D5E8DF30014FD92 /* stp_card_form_front@2x.png in Resources */,
->>>>>>> fe933ba9
 				C1B630D71D1D860100A05285 /* stp_card_visa@2x.png in Resources */,
 				F148AC0A1D5E8DF30014FD92 /* stp_icon_add.png in Resources */,
 				F148AC001D5E8DF30014FD92 /* stp_card_form_back@3x.png in Resources */,
