//
//  String+Localized.swift
//  StripeCore
//
//  Created by Mel Ludowise on 8/4/21.
//

import Foundation

@_spi(STP) public extension String {
    enum Localized {
        public static var close: String {
            return STPLocalizedString("Close", "Text for close button")
        }
<<<<<<< HEAD

        public static var tryAgain: String {
            return STPLocalizedString("Try again", "Text for a retry button")
=======
        
        public static var scan_card_title_capitalization: String {
            STPLocalizedString("Scan Card", "Text for button to scan a credit card")
        }
        
        public static var scan_card: String {
            STPLocalizedString("Scan card", "Button title to open camera to scan credit/debit card")
>>>>>>> fb08a577
        }
    }
}<|MERGE_RESOLUTION|>--- conflicted
+++ resolved
@@ -12,19 +12,17 @@
         public static var close: String {
             return STPLocalizedString("Close", "Text for close button")
         }
-<<<<<<< HEAD
 
         public static var tryAgain: String {
             return STPLocalizedString("Try again", "Text for a retry button")
-=======
-        
+        }
+
         public static var scan_card_title_capitalization: String {
             STPLocalizedString("Scan Card", "Text for button to scan a credit card")
         }
-        
+
         public static var scan_card: String {
             STPLocalizedString("Scan card", "Button title to open camera to scan credit/debit card")
->>>>>>> fb08a577
         }
     }
 }