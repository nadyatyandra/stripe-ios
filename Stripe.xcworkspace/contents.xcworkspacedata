<?xml version="1.0" encoding="UTF-8"?>
<Workspace
   version = "1.0">
   <FileRef
      location = "group:StripeConnections/StripeConnections.xcodeproj">
   </FileRef>
   <FileRef
      location = "group:Stripe.xcodeproj">
   </FileRef>
   <FileRef
      location = "group:Stripe3DS2/Stripe3DS2.xcodeproj">
   </FileRef>
   <FileRef
      location = "group:StripeApplePay/StripeApplePay.xcodeproj">
   </FileRef>
   <FileRef
      location = "group:StripeCameraCore/StripeCameraCore.xcodeproj">
   </FileRef>
   <FileRef
      location = "group:StripeCardScan/StripeCardScan.xcodeproj">
   </FileRef>
   <FileRef
      location = "group:StripeCore/StripeCore.xcodeproj">
   </FileRef>
   <FileRef
      location = "group:StripeIdentity/StripeIdentity.xcodeproj">
   </FileRef>
   <FileRef
      location = "group:StripeUICore/StripeUICore.xcodeproj">
   </FileRef>
   <Group
      location = "container:"
      name = "Examples">
      <FileRef
<<<<<<< HEAD
         location = "group:Example/Connections Example/Connections Example.xcodeproj">
      </FileRef>
      <FileRef
         location = "group:Example/UI Examples/UI Examples.xcodeproj">
=======
         location = "group:Example/Basic Integration/Basic Integration.xcodeproj">
>>>>>>> 4530e344
      </FileRef>
      <FileRef
         location = "group:Example/CardImageVerification Example/CardImageVerification Example.xcodeproj">
      </FileRef>
      <FileRef
         location = "group:Example/IdentityVerification Example/IdentityVerification Example.xcodeproj">
      </FileRef>
      <FileRef
         location = "group:Example/Non-Card Payment Examples/Non-Card Payment Examples.xcodeproj">
      </FileRef>
      <FileRef
         location = "group:Example/PaymentSheet Example/PaymentSheet Example.xcodeproj">
      </FileRef>
      <FileRef
         location = "group:Example/UI Examples/UI Examples.xcodeproj">
      </FileRef>
   </Group>
   <Group
      location = "container:"
      name = "Testers">
      <FileRef
         location = "group:Example/../LocalizationTester/LocalizationTester.xcodeproj">
      </FileRef>
      <FileRef
         location = "group:IntegrationTester/IntegrationTester.xcodeproj">
      </FileRef>
   </Group>
</Workspace><|MERGE_RESOLUTION|>--- conflicted
+++ resolved
@@ -32,14 +32,13 @@
       location = "container:"
       name = "Examples">
       <FileRef
-<<<<<<< HEAD
          location = "group:Example/Connections Example/Connections Example.xcodeproj">
       </FileRef>
       <FileRef
          location = "group:Example/UI Examples/UI Examples.xcodeproj">
-=======
+      </FileRef>
+      <FileRef
          location = "group:Example/Basic Integration/Basic Integration.xcodeproj">
->>>>>>> 4530e344
       </FileRef>
       <FileRef
          location = "group:Example/CardImageVerification Example/CardImageVerification Example.xcodeproj">
