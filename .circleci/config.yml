--- conflicted
+++ resolved
@@ -268,46 +268,17 @@
     jobs:
       - ci-builds
       - size-report
-<<<<<<< HEAD
       - check-docs
       - stripeios-tests
       - stripecore-tests
       - stripeidentity-tests
+      - stripeconnections-tests
       - stripescan-tests
       - stripeuicore-tests
       - ui-tests
       - test-legacy-11
       - test-legacy-12
       - paymentsheet-tests
-=======
-      - stripeios-tests:
-          requires:
-            - ci-builds
-      - stripecore-tests:
-          requires:
-            - ci-builds
-      - stripeidentity-tests:
-          requires:
-            - ci-builds
-      - stripeuicore-tests:
-          requires:
-            - ci-builds
-      - stripeconnections-tests:
-          requires:
-            - ci-builds
-      - ui-tests:
-          requires:
-            - ci-builds
-      - test-legacy-11:
-          requires:
-            - ci-builds
-      - test-legacy-12:
-          requires:
-            - ci-builds
-      - paymentsheet-tests:
-          requires:
-            - ci-builds
->>>>>>> 0b4791c9
       - linting-tests
       - install-cocoapods-tests
       - install-carthage-tests
