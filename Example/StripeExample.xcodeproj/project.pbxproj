--- conflicted
+++ resolved
@@ -7,19 +7,17 @@
 	objects = {
 
 /* Begin PBXBuildFile section */
-<<<<<<< HEAD
-		0426D8ED19E61A710097B74D /* PKPayment+STPTestKeys.m in Sources */ = {isa = PBXBuildFile; fileRef = 0426D8DE19E61A710097B74D /* PKPayment+STPTestKeys.m */; };
-		0426D8EE19E61A710097B74D /* STPTestAddressStore.m in Sources */ = {isa = PBXBuildFile; fileRef = 0426D8E019E61A710097B74D /* STPTestAddressStore.m */; };
-		0426D8EF19E61A710097B74D /* STPTestCardStore.m in Sources */ = {isa = PBXBuildFile; fileRef = 0426D8E219E61A710097B74D /* STPTestCardStore.m */; };
-		0426D8F019E61A710097B74D /* STPTestDataTableViewController.m in Sources */ = {isa = PBXBuildFile; fileRef = 0426D8E519E61A710097B74D /* STPTestDataTableViewController.m */; };
-		0426D8F119E61A710097B74D /* STPTestPaymentAuthorizationViewController.m in Sources */ = {isa = PBXBuildFile; fileRef = 0426D8E719E61A710097B74D /* STPTestPaymentAuthorizationViewController.m */; };
-		0426D8F219E61A710097B74D /* STPTestPaymentSummaryViewController.m in Sources */ = {isa = PBXBuildFile; fileRef = 0426D8E919E61A710097B74D /* STPTestPaymentSummaryViewController.m */; };
-		0426D8F319E61A710097B74D /* STPTestPaymentSummaryViewController.xib in Resources */ = {isa = PBXBuildFile; fileRef = 0426D8EA19E61A710097B74D /* STPTestPaymentSummaryViewController.xib */; };
-		0426D8F419E61A710097B74D /* STPTestShippingMethodStore.m in Sources */ = {isa = PBXBuildFile; fileRef = 0426D8EC19E61A710097B74D /* STPTestShippingMethodStore.m */; };
-		0426D8F519E61C590097B74D /* Main.storyboard in Resources */ = {isa = PBXBuildFile; fileRef = 0470A2D119A5D69E00B66DB7 /* Main.storyboard */; };
-		045F62751A08394000134D19 /* STPColorUtils.m in Sources */ = {isa = PBXBuildFile; fileRef = 045F62741A08394000134D19 /* STPColorUtils.m */; };
-=======
->>>>>>> f8aaba71
+		045F629F1A085A6800134D19 /* Stripe+ApplePay.m in Sources */ = {isa = PBXBuildFile; fileRef = 045F62861A085A6800134D19 /* Stripe+ApplePay.m */; };
+		045F62A01A085A6800134D19 /* STPCheckoutOptions.m in Sources */ = {isa = PBXBuildFile; fileRef = 045F62891A085A6800134D19 /* STPCheckoutOptions.m */; };
+		045F62A11A085A6800134D19 /* STPCheckoutViewController.m in Sources */ = {isa = PBXBuildFile; fileRef = 045F628B1A085A6800134D19 /* STPCheckoutViewController.m */; };
+		045F62A21A085A6800134D19 /* STPColorUtils.m in Sources */ = {isa = PBXBuildFile; fileRef = 045F628D1A085A6800134D19 /* STPColorUtils.m */; };
+		045F62A31A085A6800134D19 /* STPAPIConnection.m in Sources */ = {isa = PBXBuildFile; fileRef = 045F628F1A085A6800134D19 /* STPAPIConnection.m */; };
+		045F62A41A085A6800134D19 /* STPBankAccount.m in Sources */ = {isa = PBXBuildFile; fileRef = 045F62911A085A6800134D19 /* STPBankAccount.m */; };
+		045F62A51A085A6800134D19 /* STPCard.m in Sources */ = {isa = PBXBuildFile; fileRef = 045F62931A085A6800134D19 /* STPCard.m */; };
+		045F62A61A085A6800134D19 /* STPToken.m in Sources */ = {isa = PBXBuildFile; fileRef = 045F62961A085A6800134D19 /* STPToken.m */; };
+		045F62A71A085A6800134D19 /* STPUtils.m in Sources */ = {isa = PBXBuildFile; fileRef = 045F62981A085A6800134D19 /* STPUtils.m */; };
+		045F62A81A085A6800134D19 /* Stripe.m in Sources */ = {isa = PBXBuildFile; fileRef = 045F629A1A085A6800134D19 /* Stripe.m */; };
+		045F62A91A085A6800134D19 /* StripeError.m in Sources */ = {isa = PBXBuildFile; fileRef = 045F629C1A085A6800134D19 /* StripeError.m */; };
 		0470A29C19A5D5DB00B66DB7 /* Foundation.framework in Frameworks */ = {isa = PBXBuildFile; fileRef = 0470A29B19A5D5DB00B66DB7 /* Foundation.framework */; };
 		0470A29E19A5D5DB00B66DB7 /* CoreGraphics.framework in Frameworks */ = {isa = PBXBuildFile; fileRef = 0470A29D19A5D5DB00B66DB7 /* CoreGraphics.framework */; };
 		0470A2A019A5D5DB00B66DB7 /* UIKit.framework in Frameworks */ = {isa = PBXBuildFile; fileRef = 0470A29F19A5D5DB00B66DB7 /* UIKit.framework */; };
@@ -35,18 +33,6 @@
 		0470A2C719A5D5DB00B66DB7 /* StripeExampleTests.m in Sources */ = {isa = PBXBuildFile; fileRef = 0470A2C619A5D5DB00B66DB7 /* StripeExampleTests.m */; };
 		0470A30C19A5D69E00B66DB7 /* InfoPlist.strings in Resources */ = {isa = PBXBuildFile; fileRef = 0470A2D419A5D69E00B66DB7 /* InfoPlist.strings */; };
 		0470A32D19A5D69E00B66DB7 /* PaymentViewController.m in Sources */ = {isa = PBXBuildFile; fileRef = 0470A30619A5D69E00B66DB7 /* PaymentViewController.m */; };
-<<<<<<< HEAD
-		04BC615419E6250C001B0D84 /* Stripe+ApplePay.m in Sources */ = {isa = PBXBuildFile; fileRef = 04BC613C19E6250C001B0D84 /* Stripe+ApplePay.m */; };
-		04BC615619E6250C001B0D84 /* STPCheckoutOptions.m in Sources */ = {isa = PBXBuildFile; fileRef = 04BC614019E6250C001B0D84 /* STPCheckoutOptions.m */; };
-		04BC615719E6250C001B0D84 /* STPCheckoutViewController.m in Sources */ = {isa = PBXBuildFile; fileRef = 04BC614219E6250C001B0D84 /* STPCheckoutViewController.m */; };
-		04BC615819E6250C001B0D84 /* STPAPIConnection.m in Sources */ = {isa = PBXBuildFile; fileRef = 04BC614519E6250C001B0D84 /* STPAPIConnection.m */; };
-		04BC615919E6250C001B0D84 /* STPCard.m in Sources */ = {isa = PBXBuildFile; fileRef = 04BC614719E6250C001B0D84 /* STPCard.m */; };
-		04BC615A19E6250C001B0D84 /* STPToken.m in Sources */ = {isa = PBXBuildFile; fileRef = 04BC614A19E6250C001B0D84 /* STPToken.m */; };
-		04BC615B19E6250C001B0D84 /* STPUtils.m in Sources */ = {isa = PBXBuildFile; fileRef = 04BC614C19E6250C001B0D84 /* STPUtils.m */; };
-		04BC615C19E6250C001B0D84 /* Stripe.m in Sources */ = {isa = PBXBuildFile; fileRef = 04BC614E19E6250C001B0D84 /* Stripe.m */; };
-		04BC615D19E6250C001B0D84 /* StripeError.m in Sources */ = {isa = PBXBuildFile; fileRef = 04BC615019E6250C001B0D84 /* StripeError.m */; };
-		04CB47DA19BF5A4100A4632A /* PassKit.framework in Frameworks */ = {isa = PBXBuildFile; fileRef = 04CB47D919BF5A4100A4632A /* PassKit.framework */; settings = {ATTRIBUTES = (Weak, ); }; };
-=======
 		04BA872E19F89D5400B79DAF /* PKPayment+STPTestKeys.m in Sources */ = {isa = PBXBuildFile; fileRef = 04BA871F19F89D5400B79DAF /* PKPayment+STPTestKeys.m */; };
 		04BA872F19F89D5400B79DAF /* STPTestAddressStore.m in Sources */ = {isa = PBXBuildFile; fileRef = 04BA872119F89D5400B79DAF /* STPTestAddressStore.m */; };
 		04BA873019F89D5400B79DAF /* STPTestCardStore.m in Sources */ = {isa = PBXBuildFile; fileRef = 04BA872319F89D5400B79DAF /* STPTestCardStore.m */; };
@@ -55,24 +41,11 @@
 		04BA873319F89D5400B79DAF /* STPTestPaymentSummaryViewController.m in Sources */ = {isa = PBXBuildFile; fileRef = 04BA872A19F89D5400B79DAF /* STPTestPaymentSummaryViewController.m */; };
 		04BA873419F89D5400B79DAF /* STPTestPaymentSummaryViewController.xib in Resources */ = {isa = PBXBuildFile; fileRef = 04BA872B19F89D5400B79DAF /* STPTestPaymentSummaryViewController.xib */; };
 		04BA873519F89D5400B79DAF /* STPTestShippingMethodStore.m in Sources */ = {isa = PBXBuildFile; fileRef = 04BA872D19F89D5400B79DAF /* STPTestShippingMethodStore.m */; };
+		04BC615919E6250C001B0D84 /* (null) in Sources */ = {isa = PBXBuildFile; };
+		04BC615B19E6250C001B0D84 /* (null) in Sources */ = {isa = PBXBuildFile; };
+		04BC615C19E6250C001B0D84 /* (null) in Sources */ = {isa = PBXBuildFile; };
+		04BC615D19E6250C001B0D84 /* (null) in Sources */ = {isa = PBXBuildFile; };
 		04C0A07619F85E5100D699BB /* ShippingManager.m in Sources */ = {isa = PBXBuildFile; fileRef = 04C0A07519F85E5100D699BB /* ShippingManager.m */; };
-		04CAFE1B1A018A2A00C36FC5 /* Stripe+ApplePay.m in Sources */ = {isa = PBXBuildFile; fileRef = 04CAFE061A018A2A00C36FC5 /* Stripe+ApplePay.m */; };
-		04CAFE1C1A018A2A00C36FC5 /* Stripe+ApplePay.m in Sources */ = {isa = PBXBuildFile; fileRef = 04CAFE061A018A2A00C36FC5 /* Stripe+ApplePay.m */; };
-		04CAFE1D1A018A2A00C36FC5 /* STPAPIConnection.m in Sources */ = {isa = PBXBuildFile; fileRef = 04CAFE081A018A2A00C36FC5 /* STPAPIConnection.m */; };
-		04CAFE1E1A018A2A00C36FC5 /* STPAPIConnection.m in Sources */ = {isa = PBXBuildFile; fileRef = 04CAFE081A018A2A00C36FC5 /* STPAPIConnection.m */; };
-		04CAFE1F1A018A2A00C36FC5 /* STPBankAccount.m in Sources */ = {isa = PBXBuildFile; fileRef = 04CAFE0A1A018A2A00C36FC5 /* STPBankAccount.m */; };
-		04CAFE201A018A2A00C36FC5 /* STPBankAccount.m in Sources */ = {isa = PBXBuildFile; fileRef = 04CAFE0A1A018A2A00C36FC5 /* STPBankAccount.m */; };
-		04CAFE211A018A2A00C36FC5 /* STPCard.m in Sources */ = {isa = PBXBuildFile; fileRef = 04CAFE0C1A018A2A00C36FC5 /* STPCard.m */; };
-		04CAFE221A018A2A00C36FC5 /* STPCard.m in Sources */ = {isa = PBXBuildFile; fileRef = 04CAFE0C1A018A2A00C36FC5 /* STPCard.m */; };
-		04CAFE231A018A2A00C36FC5 /* STPToken.m in Sources */ = {isa = PBXBuildFile; fileRef = 04CAFE0F1A018A2A00C36FC5 /* STPToken.m */; };
-		04CAFE241A018A2A00C36FC5 /* STPToken.m in Sources */ = {isa = PBXBuildFile; fileRef = 04CAFE0F1A018A2A00C36FC5 /* STPToken.m */; };
-		04CAFE271A018A2A00C36FC5 /* STPUtils.m in Sources */ = {isa = PBXBuildFile; fileRef = 04CAFE121A018A2A00C36FC5 /* STPUtils.m */; };
-		04CAFE281A018A2A00C36FC5 /* STPUtils.m in Sources */ = {isa = PBXBuildFile; fileRef = 04CAFE121A018A2A00C36FC5 /* STPUtils.m */; };
-		04CAFE2B1A018A2A00C36FC5 /* Stripe.m in Sources */ = {isa = PBXBuildFile; fileRef = 04CAFE151A018A2A00C36FC5 /* Stripe.m */; };
-		04CAFE2C1A018A2A00C36FC5 /* Stripe.m in Sources */ = {isa = PBXBuildFile; fileRef = 04CAFE151A018A2A00C36FC5 /* Stripe.m */; };
-		04CAFE2F1A018A2A00C36FC5 /* StripeError.m in Sources */ = {isa = PBXBuildFile; fileRef = 04CAFE181A018A2A00C36FC5 /* StripeError.m */; };
-		04CAFE301A018A2A00C36FC5 /* StripeError.m in Sources */ = {isa = PBXBuildFile; fileRef = 04CAFE181A018A2A00C36FC5 /* StripeError.m */; };
->>>>>>> f8aaba71
 		04E75A3B19A71BFD000003DE /* Parse.framework in Frameworks */ = {isa = PBXBuildFile; fileRef = 04E75A3A19A71BFD000003DE /* Parse.framework */; };
 		04E75A3D19A71C22000003DE /* AudioToolbox.framework in Frameworks */ = {isa = PBXBuildFile; fileRef = 04E75A3C19A71C22000003DE /* AudioToolbox.framework */; };
 		04E75A3F19A71C2A000003DE /* CFNetwork.framework in Frameworks */ = {isa = PBXBuildFile; fileRef = 04E75A3E19A71C2A000003DE /* CFNetwork.framework */; };
@@ -127,27 +100,30 @@
 /* End PBXContainerItemProxy section */
 
 /* Begin PBXFileReference section */
-<<<<<<< HEAD
-		0426D8DD19E61A710097B74D /* PKPayment+STPTestKeys.h */ = {isa = PBXFileReference; fileEncoding = 4; lastKnownFileType = sourcecode.c.h; path = "PKPayment+STPTestKeys.h"; sourceTree = "<group>"; };
-		0426D8DE19E61A710097B74D /* PKPayment+STPTestKeys.m */ = {isa = PBXFileReference; fileEncoding = 4; lastKnownFileType = sourcecode.c.objc; path = "PKPayment+STPTestKeys.m"; sourceTree = "<group>"; };
-		0426D8DF19E61A710097B74D /* STPTestAddressStore.h */ = {isa = PBXFileReference; fileEncoding = 4; lastKnownFileType = sourcecode.c.h; path = STPTestAddressStore.h; sourceTree = "<group>"; };
-		0426D8E019E61A710097B74D /* STPTestAddressStore.m */ = {isa = PBXFileReference; fileEncoding = 4; lastKnownFileType = sourcecode.c.objc; path = STPTestAddressStore.m; sourceTree = "<group>"; };
-		0426D8E119E61A710097B74D /* STPTestCardStore.h */ = {isa = PBXFileReference; fileEncoding = 4; lastKnownFileType = sourcecode.c.h; path = STPTestCardStore.h; sourceTree = "<group>"; };
-		0426D8E219E61A710097B74D /* STPTestCardStore.m */ = {isa = PBXFileReference; fileEncoding = 4; lastKnownFileType = sourcecode.c.objc; path = STPTestCardStore.m; sourceTree = "<group>"; };
-		0426D8E319E61A710097B74D /* STPTestDataStore.h */ = {isa = PBXFileReference; fileEncoding = 4; lastKnownFileType = sourcecode.c.h; path = STPTestDataStore.h; sourceTree = "<group>"; };
-		0426D8E419E61A710097B74D /* STPTestDataTableViewController.h */ = {isa = PBXFileReference; fileEncoding = 4; lastKnownFileType = sourcecode.c.h; path = STPTestDataTableViewController.h; sourceTree = "<group>"; };
-		0426D8E519E61A710097B74D /* STPTestDataTableViewController.m */ = {isa = PBXFileReference; fileEncoding = 4; lastKnownFileType = sourcecode.c.objc; path = STPTestDataTableViewController.m; sourceTree = "<group>"; };
-		0426D8E619E61A710097B74D /* STPTestPaymentAuthorizationViewController.h */ = {isa = PBXFileReference; fileEncoding = 4; lastKnownFileType = sourcecode.c.h; path = STPTestPaymentAuthorizationViewController.h; sourceTree = "<group>"; };
-		0426D8E719E61A710097B74D /* STPTestPaymentAuthorizationViewController.m */ = {isa = PBXFileReference; fileEncoding = 4; lastKnownFileType = sourcecode.c.objc; path = STPTestPaymentAuthorizationViewController.m; sourceTree = "<group>"; };
-		0426D8E819E61A710097B74D /* STPTestPaymentSummaryViewController.h */ = {isa = PBXFileReference; fileEncoding = 4; lastKnownFileType = sourcecode.c.h; path = STPTestPaymentSummaryViewController.h; sourceTree = "<group>"; };
-		0426D8E919E61A710097B74D /* STPTestPaymentSummaryViewController.m */ = {isa = PBXFileReference; fileEncoding = 4; lastKnownFileType = sourcecode.c.objc; path = STPTestPaymentSummaryViewController.m; sourceTree = "<group>"; };
-		0426D8EA19E61A710097B74D /* STPTestPaymentSummaryViewController.xib */ = {isa = PBXFileReference; fileEncoding = 4; lastKnownFileType = file.xib; path = STPTestPaymentSummaryViewController.xib; sourceTree = "<group>"; };
-		0426D8EB19E61A710097B74D /* STPTestShippingMethodStore.h */ = {isa = PBXFileReference; fileEncoding = 4; lastKnownFileType = sourcecode.c.h; path = STPTestShippingMethodStore.h; sourceTree = "<group>"; };
-		0426D8EC19E61A710097B74D /* STPTestShippingMethodStore.m */ = {isa = PBXFileReference; fileEncoding = 4; lastKnownFileType = sourcecode.c.objc; path = STPTestShippingMethodStore.m; sourceTree = "<group>"; };
-		045F62731A08394000134D19 /* STPColorUtils.h */ = {isa = PBXFileReference; fileEncoding = 4; lastKnownFileType = sourcecode.c.h; path = STPColorUtils.h; sourceTree = "<group>"; };
-		045F62741A08394000134D19 /* STPColorUtils.m */ = {isa = PBXFileReference; fileEncoding = 4; lastKnownFileType = sourcecode.c.objc; path = STPColorUtils.m; sourceTree = "<group>"; };
-=======
->>>>>>> f8aaba71
+		045F62851A085A6800134D19 /* Stripe+ApplePay.h */ = {isa = PBXFileReference; fileEncoding = 4; lastKnownFileType = sourcecode.c.h; path = "Stripe+ApplePay.h"; sourceTree = "<group>"; };
+		045F62861A085A6800134D19 /* Stripe+ApplePay.m */ = {isa = PBXFileReference; fileEncoding = 4; lastKnownFileType = sourcecode.c.objc; path = "Stripe+ApplePay.m"; sourceTree = "<group>"; };
+		045F62881A085A6800134D19 /* STPCheckoutOptions.h */ = {isa = PBXFileReference; fileEncoding = 4; lastKnownFileType = sourcecode.c.h; path = STPCheckoutOptions.h; sourceTree = "<group>"; };
+		045F62891A085A6800134D19 /* STPCheckoutOptions.m */ = {isa = PBXFileReference; fileEncoding = 4; lastKnownFileType = sourcecode.c.objc; path = STPCheckoutOptions.m; sourceTree = "<group>"; };
+		045F628A1A085A6800134D19 /* STPCheckoutViewController.h */ = {isa = PBXFileReference; fileEncoding = 4; lastKnownFileType = sourcecode.c.h; path = STPCheckoutViewController.h; sourceTree = "<group>"; };
+		045F628B1A085A6800134D19 /* STPCheckoutViewController.m */ = {isa = PBXFileReference; fileEncoding = 4; lastKnownFileType = sourcecode.c.objc; path = STPCheckoutViewController.m; sourceTree = "<group>"; };
+		045F628C1A085A6800134D19 /* STPColorUtils.h */ = {isa = PBXFileReference; fileEncoding = 4; lastKnownFileType = sourcecode.c.h; path = STPColorUtils.h; sourceTree = "<group>"; };
+		045F628D1A085A6800134D19 /* STPColorUtils.m */ = {isa = PBXFileReference; fileEncoding = 4; lastKnownFileType = sourcecode.c.objc; path = STPColorUtils.m; sourceTree = "<group>"; };
+		045F628E1A085A6800134D19 /* STPAPIConnection.h */ = {isa = PBXFileReference; fileEncoding = 4; lastKnownFileType = sourcecode.c.h; path = STPAPIConnection.h; sourceTree = "<group>"; };
+		045F628F1A085A6800134D19 /* STPAPIConnection.m */ = {isa = PBXFileReference; fileEncoding = 4; lastKnownFileType = sourcecode.c.objc; path = STPAPIConnection.m; sourceTree = "<group>"; };
+		045F62901A085A6800134D19 /* STPBankAccount.h */ = {isa = PBXFileReference; fileEncoding = 4; lastKnownFileType = sourcecode.c.h; path = STPBankAccount.h; sourceTree = "<group>"; };
+		045F62911A085A6800134D19 /* STPBankAccount.m */ = {isa = PBXFileReference; fileEncoding = 4; lastKnownFileType = sourcecode.c.objc; path = STPBankAccount.m; sourceTree = "<group>"; };
+		045F62921A085A6800134D19 /* STPCard.h */ = {isa = PBXFileReference; fileEncoding = 4; lastKnownFileType = sourcecode.c.h; path = STPCard.h; sourceTree = "<group>"; };
+		045F62931A085A6800134D19 /* STPCard.m */ = {isa = PBXFileReference; fileEncoding = 4; lastKnownFileType = sourcecode.c.objc; path = STPCard.m; sourceTree = "<group>"; };
+		045F62941A085A6800134D19 /* STPFormEncodeProtocol.h */ = {isa = PBXFileReference; fileEncoding = 4; lastKnownFileType = sourcecode.c.h; path = STPFormEncodeProtocol.h; sourceTree = "<group>"; };
+		045F62951A085A6800134D19 /* STPToken.h */ = {isa = PBXFileReference; fileEncoding = 4; lastKnownFileType = sourcecode.c.h; path = STPToken.h; sourceTree = "<group>"; };
+		045F62961A085A6800134D19 /* STPToken.m */ = {isa = PBXFileReference; fileEncoding = 4; lastKnownFileType = sourcecode.c.objc; path = STPToken.m; sourceTree = "<group>"; };
+		045F62971A085A6800134D19 /* STPUtils.h */ = {isa = PBXFileReference; fileEncoding = 4; lastKnownFileType = sourcecode.c.h; path = STPUtils.h; sourceTree = "<group>"; };
+		045F62981A085A6800134D19 /* STPUtils.m */ = {isa = PBXFileReference; fileEncoding = 4; lastKnownFileType = sourcecode.c.objc; path = STPUtils.m; sourceTree = "<group>"; };
+		045F62991A085A6800134D19 /* Stripe.h */ = {isa = PBXFileReference; fileEncoding = 4; lastKnownFileType = sourcecode.c.h; path = Stripe.h; sourceTree = "<group>"; };
+		045F629A1A085A6800134D19 /* Stripe.m */ = {isa = PBXFileReference; fileEncoding = 4; lastKnownFileType = sourcecode.c.objc; path = Stripe.m; sourceTree = "<group>"; };
+		045F629B1A085A6800134D19 /* StripeError.h */ = {isa = PBXFileReference; fileEncoding = 4; lastKnownFileType = sourcecode.c.h; path = StripeError.h; sourceTree = "<group>"; };
+		045F629C1A085A6800134D19 /* StripeError.m */ = {isa = PBXFileReference; fileEncoding = 4; lastKnownFileType = sourcecode.c.objc; path = StripeError.m; sourceTree = "<group>"; };
+		045F629E1A085A6800134D19 /* Stripe-Prefix.pch */ = {isa = PBXFileReference; fileEncoding = 4; lastKnownFileType = sourcecode.c.h; path = "Stripe-Prefix.pch"; sourceTree = "<group>"; };
 		0470A29819A5D5DB00B66DB7 /* StripeExample.app */ = {isa = PBXFileReference; explicitFileType = wrapper.application; includeInIndex = 0; path = StripeExample.app; sourceTree = BUILT_PRODUCTS_DIR; };
 		0470A29B19A5D5DB00B66DB7 /* Foundation.framework */ = {isa = PBXFileReference; lastKnownFileType = wrapper.framework; name = Foundation.framework; path = System/Library/Frameworks/Foundation.framework; sourceTree = SDKROOT; };
 		0470A29D19A5D5DB00B66DB7 /* CoreGraphics.framework */ = {isa = PBXFileReference; lastKnownFileType = wrapper.framework; name = CoreGraphics.framework; path = System/Library/Frameworks/CoreGraphics.framework; sourceTree = SDKROOT; };
@@ -171,29 +147,6 @@
 		0470A2D519A5D69E00B66DB7 /* en */ = {isa = PBXFileReference; lastKnownFileType = text.plist.strings; name = en; path = InfoPlist.strings; sourceTree = "<group>"; };
 		0470A30519A5D69E00B66DB7 /* PaymentViewController.h */ = {isa = PBXFileReference; fileEncoding = 4; lastKnownFileType = sourcecode.c.h; path = PaymentViewController.h; sourceTree = "<group>"; };
 		0470A30619A5D69E00B66DB7 /* PaymentViewController.m */ = {isa = PBXFileReference; fileEncoding = 4; lastKnownFileType = sourcecode.c.objc; path = PaymentViewController.m; sourceTree = "<group>"; };
-<<<<<<< HEAD
-		04BC613B19E6250C001B0D84 /* Stripe+ApplePay.h */ = {isa = PBXFileReference; fileEncoding = 4; lastKnownFileType = sourcecode.c.h; path = "Stripe+ApplePay.h"; sourceTree = "<group>"; };
-		04BC613C19E6250C001B0D84 /* Stripe+ApplePay.m */ = {isa = PBXFileReference; fileEncoding = 4; lastKnownFileType = sourcecode.c.objc; path = "Stripe+ApplePay.m"; sourceTree = "<group>"; };
-		04BC613F19E6250C001B0D84 /* STPCheckoutOptions.h */ = {isa = PBXFileReference; fileEncoding = 4; lastKnownFileType = sourcecode.c.h; path = STPCheckoutOptions.h; sourceTree = "<group>"; };
-		04BC614019E6250C001B0D84 /* STPCheckoutOptions.m */ = {isa = PBXFileReference; fileEncoding = 4; lastKnownFileType = sourcecode.c.objc; path = STPCheckoutOptions.m; sourceTree = "<group>"; };
-		04BC614119E6250C001B0D84 /* STPCheckoutViewController.h */ = {isa = PBXFileReference; fileEncoding = 4; lastKnownFileType = sourcecode.c.h; path = STPCheckoutViewController.h; sourceTree = "<group>"; };
-		04BC614219E6250C001B0D84 /* STPCheckoutViewController.m */ = {isa = PBXFileReference; fileEncoding = 4; lastKnownFileType = sourcecode.c.objc; path = STPCheckoutViewController.m; sourceTree = "<group>"; };
-		04BC614419E6250C001B0D84 /* STPAPIConnection.h */ = {isa = PBXFileReference; fileEncoding = 4; lastKnownFileType = sourcecode.c.h; path = STPAPIConnection.h; sourceTree = "<group>"; };
-		04BC614519E6250C001B0D84 /* STPAPIConnection.m */ = {isa = PBXFileReference; fileEncoding = 4; lastKnownFileType = sourcecode.c.objc; path = STPAPIConnection.m; sourceTree = "<group>"; };
-		04BC614619E6250C001B0D84 /* STPCard.h */ = {isa = PBXFileReference; fileEncoding = 4; lastKnownFileType = sourcecode.c.h; path = STPCard.h; sourceTree = "<group>"; };
-		04BC614719E6250C001B0D84 /* STPCard.m */ = {isa = PBXFileReference; fileEncoding = 4; lastKnownFileType = sourcecode.c.objc; path = STPCard.m; sourceTree = "<group>"; };
-		04BC614819E6250C001B0D84 /* STPFormEncodeProtocol.h */ = {isa = PBXFileReference; fileEncoding = 4; lastKnownFileType = sourcecode.c.h; path = STPFormEncodeProtocol.h; sourceTree = "<group>"; };
-		04BC614919E6250C001B0D84 /* STPToken.h */ = {isa = PBXFileReference; fileEncoding = 4; lastKnownFileType = sourcecode.c.h; path = STPToken.h; sourceTree = "<group>"; };
-		04BC614A19E6250C001B0D84 /* STPToken.m */ = {isa = PBXFileReference; fileEncoding = 4; lastKnownFileType = sourcecode.c.objc; path = STPToken.m; sourceTree = "<group>"; };
-		04BC614B19E6250C001B0D84 /* STPUtils.h */ = {isa = PBXFileReference; fileEncoding = 4; lastKnownFileType = sourcecode.c.h; path = STPUtils.h; sourceTree = "<group>"; };
-		04BC614C19E6250C001B0D84 /* STPUtils.m */ = {isa = PBXFileReference; fileEncoding = 4; lastKnownFileType = sourcecode.c.objc; path = STPUtils.m; sourceTree = "<group>"; };
-		04BC614D19E6250C001B0D84 /* Stripe.h */ = {isa = PBXFileReference; fileEncoding = 4; lastKnownFileType = sourcecode.c.h; path = Stripe.h; sourceTree = "<group>"; };
-		04BC614E19E6250C001B0D84 /* Stripe.m */ = {isa = PBXFileReference; fileEncoding = 4; lastKnownFileType = sourcecode.c.objc; path = Stripe.m; sourceTree = "<group>"; };
-		04BC614F19E6250C001B0D84 /* StripeError.h */ = {isa = PBXFileReference; fileEncoding = 4; lastKnownFileType = sourcecode.c.h; path = StripeError.h; sourceTree = "<group>"; };
-		04BC615019E6250C001B0D84 /* StripeError.m */ = {isa = PBXFileReference; fileEncoding = 4; lastKnownFileType = sourcecode.c.objc; path = StripeError.m; sourceTree = "<group>"; };
-		04BC615119E6250C001B0D84 /* Stripe-Prefix.pch */ = {isa = PBXFileReference; fileEncoding = 4; lastKnownFileType = sourcecode.c.h; path = "Stripe-Prefix.pch"; sourceTree = "<group>"; };
-		04CB47D919BF5A4100A4632A /* PassKit.framework */ = {isa = PBXFileReference; lastKnownFileType = wrapper.framework; name = PassKit.framework; path = System/Library/Frameworks/PassKit.framework; sourceTree = SDKROOT; };
-=======
 		04BA871E19F89D5400B79DAF /* PKPayment+STPTestKeys.h */ = {isa = PBXFileReference; fileEncoding = 4; lastKnownFileType = sourcecode.c.h; path = "PKPayment+STPTestKeys.h"; sourceTree = "<group>"; };
 		04BA871F19F89D5400B79DAF /* PKPayment+STPTestKeys.m */ = {isa = PBXFileReference; fileEncoding = 4; lastKnownFileType = sourcecode.c.objc; path = "PKPayment+STPTestKeys.m"; sourceTree = "<group>"; };
 		04BA872019F89D5400B79DAF /* STPTestAddressStore.h */ = {isa = PBXFileReference; fileEncoding = 4; lastKnownFileType = sourcecode.c.h; path = STPTestAddressStore.h; sourceTree = "<group>"; };
@@ -213,25 +166,6 @@
 		04C0A07319F85BD800D699BB /* StripeExample.entitlements */ = {isa = PBXFileReference; lastKnownFileType = text.xml; path = StripeExample.entitlements; sourceTree = "<group>"; };
 		04C0A07419F85E5100D699BB /* ShippingManager.h */ = {isa = PBXFileReference; fileEncoding = 4; lastKnownFileType = sourcecode.c.h; path = ShippingManager.h; sourceTree = "<group>"; };
 		04C0A07519F85E5100D699BB /* ShippingManager.m */ = {isa = PBXFileReference; fileEncoding = 4; lastKnownFileType = sourcecode.c.objc; path = ShippingManager.m; sourceTree = "<group>"; };
-		04CAFE051A018A2A00C36FC5 /* Stripe+ApplePay.h */ = {isa = PBXFileReference; fileEncoding = 4; lastKnownFileType = sourcecode.c.h; path = "Stripe+ApplePay.h"; sourceTree = "<group>"; };
-		04CAFE061A018A2A00C36FC5 /* Stripe+ApplePay.m */ = {isa = PBXFileReference; fileEncoding = 4; lastKnownFileType = sourcecode.c.objc; path = "Stripe+ApplePay.m"; sourceTree = "<group>"; };
-		04CAFE071A018A2A00C36FC5 /* STPAPIConnection.h */ = {isa = PBXFileReference; fileEncoding = 4; lastKnownFileType = sourcecode.c.h; path = STPAPIConnection.h; sourceTree = "<group>"; };
-		04CAFE081A018A2A00C36FC5 /* STPAPIConnection.m */ = {isa = PBXFileReference; fileEncoding = 4; lastKnownFileType = sourcecode.c.objc; path = STPAPIConnection.m; sourceTree = "<group>"; };
-		04CAFE091A018A2A00C36FC5 /* STPBankAccount.h */ = {isa = PBXFileReference; fileEncoding = 4; lastKnownFileType = sourcecode.c.h; path = STPBankAccount.h; sourceTree = "<group>"; };
-		04CAFE0A1A018A2A00C36FC5 /* STPBankAccount.m */ = {isa = PBXFileReference; fileEncoding = 4; lastKnownFileType = sourcecode.c.objc; path = STPBankAccount.m; sourceTree = "<group>"; };
-		04CAFE0B1A018A2A00C36FC5 /* STPCard.h */ = {isa = PBXFileReference; fileEncoding = 4; lastKnownFileType = sourcecode.c.h; path = STPCard.h; sourceTree = "<group>"; };
-		04CAFE0C1A018A2A00C36FC5 /* STPCard.m */ = {isa = PBXFileReference; fileEncoding = 4; lastKnownFileType = sourcecode.c.objc; path = STPCard.m; sourceTree = "<group>"; };
-		04CAFE0D1A018A2A00C36FC5 /* STPFormEncodeProtocol.h */ = {isa = PBXFileReference; fileEncoding = 4; lastKnownFileType = sourcecode.c.h; path = STPFormEncodeProtocol.h; sourceTree = "<group>"; };
-		04CAFE0E1A018A2A00C36FC5 /* STPToken.h */ = {isa = PBXFileReference; fileEncoding = 4; lastKnownFileType = sourcecode.c.h; path = STPToken.h; sourceTree = "<group>"; };
-		04CAFE0F1A018A2A00C36FC5 /* STPToken.m */ = {isa = PBXFileReference; fileEncoding = 4; lastKnownFileType = sourcecode.c.objc; path = STPToken.m; sourceTree = "<group>"; };
-		04CAFE111A018A2A00C36FC5 /* STPUtils.h */ = {isa = PBXFileReference; fileEncoding = 4; lastKnownFileType = sourcecode.c.h; path = STPUtils.h; sourceTree = "<group>"; };
-		04CAFE121A018A2A00C36FC5 /* STPUtils.m */ = {isa = PBXFileReference; fileEncoding = 4; lastKnownFileType = sourcecode.c.objc; path = STPUtils.m; sourceTree = "<group>"; };
-		04CAFE131A018A2A00C36FC5 /* Stripe.h */ = {isa = PBXFileReference; fileEncoding = 4; lastKnownFileType = sourcecode.c.h; path = Stripe.h; sourceTree = "<group>"; };
-		04CAFE151A018A2A00C36FC5 /* Stripe.m */ = {isa = PBXFileReference; fileEncoding = 4; lastKnownFileType = sourcecode.c.objc; path = Stripe.m; sourceTree = "<group>"; };
-		04CAFE171A018A2A00C36FC5 /* StripeError.h */ = {isa = PBXFileReference; fileEncoding = 4; lastKnownFileType = sourcecode.c.h; path = StripeError.h; sourceTree = "<group>"; };
-		04CAFE181A018A2A00C36FC5 /* StripeError.m */ = {isa = PBXFileReference; fileEncoding = 4; lastKnownFileType = sourcecode.c.objc; path = StripeError.m; sourceTree = "<group>"; };
-		04CAFE1A1A018A2A00C36FC5 /* Stripe-Prefix.pch */ = {isa = PBXFileReference; fileEncoding = 4; lastKnownFileType = sourcecode.c.h; path = "Stripe-Prefix.pch"; sourceTree = "<group>"; };
->>>>>>> f8aaba71
 		04E75A3A19A71BFD000003DE /* Parse.framework */ = {isa = PBXFileReference; lastKnownFileType = wrapper.framework; path = Parse.framework; sourceTree = "<group>"; };
 		04E75A3C19A71C22000003DE /* AudioToolbox.framework */ = {isa = PBXFileReference; lastKnownFileType = wrapper.framework; name = AudioToolbox.framework; path = System/Library/Frameworks/AudioToolbox.framework; sourceTree = SDKROOT; };
 		04E75A3E19A71C2A000003DE /* CFNetwork.framework */ = {isa = PBXFileReference; lastKnownFileType = wrapper.framework; name = CFNetwork.framework; path = System/Library/Frameworks/CFNetwork.framework; sourceTree = SDKROOT; };
@@ -320,42 +254,67 @@
 /* End PBXFrameworksBuildPhase section */
 
 /* Begin PBXGroup section */
-<<<<<<< HEAD
-		0426D8DC19E61A710097B74D /* ApplePayStubs */ = {
-			isa = PBXGroup;
-			children = (
-				0426D8DD19E61A710097B74D /* PKPayment+STPTestKeys.h */,
-				0426D8DE19E61A710097B74D /* PKPayment+STPTestKeys.m */,
-				0426D8DF19E61A710097B74D /* STPTestAddressStore.h */,
-				0426D8E019E61A710097B74D /* STPTestAddressStore.m */,
-				0426D8E119E61A710097B74D /* STPTestCardStore.h */,
-				0426D8E219E61A710097B74D /* STPTestCardStore.m */,
-				0426D8E319E61A710097B74D /* STPTestDataStore.h */,
-				0426D8E419E61A710097B74D /* STPTestDataTableViewController.h */,
-				0426D8E519E61A710097B74D /* STPTestDataTableViewController.m */,
-				0426D8E619E61A710097B74D /* STPTestPaymentAuthorizationViewController.h */,
-				0426D8E719E61A710097B74D /* STPTestPaymentAuthorizationViewController.m */,
-				0426D8E819E61A710097B74D /* STPTestPaymentSummaryViewController.h */,
-				0426D8E919E61A710097B74D /* STPTestPaymentSummaryViewController.m */,
-				0426D8EA19E61A710097B74D /* STPTestPaymentSummaryViewController.xib */,
-				0426D8EB19E61A710097B74D /* STPTestShippingMethodStore.h */,
-				0426D8EC19E61A710097B74D /* STPTestShippingMethodStore.m */,
-			);
-			path = ApplePayStubs;
+		045F62831A085A6800134D19 /* Stripe */ = {
+			isa = PBXGroup;
+			children = (
+				045F62841A085A6800134D19 /* ApplePay */,
+				045F62871A085A6800134D19 /* Checkout */,
+				045F628E1A085A6800134D19 /* STPAPIConnection.h */,
+				045F628F1A085A6800134D19 /* STPAPIConnection.m */,
+				045F62901A085A6800134D19 /* STPBankAccount.h */,
+				045F62911A085A6800134D19 /* STPBankAccount.m */,
+				045F62921A085A6800134D19 /* STPCard.h */,
+				045F62931A085A6800134D19 /* STPCard.m */,
+				045F62941A085A6800134D19 /* STPFormEncodeProtocol.h */,
+				045F62951A085A6800134D19 /* STPToken.h */,
+				045F62961A085A6800134D19 /* STPToken.m */,
+				045F62971A085A6800134D19 /* STPUtils.h */,
+				045F62981A085A6800134D19 /* STPUtils.m */,
+				045F62991A085A6800134D19 /* Stripe.h */,
+				045F629A1A085A6800134D19 /* Stripe.m */,
+				045F629B1A085A6800134D19 /* StripeError.h */,
+				045F629C1A085A6800134D19 /* StripeError.m */,
+				045F629D1A085A6800134D19 /* Supporting Files */,
+			);
+			name = Stripe;
+			path = ../Stripe;
+			sourceTree = "<group>";
+		};
+		045F62841A085A6800134D19 /* ApplePay */ = {
+			isa = PBXGroup;
+			children = (
+				045F62851A085A6800134D19 /* Stripe+ApplePay.h */,
+				045F62861A085A6800134D19 /* Stripe+ApplePay.m */,
+			);
+			path = ApplePay;
+			sourceTree = "<group>";
+		};
+		045F62871A085A6800134D19 /* Checkout */ = {
+			isa = PBXGroup;
+			children = (
+				045F62881A085A6800134D19 /* STPCheckoutOptions.h */,
+				045F62891A085A6800134D19 /* STPCheckoutOptions.m */,
+				045F628A1A085A6800134D19 /* STPCheckoutViewController.h */,
+				045F628B1A085A6800134D19 /* STPCheckoutViewController.m */,
+				045F628C1A085A6800134D19 /* STPColorUtils.h */,
+				045F628D1A085A6800134D19 /* STPColorUtils.m */,
+			);
+			path = Checkout;
+			sourceTree = "<group>";
+		};
+		045F629D1A085A6800134D19 /* Supporting Files */ = {
+			isa = PBXGroup;
+			children = (
+				045F629E1A085A6800134D19 /* Stripe-Prefix.pch */,
+			);
+			path = "Supporting Files";
 			sourceTree = "<group>";
 		};
 		0470A28F19A5D5DB00B66DB7 = {
 			isa = PBXGroup;
 			children = (
-				04BC615319E6250C001B0D84 /* Stripe */,
-				0426D8DC19E61A710097B74D /* ApplePayStubs */,
-=======
-		0470A28F19A5D5DB00B66DB7 = {
-			isa = PBXGroup;
-			children = (
-				04CAFE031A018A2A00C36FC5 /* Stripe */,
+				045F62831A085A6800134D19 /* Stripe */,
 				04BA871D19F89D5400B79DAF /* ApplePayStubs */,
->>>>>>> f8aaba71
 				04EEE1C519CB7ED400192164 /* PaymentKit */,
 				04E75A5219A74329000003DE /* MBProgressHUD */,
 				0470A2A119A5D5DB00B66DB7 /* StripeExample */,
@@ -462,13 +421,6 @@
 			path = en.lproj;
 			sourceTree = "<group>";
 		};
-<<<<<<< HEAD
-		04BC613D19E6250C001B0D84 /* ApplePay */ = {
-			isa = PBXGroup;
-			children = (
-				04BC613B19E6250C001B0D84 /* Stripe+ApplePay.h */,
-				04BC613C19E6250C001B0D84 /* Stripe+ApplePay.m */,
-=======
 		04BA871D19F89D5400B79DAF /* ApplePayStubs */ = {
 			isa = PBXGroup;
 			children = (
@@ -490,92 +442,6 @@
 				04BA872D19F89D5400B79DAF /* STPTestShippingMethodStore.m */,
 			);
 			path = ApplePayStubs;
-			sourceTree = "<group>";
-		};
-		04CAFE031A018A2A00C36FC5 /* Stripe */ = {
-			isa = PBXGroup;
-			children = (
-				04CAFE041A018A2A00C36FC5 /* ApplePay */,
-				04CAFE071A018A2A00C36FC5 /* STPAPIConnection.h */,
-				04CAFE081A018A2A00C36FC5 /* STPAPIConnection.m */,
-				04CAFE091A018A2A00C36FC5 /* STPBankAccount.h */,
-				04CAFE0A1A018A2A00C36FC5 /* STPBankAccount.m */,
-				04CAFE0B1A018A2A00C36FC5 /* STPCard.h */,
-				04CAFE0C1A018A2A00C36FC5 /* STPCard.m */,
-				04CAFE0D1A018A2A00C36FC5 /* STPFormEncodeProtocol.h */,
-				04CAFE0E1A018A2A00C36FC5 /* STPToken.h */,
-				04CAFE0F1A018A2A00C36FC5 /* STPToken.m */,
-				04CAFE111A018A2A00C36FC5 /* STPUtils.h */,
-				04CAFE121A018A2A00C36FC5 /* STPUtils.m */,
-				04CAFE131A018A2A00C36FC5 /* Stripe.h */,
-				04CAFE151A018A2A00C36FC5 /* Stripe.m */,
-				04CAFE171A018A2A00C36FC5 /* StripeError.h */,
-				04CAFE181A018A2A00C36FC5 /* StripeError.m */,
-				04CAFE191A018A2A00C36FC5 /* Supporting Files */,
->>>>>>> f8aaba71
-			);
-			path = ApplePay;
-			sourceTree = "<group>";
-		};
-<<<<<<< HEAD
-		04BC614319E6250C001B0D84 /* Checkout */ = {
-			isa = PBXGroup;
-			children = (
-				04BC613F19E6250C001B0D84 /* STPCheckoutOptions.h */,
-				04BC614019E6250C001B0D84 /* STPCheckoutOptions.m */,
-				04BC614119E6250C001B0D84 /* STPCheckoutViewController.h */,
-				04BC614219E6250C001B0D84 /* STPCheckoutViewController.m */,
-				045F62731A08394000134D19 /* STPColorUtils.h */,
-				045F62741A08394000134D19 /* STPColorUtils.m */,
-			);
-			name = Checkout;
-			sourceTree = "<group>";
-		};
-		04BC615219E6250C001B0D84 /* Supporting Files */ = {
-			isa = PBXGroup;
-			children = (
-				04BC615119E6250C001B0D84 /* Stripe-Prefix.pch */,
-=======
-		04CAFE041A018A2A00C36FC5 /* ApplePay */ = {
-			isa = PBXGroup;
-			children = (
-				04CAFE051A018A2A00C36FC5 /* Stripe+ApplePay.h */,
-				04CAFE061A018A2A00C36FC5 /* Stripe+ApplePay.m */,
-			);
-			path = ApplePay;
-			sourceTree = "<group>";
-		};
-		04CAFE191A018A2A00C36FC5 /* Supporting Files */ = {
-			isa = PBXGroup;
-			children = (
-				04CAFE1A1A018A2A00C36FC5 /* Stripe-Prefix.pch */,
->>>>>>> f8aaba71
-			);
-			path = "Supporting Files";
-			sourceTree = "<group>";
-		};
-		04BC615319E6250C001B0D84 /* Stripe */ = {
-			isa = PBXGroup;
-			children = (
-				04BC613D19E6250C001B0D84 /* ApplePay */,
-				04BC614319E6250C001B0D84 /* Checkout */,
-				04BC614419E6250C001B0D84 /* STPAPIConnection.h */,
-				04BC614519E6250C001B0D84 /* STPAPIConnection.m */,
-				04BC614619E6250C001B0D84 /* STPCard.h */,
-				04BC614719E6250C001B0D84 /* STPCard.m */,
-				04BC614819E6250C001B0D84 /* STPFormEncodeProtocol.h */,
-				04BC614919E6250C001B0D84 /* STPToken.h */,
-				04BC614A19E6250C001B0D84 /* STPToken.m */,
-				04BC614B19E6250C001B0D84 /* STPUtils.h */,
-				04BC614C19E6250C001B0D84 /* STPUtils.m */,
-				04BC614D19E6250C001B0D84 /* Stripe.h */,
-				04BC614E19E6250C001B0D84 /* Stripe.m */,
-				04BC614F19E6250C001B0D84 /* StripeError.h */,
-				04BC615019E6250C001B0D84 /* StripeError.m */,
-				04BC615219E6250C001B0D84 /* Supporting Files */,
-			);
-			name = Stripe;
-			path = ../Stripe;
 			sourceTree = "<group>";
 		};
 		04E75A5219A74329000003DE /* MBProgressHUD */ = {
@@ -740,7 +606,6 @@
 			isa = PBXResourcesBuildPhase;
 			buildActionMask = 2147483647;
 			files = (
-				0426D8F519E61C590097B74D /* Main.storyboard in Resources */,
 				04EEE20919CB7ED500192164 /* visa.png in Resources */,
 				04EEE1FD19CB7ED500192164 /* cvc.png in Resources */,
 				04EEE20B19CB7ED500192164 /* gradient@2x.png in Resources */,
@@ -750,7 +615,6 @@
 				04EEE20019CB7ED500192164 /* diners@2x.png in Resources */,
 				04EEE1FA19CB7ED500192164 /* amex@2x.png in Resources */,
 				0470A2A619A5D5DB00B66DB7 /* InfoPlist.strings in Resources */,
-				0426D8F319E61A710097B74D /* STPTestPaymentSummaryViewController.xib in Resources */,
 				04EEE1FB19CB7ED500192164 /* cvc-amex.png in Resources */,
 				04EEE20C19CB7ED500192164 /* textfield.png in Resources */,
 				04EEE20819CB7ED500192164 /* placeholder@2x.png in Resources */,
@@ -762,10 +626,7 @@
 				04EEE20419CB7ED500192164 /* jcb@2x.png in Resources */,
 				04EEE20719CB7ED500192164 /* placeholder.png in Resources */,
 				04EEE20A19CB7ED500192164 /* visa@2x.png in Resources */,
-<<<<<<< HEAD
-=======
 				04BA873419F89D5400B79DAF /* STPTestPaymentSummaryViewController.xib in Resources */,
->>>>>>> f8aaba71
 				04EEE20219CB7ED500192164 /* discover@2x.png in Resources */,
 				04EEE20519CB7ED500192164 /* mastercard.png in Resources */,
 				04EEE20619CB7ED500192164 /* mastercard@2x.png in Resources */,
@@ -788,67 +649,44 @@
 			isa = PBXSourcesBuildPhase;
 			buildActionMask = 2147483647;
 			files = (
-<<<<<<< HEAD
-				04BC615619E6250C001B0D84 /* STPCheckoutOptions.m in Sources */,
-				0426D8F219E61A710097B74D /* STPTestPaymentSummaryViewController.m in Sources */,
-				04BC615819E6250C001B0D84 /* STPAPIConnection.m in Sources */,
-				04BC615D19E6250C001B0D84 /* StripeError.m in Sources */,
-				04BC615B19E6250C001B0D84 /* STPUtils.m in Sources */,
-				0426D8F019E61A710097B74D /* STPTestDataTableViewController.m in Sources */,
-=======
+				045F62A41A085A6800134D19 /* STPBankAccount.m in Sources */,
 				04BA873019F89D5400B79DAF /* STPTestCardStore.m in Sources */,
+				045F62A61A085A6800134D19 /* STPToken.m in Sources */,
 				04BA872E19F89D5400B79DAF /* PKPayment+STPTestKeys.m in Sources */,
-				04CAFE1D1A018A2A00C36FC5 /* STPAPIConnection.m in Sources */,
->>>>>>> f8aaba71
+				04BC615D19E6250C001B0D84 /* (null) in Sources */,
+				04BC615B19E6250C001B0D84 /* (null) in Sources */,
+				045F62A11A085A6800134D19 /* STPCheckoutViewController.m in Sources */,
+				045F62A91A085A6800134D19 /* StripeError.m in Sources */,
 				0470A2B219A5D5DB00B66DB7 /* ViewController.m in Sources */,
 				04BA873519F89D5400B79DAF /* STPTestShippingMethodStore.m in Sources */,
-				04CAFE211A018A2A00C36FC5 /* STPCard.m in Sources */,
 				0470A2AC19A5D5DB00B66DB7 /* AppDelegate.m in Sources */,
-				04BC615919E6250C001B0D84 /* STPCard.m in Sources */,
-				0426D8F119E61A710097B74D /* STPTestPaymentAuthorizationViewController.m in Sources */,
+				04BC615919E6250C001B0D84 /* (null) in Sources */,
 				04EEE1F219CB7ED500192164 /* PTKCardCVC.m in Sources */,
-<<<<<<< HEAD
-				04BC615A19E6250C001B0D84 /* STPToken.m in Sources */,
 				04EEE1F419CB7ED500192164 /* PTKCardNumber.m in Sources */,
-				04BC615419E6250C001B0D84 /* Stripe+ApplePay.m in Sources */,
-				0426D8EF19E61A710097B74D /* STPTestCardStore.m in Sources */,
-=======
-				04EEE1F419CB7ED500192164 /* PTKCardNumber.m in Sources */,
-				04CAFE2F1A018A2A00C36FC5 /* StripeError.m in Sources */,
+				045F62A01A085A6800134D19 /* STPCheckoutOptions.m in Sources */,
 				04BA873319F89D5400B79DAF /* STPTestPaymentSummaryViewController.m in Sources */,
->>>>>>> f8aaba71
 				04E75A5119A734EA000003DE /* Constants.m in Sources */,
+				045F62A31A085A6800134D19 /* STPAPIConnection.m in Sources */,
+				045F62A81A085A6800134D19 /* Stripe.m in Sources */,
 				04EEE1F819CB7ED500192164 /* PTKView.m in Sources */,
-				045F62751A08394000134D19 /* STPColorUtils.m in Sources */,
-				04BC615C19E6250C001B0D84 /* Stripe.m in Sources */,
+				04BC615C19E6250C001B0D84 /* (null) in Sources */,
 				0470A32D19A5D69E00B66DB7 /* PaymentViewController.m in Sources */,
-				0426D8ED19E61A710097B74D /* PKPayment+STPTestKeys.m in Sources */,
-				04BC615719E6250C001B0D84 /* STPCheckoutViewController.m in Sources */,
-				0426D8F419E61A710097B74D /* STPTestShippingMethodStore.m in Sources */,
+				045F62A51A085A6800134D19 /* STPCard.m in Sources */,
+				045F62A71A085A6800134D19 /* STPUtils.m in Sources */,
+				045F62A21A085A6800134D19 /* STPColorUtils.m in Sources */,
 				04EEE1F319CB7ED500192164 /* PTKCardExpiry.m in Sources */,
 				04BA872F19F89D5400B79DAF /* STPTestAddressStore.m in Sources */,
 				04E75A5519A74329000003DE /* MBProgressHUD.m in Sources */,
-<<<<<<< HEAD
-=======
+				045F629F1A085A6800134D19 /* Stripe+ApplePay.m in Sources */,
 				04C0A07619F85E5100D699BB /* ShippingManager.m in Sources */,
->>>>>>> f8aaba71
 				04EEE1F019CB7ED500192164 /* PTKAddressZip.m in Sources */,
-				0426D8EE19E61A710097B74D /* STPTestAddressStore.m in Sources */,
 				0470A2A819A5D5DB00B66DB7 /* main.m in Sources */,
 				04EEE1F519CB7ED500192164 /* PTKComponent.m in Sources */,
 				04BA873119F89D5400B79DAF /* STPTestDataTableViewController.m in Sources */,
-				04CAFE2B1A018A2A00C36FC5 /* Stripe.m in Sources */,
 				04BA873219F89D5400B79DAF /* STPTestPaymentAuthorizationViewController.m in Sources */,
 				04EEE1F719CB7ED500192164 /* PTKUSAddressZip.m in Sources */,
 				04EEE1F619CB7ED500192164 /* PTKTextField.m in Sources */,
-				04CAFE1F1A018A2A00C36FC5 /* STPBankAccount.m in Sources */,
 				04EEE1F119CB7ED500192164 /* PTKCard.m in Sources */,
-<<<<<<< HEAD
-=======
-				04CAFE271A018A2A00C36FC5 /* STPUtils.m in Sources */,
-				04CAFE231A018A2A00C36FC5 /* STPToken.m in Sources */,
-				04CAFE1B1A018A2A00C36FC5 /* Stripe+ApplePay.m in Sources */,
->>>>>>> f8aaba71
 			);
 			runOnlyForDeploymentPostprocessing = 0;
 		};
@@ -856,15 +694,7 @@
 			isa = PBXSourcesBuildPhase;
 			buildActionMask = 2147483647;
 			files = (
-				04CAFE221A018A2A00C36FC5 /* STPCard.m in Sources */,
-				04CAFE281A018A2A00C36FC5 /* STPUtils.m in Sources */,
-				04CAFE2C1A018A2A00C36FC5 /* Stripe.m in Sources */,
-				04CAFE1E1A018A2A00C36FC5 /* STPAPIConnection.m in Sources */,
-				04CAFE1C1A018A2A00C36FC5 /* Stripe+ApplePay.m in Sources */,
-				04CAFE241A018A2A00C36FC5 /* STPToken.m in Sources */,
 				0470A2C719A5D5DB00B66DB7 /* StripeExampleTests.m in Sources */,
-				04CAFE301A018A2A00C36FC5 /* StripeError.m in Sources */,
-				04CAFE201A018A2A00C36FC5 /* STPBankAccount.m in Sources */,
 			);
 			runOnlyForDeploymentPostprocessing = 0;
 		};
